mod change_tracker;
pub mod storage;
mod z_balance_streaming;
mod z_coin_errors;
#[cfg(all(test, feature = "zhtlc-native-tests"))]
mod z_coin_native_tests;
mod z_htlc;
mod z_rpc;
mod z_tx_history;

use crate::coin_errors::{MyAddressError, ValidatePaymentResult};
use crate::hd_wallet::HDPathAccountToAddressId;
use crate::my_tx_history_v2::{MyTxHistoryErrorV2, MyTxHistoryRequestV2, MyTxHistoryResponseV2};
use crate::rpc_command::init_withdraw::{InitWithdrawCoin, WithdrawInProgressStatus, WithdrawTaskHandleShared};
use crate::utxo::rpc_clients::{ElectrumConnectionSettings, UnspentInfo, UtxoRpcClientEnum, UtxoRpcError, UtxoRpcFut,
                               UtxoRpcResult};
use crate::utxo::utxo_builder::UtxoCoinBuildError;
use crate::utxo::utxo_builder::{UtxoCoinBuilder, UtxoCoinBuilderCommonOps, UtxoFieldsWithGlobalHDBuilder,
                                UtxoFieldsWithHardwareWalletBuilder, UtxoFieldsWithIguanaSecretBuilder};
use crate::utxo::utxo_common::{addresses_from_script, big_decimal_from_sat};
use crate::utxo::utxo_common::{big_decimal_from_sat_unsigned, payment_script};
use crate::utxo::{sat_from_big_decimal, utxo_common, ActualTxFee, AdditionalTxData, AddrFromStrError, Address,
                  BroadcastTxErr, FeePolicy, GetUtxoListOps, HistoryUtxoTx, HistoryUtxoTxMap, MatureUnspentList,
                  RecentlySpentOutPointsGuard, UtxoActivationParams, UtxoAddressFormat, UtxoArc, UtxoCoinFields,
                  UtxoCommonOps, UtxoRpcMode, UtxoTxBroadcastOps, UtxoTxGenerationOps, VerboseTransactionFrom};
use crate::utxo::{UnsupportedAddr, UtxoFeeDetails};
use crate::z_coin::storage::{BlockDbImpl, WalletDbShared};
use crate::z_coin::z_balance_streaming::ZBalanceEventHandler;
use crate::z_coin::z_tx_history::{fetch_tx_history_from_db, ZCoinTxHistoryItem};
use crate::{BalanceError, BalanceFut, CheckIfMyPaymentSentArgs, CoinBalance, CoinFutSpawner, ConfirmPaymentInput,
            DexFee, FeeApproxStage, FoundSwapTxSpend, HistorySyncState, MakerSwapTakerCoin, MarketCoinOps, MmCoin,
            MmCoinEnum, NegotiateSwapContractAddrErr, NumConversError, PaymentInstructionArgs, PaymentInstructions,
            PaymentInstructionsErr, PrivKeyActivationPolicy, PrivKeyBuildPolicy, PrivKeyPolicyNotAllowed,
            RawTransactionFut, RawTransactionRequest, RawTransactionResult, RefundError, RefundPaymentArgs,
            RefundResult, SearchForSwapTxSpendInput, SendMakerPaymentSpendPreimageInput, SendPaymentArgs,
            SignRawTransactionRequest, SignatureError, SignatureResult, SpendPaymentArgs, SwapOps, TakerSwapMakerCoin,
            TradeFee, TradePreimageFut, TradePreimageResult, TradePreimageValue, Transaction, TransactionData,
            TransactionDetails, TransactionEnum, TransactionFut, TransactionResult, TxFeeDetails, TxMarshalingErr,
            UnexpectedDerivationMethod, ValidateAddressResult, ValidateFeeArgs, ValidateInstructionsErr,
            ValidateOtherPubKeyErr, ValidatePaymentError, ValidatePaymentFut, ValidatePaymentInput,
            ValidateWatcherSpendInput, VerificationError, VerificationResult, WaitForHTLCTxSpendArgs, WatcherOps,
            WatcherReward, WatcherRewardError, WatcherSearchForSwapTxSpendInput, WatcherValidatePaymentInput,
            WatcherValidateTakerFeeInput, WithdrawError, WithdrawFut, WithdrawRequest};

use async_trait::async_trait;
use bitcrypto::dhash256;
use chain::constants::SEQUENCE_FINAL;
use chain::{Transaction as UtxoTx, TransactionOutput};
use common::calc_total_pages;
use common::executor::{AbortableSystem, AbortedError};
use common::log::debug;
use common::{log, one_thousand_u32};
use crypto::privkey::{key_pair_from_secret, secp_privkey_from_hash};
use crypto::HDPathToCoin;
use crypto::{Bip32DerPathOps, GlobalHDAccountArc};
use futures::compat::Future01CompatExt;
use futures::lock::Mutex as AsyncMutex;
use futures::{FutureExt, TryFutureExt};
use futures01::Future;
use keys::hash::H256;
use keys::{KeyPair, Message, Public};
use mm2_core::mm_ctx::MmArc;
use mm2_err_handle::prelude::*;
use mm2_event_stream::behaviour::{EventBehaviour, EventInitStatus};
use mm2_number::{BigDecimal, MmNumber};
#[cfg(test)] use mocktopus::macros::*;
use primitives::bytes::Bytes;
use rpc::v1::types::{Bytes as BytesJson, Transaction as RpcTransaction, H256 as H256Json};
use script::{Builder as ScriptBuilder, Opcode, Script, TransactionInputSigner};
use serde_json::Value as Json;
use serialization::CoinVariant;
use std::collections::{HashMap, HashSet};
use std::convert::TryInto;
use std::iter;
use std::num::TryFromIntError;
use std::path::PathBuf;
use std::sync::Arc;
pub use z_coin_errors::*;
use z_htlc::{z_p2sh_spend, z_send_dex_fee, z_send_htlc};
use z_rpc::init_light_client;
pub use z_rpc::{FirstSyncBlock, SyncStatus};
use z_rpc::{SaplingSyncConnector, SaplingSyncGuard};
use zcash_client_backend::encoding::{decode_payment_address, encode_extended_spending_key, encode_payment_address};
use zcash_client_backend::wallet::{AccountId, SpendableNote};
use zcash_extras::WalletRead;
use zcash_primitives::consensus::{BlockHeight, BranchId, NetworkUpgrade, Parameters, H0};
use zcash_primitives::memo::MemoBytes;
use zcash_primitives::sapling::keys::OutgoingViewingKey;
use zcash_primitives::sapling::note_encryption::try_sapling_output_recovery;
use zcash_primitives::transaction::builder::Builder as ZTxBuilder;
use zcash_primitives::transaction::components::{Amount, OutputDescription, TxOut};
use zcash_primitives::transaction::Transaction as ZTransaction;
use zcash_primitives::zip32::ChildIndex as Zip32Child;
use zcash_primitives::{constants::mainnet as z_mainnet_constants, sapling::PaymentAddress,
                       zip32::ExtendedFullViewingKey, zip32::ExtendedSpendingKey};
use zcash_proofs::prover::LocalTxProver;

use self::change_tracker::ChangeNoteTracker;

cfg_native!(
    use common::{async_blocking, sha256_digest};
    use zcash_client_sqlite::wallet::get_balance;
    use zcash_proofs::default_params_folder;
    use z_rpc::init_native_client;
);

cfg_wasm32!(
    use crate::z_coin::storage::ZcashParamsWasmImpl;
    use common::executor::AbortOnDropHandle;
    use futures::channel::oneshot;
    use rand::rngs::OsRng;
    use zcash_primitives::transaction::builder::TransactionMetadata;
    pub use z_coin_errors::ZCoinBalanceError;
);

/// `ZP2SHSpendError` compatible `TransactionErr` handling macro.
macro_rules! try_ztx_s {
    ($e: expr) => {
        match $e {
            Ok(ok) => ok,
            Err(err) => {
                if let Some(tx) = err.get_inner().get_tx() {
                    return Err(crate::TransactionErr::TxRecoverable(
                        tx,
                        format!("{}:{}] {:?}", file!(), line!(), err),
                    ));
                }

                return Err(crate::TransactionErr::Plain(ERRL!("{:?}", err)));
            },
        }
    };
}

const DEX_FEE_OVK: OutgoingViewingKey = OutgoingViewingKey([7; 32]);
const DEX_FEE_Z_ADDR: &str = "zs1rp6426e9r6jkq2nsanl66tkd34enewrmr0uvj0zelhkcwmsy0uvxz2fhm9eu9rl3ukxvgzy2v9f";
const DEX_BURN_Z_ADDR: &str = "zs1hq65fswcur3uxe385cxxgynf37qz4jpfcj52sj9ndvfhc569qwd39alfv9k82e0zftp3xc2jfgj"; // TODO: fix to actual burn z address
cfg_native!(
    const SAPLING_OUTPUT_NAME: &str = "sapling-output.params";
    const SAPLING_SPEND_NAME: &str = "sapling-spend.params";
    const BLOCKS_TABLE: &str = "blocks";
    const SAPLING_SPEND_EXPECTED_HASH: &str = "8e48ffd23abb3a5fd9c5589204f32d9c31285a04b78096ba40a79b75677efc13";
    const SAPLING_OUTPUT_EXPECTED_HASH: &str = "2f0ebbcbb9bb0bcffe95a397e7eba89c29eb4dde6191c339db88570e3f3fb0e4";
);

#[derive(Clone, Debug, Deserialize, PartialEq, Serialize)]
pub struct ZcoinConsensusParams {
    // we don't support coins without overwinter and sapling active so these are mandatory
    overwinter_activation_height: u32,
    sapling_activation_height: u32,
    // optional upgrades that we will possibly support in the future
    blossom_activation_height: Option<u32>,
    heartwood_activation_height: Option<u32>,
    canopy_activation_height: Option<u32>,
    coin_type: u32,
    hrp_sapling_extended_spending_key: String,
    hrp_sapling_extended_full_viewing_key: String,
    hrp_sapling_payment_address: String,
    b58_pubkey_address_prefix: [u8; 2],
    b58_script_address_prefix: [u8; 2],
}

#[derive(Clone, Debug, Deserialize, PartialEq, Serialize)]
pub struct CheckPointBlockInfo {
    height: u32,
    hash: H256Json,
    time: u32,
    sapling_tree: BytesJson,
}

#[derive(Clone, Debug, Deserialize, PartialEq, Serialize)]
pub struct ZcoinProtocolInfo {
    consensus_params: ZcoinConsensusParams,
    check_point_block: Option<CheckPointBlockInfo>,
    // `z_derivation_path` can be the same or different from [`UtxoCoinFields::derivation_path`].
    z_derivation_path: Option<HDPathToCoin>,
}

impl Parameters for ZcoinConsensusParams {
    fn activation_height(&self, nu: NetworkUpgrade) -> Option<BlockHeight> {
        match nu {
            NetworkUpgrade::Overwinter => Some(BlockHeight::from(self.overwinter_activation_height)),
            NetworkUpgrade::Sapling => Some(BlockHeight::from(self.sapling_activation_height)),
            NetworkUpgrade::Blossom => self.blossom_activation_height.map(BlockHeight::from),
            NetworkUpgrade::Heartwood => self.heartwood_activation_height.map(BlockHeight::from),
            NetworkUpgrade::Canopy => self.canopy_activation_height.map(BlockHeight::from),
            #[cfg(feature = "zfuture")]
            NetworkUpgrade::ZFuture => unimplemented!(),
        }
    }

    fn coin_type(&self) -> u32 { self.coin_type }

    fn hrp_sapling_extended_spending_key(&self) -> &str { &self.hrp_sapling_extended_spending_key }

    fn hrp_sapling_extended_full_viewing_key(&self) -> &str { &self.hrp_sapling_extended_full_viewing_key }

    fn hrp_sapling_payment_address(&self) -> &str { &self.hrp_sapling_payment_address }

    fn b58_pubkey_address_prefix(&self) -> [u8; 2] { self.b58_pubkey_address_prefix }

    fn b58_script_address_prefix(&self) -> [u8; 2] { self.b58_script_address_prefix }
}

#[allow(unused)]
pub struct ZCoinFields {
    dex_fee_addr: PaymentAddress,
    dex_burn_addr: PaymentAddress,
    my_z_addr: PaymentAddress,
    my_z_addr_encoded: String,
    z_spending_key: ExtendedSpendingKey,
    evk: ExtendedFullViewingKey,
    z_tx_prover: Arc<LocalTxProver>,
    light_wallet_db: WalletDbShared,
    consensus_params: ZcoinConsensusParams,
    z_balance_event_handler: Option<ZBalanceEventHandler>,
    sync_state_connector: AsyncMutex<SaplingSyncConnector>,
    change_tracker: ChangeNoteTracker,
}

impl Transaction for ZTransaction {
    fn tx_hex(&self) -> Vec<u8> {
        let mut hex = Vec::with_capacity(1024);
        self.write(&mut hex).expect("Writing should not fail");
        hex
    }

    fn tx_hash_as_bytes(&self) -> BytesJson {
        let mut bytes = self.txid().0.to_vec();
        bytes.reverse();
        bytes.into()
    }
}

#[derive(Clone)]
pub struct ZCoin {
    utxo_arc: UtxoArc,
    z_fields: Arc<ZCoinFields>,
}

pub struct ZOutput {
    pub to_addr: PaymentAddress,
    pub amount: Amount,
    pub viewing_key: Option<OutgoingViewingKey>,
    pub memo: Option<MemoBytes>,
}

#[derive(Serialize)]
pub struct ZcoinTxDetails {
    /// Transaction hash in hexadecimal format
    tx_hash: String,
    /// Coins are sent from these addresses
    from: HashSet<String>,
    /// Coins are sent to these addresses
    to: HashSet<String>,
    /// The amount spent from "my" address
    spent_by_me: BigDecimal,
    /// The amount received by "my" address
    received_by_me: BigDecimal,
    /// Resulting "my" balance change
    my_balance_change: BigDecimal,
    /// Block height
    block_height: i64,
    confirmations: i64,
    /// Transaction timestamp
    timestamp: i64,
    transaction_fee: BigDecimal,
    /// The coin transaction belongs to
    coin: String,
    /// Internal MM2 id used for internal transaction identification, for some coins it might be equal to transaction hash
    internal_id: i64,
}

impl ZCoin {
    #[inline]
    pub fn utxo_rpc_client(&self) -> &UtxoRpcClientEnum { &self.utxo_arc.rpc_client }

    #[inline]
    pub fn my_z_address_encoded(&self) -> String { self.z_fields.my_z_addr_encoded.clone() }

    #[inline]
    pub fn consensus_params(&self) -> ZcoinConsensusParams { self.z_fields.consensus_params.clone() }

    #[inline]
    pub fn consensus_params_ref(&self) -> &ZcoinConsensusParams { &self.z_fields.consensus_params }

    /// Asynchronously checks the synchronization status and returns `true` if
    /// the Sapling state has finished synchronizing, meaning that the block number is available.
    /// Otherwise, it returns `false`.
    #[inline]
    pub async fn is_sapling_state_synced(&self) -> bool {
        matches!(
            self.sync_status().await,
            Ok(SyncStatus::Finished { block_number: _, .. })
        )
    }

    #[inline]
    pub async fn sync_status(&self) -> Result<SyncStatus, MmError<BlockchainScanStopped>> {
        self.z_fields
            .sync_state_connector
            .lock()
            .await
            .current_sync_status()
            .await
    }

    #[inline]
    pub async fn first_sync_block(&self) -> Result<FirstSyncBlock, MmError<BlockchainScanStopped>> {
        self.z_fields.sync_state_connector.lock().await.first_sync_block().await
    }

    #[inline]
    fn secp_keypair(&self) -> &KeyPair {
        self.utxo_arc
            .priv_key_policy
            .activated_key()
            .expect("Zcoin doesn't support HW wallets")
    }

    async fn wait_for_gen_tx_blockchain_sync(&self) -> Result<SaplingSyncGuard<'_>, MmError<BlockchainScanStopped>> {
        let mut connector_guard = self.z_fields.sync_state_connector.lock().await;
        let sync_respawn_guard = connector_guard.wait_for_gen_tx_blockchain_sync().await?;
        Ok(SaplingSyncGuard {
            _connector_guard: connector_guard,
            respawn_guard: sync_respawn_guard,
        })
    }

    async fn my_balance_sat(&self) -> Result<u64, MmError<ZCoinBalanceError>> {
        let wallet_db = self.z_fields.light_wallet_db.clone();
        #[cfg(target_arch = "wasm32")]
        let balance_sat: u64 = wallet_db.db.get_balance(AccountId::default()).await?.into();

        #[cfg(not(target_arch = "wasm32"))]
        let balance_sat: u64 = async_blocking(move || {
            let db_guard = wallet_db.db.inner();
            let db_guard = db_guard.lock().unwrap();
            get_balance(&db_guard, AccountId::default()).map(|v| v.into())
        })
        .await
        .map_to_mm(|err| ZCoinBalanceError::BalanceError(err.to_string()))?;

        Ok(balance_sat)
    }

    async fn get_spendable_notes(&self) -> Result<Vec<SpendableNote>, MmError<SpendableNotesError>> {
        let wallet_db = self.z_fields.light_wallet_db.clone();
        let db_guard = wallet_db.db;
        let latest_db_block = match db_guard
            .block_height_extrema()
            .await
            .map_err(|err| SpendableNotesError::DBClientError(err.to_string()))?
        {
            Some((_, latest)) => latest,
            None => return Ok(Vec::new()),
        };

        db_guard
            .get_spendable_notes(AccountId::default(), latest_db_block)
            .await
            .map_err(|err| MmError::new(SpendableNotesError::DBClientError(err.to_string())))
    }

    /// Returns spendable notes
    async fn spendable_notes_ordered(&self) -> Result<Vec<SpendableNote>, MmError<SpendableNotesError>> {
        let mut unspents = self.get_spendable_notes().await?;

        unspents.sort_unstable_by(|a, b| a.note_value.cmp(&b.note_value));
        Ok(unspents)
    }

    async fn get_one_kbyte_tx_fee(&self) -> UtxoRpcResult<BigDecimal> {
        let fee = self.get_tx_fee().await?;
        match fee {
            ActualTxFee::Dynamic(fee) | ActualTxFee::FixedPerKb(fee) => {
                Ok(big_decimal_from_sat_unsigned(fee, self.decimals()))
            },
        }
    }

    async fn spendable_notes_required_for_tx(
        &self,
        total_required: &BigDecimal,
    ) -> MmResult<Vec<SpendableNote>, GenTxError> {
        let spendable_notes = self
            .spendable_notes_ordered()
            .await
            .map_err(|err| GenTxError::SpendableNotesError(err.to_string()))?;
        let changes = self.z_fields.change_tracker.change_notes_iter();
        let my_z_balance = self
            .my_balance()
            .compat()
            .await
            .mm_err(|err| GenTxError::Internal(err.to_string()))?;

        if changes.is_empty() {
            Ok(spendable_notes)
        } else {
            if &my_z_balance.spendable < total_required
                && my_z_balance.unspendable > (total_required - &my_z_balance.spendable)
            {
                return MmError::err(GenTxError::InsufficientBalance {
                    coin: self.ticker().to_string(),
                    available: my_z_balance.spendable,
                    required: total_required.clone(),
                });
            }
            if &my_z_balance.spendable >= total_required {
                // return spendable notes if the total amount from spendable is upto or more
                // than required amount needed to generate this tx.
                Ok(spendable_notes)
            } else {
                common::log!("Calculate pending tx change notes and wait for confirmation");
                // else, we want to get, calculate the number of pending txs with change notes
                // needed to be mined to satisfy our required amount.
                let mut temp_remaining = BigDecimal::from(0);
                let mut tx_hex = Vec::with_capacity(changes.len());
                let change_needed_to_gen_tx = total_required - my_z_balance.spendable;
                for (hex, change) in changes {
                    temp_remaining += change;
                    tx_hex.push(hex);
                    if temp_remaining >= change_needed_to_gen_tx {
                        break;
                    }
                }

                // tx_hex can't be empty at this stage!,
                for tx in tx_hex {
                    // If we eventually get pending txs that are needed to be mined for this tx,
                    // We now need to wait for tx_hex.len() txs confirmations so that this tx can
                    // be somewhat guaranteed to be generated if it's due to change notes issues.
                    let confirmations = self.required_confirmations();
                    let requires_nota = self.requires_notarization();
                    // 5 minutes(probably will be changed)
                    let wait_until = 5 * 60;
                    common::log::info!("Waiting for {tx:?} confirmations before next tx can be generated");
                    let input = ConfirmPaymentInput {
                        payment_tx: tx.clone(),
                        confirmations,
                        requires_nota,
                        wait_until,
                        check_every: 5,
                    };
                    self.wait_for_confirmations(input)
                        .compat()
                        .await
                        .map_to_mm(|_| GenTxError::NeededPrevTxConfirmed)?;
                    common::log::info!("{tx:?} confirmed");
                }
                // Refetched spendable notes if we are able to get to this stage.
                common::log::info!("Refetching spendable notes after previous tx has been confirmed");
                let new_spendable_notes = self
                    .spendable_notes_ordered()
                    .await
                    .map_err(|err| GenTxError::SpendableNotesError(err.to_string()))?;

                Ok(new_spendable_notes)
            }
        }
    }

    /// Generates a tx sending outputs from our address
    async fn gen_tx(
        &self,
        t_outputs: Vec<TxOut>,
        z_outputs: Vec<ZOutput>,
    ) -> Result<(ZTransaction, AdditionalTxData, SaplingSyncGuard<'_>), MmError<GenTxError>> {
        let sync_guard = self.wait_for_gen_tx_blockchain_sync().await?;

        let tx_fee = self.get_one_kbyte_tx_fee().await?;
        let t_output_sat: u64 = t_outputs.iter().fold(0, |cur, out| cur + u64::from(out.value));
        let z_output_sat: u64 = z_outputs.iter().fold(0, |cur, out| cur + u64::from(out.amount));
        let total_output_sat = t_output_sat + z_output_sat;
        let total_output = big_decimal_from_sat_unsigned(total_output_sat, self.utxo_arc.decimals);
        let total_required = &total_output + &tx_fee;
        let spendable_notes = self.spendable_notes_required_for_tx(&total_required).await?;

        let mut total_input_amount = BigDecimal::from(0);
        let mut change = BigDecimal::from(0);

        let mut received_by_me = 0u64;

        let mut tx_builder = ZTxBuilder::new(self.consensus_params(), sync_guard.respawn_guard.current_block());

        for spendable_note in spendable_notes {
            total_input_amount += big_decimal_from_sat_unsigned(spendable_note.note_value.into(), self.decimals());

            let note = self
                .z_fields
                .my_z_addr
                .create_note(spendable_note.note_value.into(), spendable_note.rseed)
                .or_mm_err(|| GenTxError::FailedToCreateNote)?;
            tx_builder.add_sapling_spend(
                self.z_fields.z_spending_key.clone(),
                *self.z_fields.my_z_addr.diversifier(),
                note,
                spendable_note
                    .witness
                    .path()
                    .or_mm_err(|| GenTxError::FailedToGetMerklePath)?,
            )?;

            if total_input_amount >= total_required {
                change = &total_input_amount - &total_required;
                break;
            }
        }

        if total_input_amount < total_required {
            return MmError::err(GenTxError::InsufficientBalance {
                coin: self.ticker().into(),
                available: total_input_amount,
                required: total_required,
            });
        }

        for z_out in z_outputs {
            if z_out.to_addr == self.z_fields.my_z_addr {
                received_by_me += u64::from(z_out.amount);
            }

            tx_builder.add_sapling_output(z_out.viewing_key, z_out.to_addr, z_out.amount, z_out.memo)?;
        }

        // add change to tx output
        let change_sat = sat_from_big_decimal(&change, self.utxo_arc.decimals)?;
        if change > BigDecimal::from(0u8) {
            received_by_me += change_sat;
            let change_amount = Amount::from_u64(change_sat).map_to_mm(|_| {
                GenTxError::NumConversion(NumConversError(format!(
                    "Failed to get ZCash amount from {}",
                    change_sat
                )))
            })?;

            tx_builder.add_sapling_output(
                Some(self.z_fields.evk.fvk.ovk),
                self.z_fields.my_z_addr.clone(),
                change_amount,
                None,
            )?;
        }

        for output in t_outputs {
            tx_builder.add_tx_out(output);
        }

        #[cfg(not(target_arch = "wasm32"))]
        let (tx, _) = async_blocking({
            let prover = self.z_fields.z_tx_prover.clone();
            move || tx_builder.build(BranchId::Sapling, prover.as_ref())
        })
        .await?;

        #[cfg(target_arch = "wasm32")]
        let (tx, _) =
            TxBuilderSpawner::request_tx_result(tx_builder, BranchId::Sapling, self.z_fields.z_tx_prover.clone())
                .await?
                .tx_result?;

        if change > BigDecimal::from(0u8) {
            debug!("found change for txs {change}!");
            // save change note amount for tracking.
            self.z_fields.change_tracker.add_change_note(tx.tx_hex(), change);
        }

        let additional_data = AdditionalTxData {
            received_by_me,
            spent_by_me: sat_from_big_decimal(&total_input_amount, self.decimals())?,
            fee_amount: sat_from_big_decimal(&tx_fee, self.decimals())?,
            unused_change: 0,
            kmd_rewards: None,
        };
        Ok((tx, additional_data, sync_guard))
    }

    pub async fn send_outputs(
        &self,
        t_outputs: Vec<TxOut>,
        z_outputs: Vec<ZOutput>,
    ) -> Result<ZTransaction, MmError<SendOutputsErr>> {
        let (tx, _, mut sync_guard) = self.gen_tx(t_outputs, z_outputs).await?;
        let mut tx_bytes = Vec::with_capacity(1024);
        tx.write(&mut tx_bytes).expect("Write should not fail");

        self.utxo_rpc_client()
            .send_raw_transaction(tx_bytes.into())
            .compat()
            .await?;

        sync_guard.respawn_guard.watch_for_tx(tx.txid());
        Ok(tx)
    }

    async fn z_transactions_from_cache_or_rpc(
        &self,
        hashes: HashSet<H256Json>,
    ) -> UtxoRpcResult<HashMap<H256Json, ZTransaction>> {
        self.get_verbose_transactions_from_cache_or_rpc(hashes)
            .compat()
            .await?
            .into_iter()
            .map(|(hash, tx)| -> Result<_, std::io::Error> {
                Ok((hash, ZTransaction::read(tx.into_inner().hex.as_slice())?))
            })
            .collect::<Result<_, _>>()
            .map_to_mm(|e| UtxoRpcError::InvalidResponse(e.to_string()))
    }

    fn tx_details_from_db_item(
        &self,
        tx_item: ZCoinTxHistoryItem,
        transactions: &mut HashMap<H256Json, ZTransaction>,
        prev_transactions: &HashMap<H256Json, ZTransaction>,
        current_block: u64,
    ) -> Result<ZcoinTxDetails, MmError<NoInfoAboutTx>> {
        let mut from = HashSet::new();

        let mut confirmations = current_block as i64 - tx_item.height + 1;
        if confirmations < 0 {
            confirmations = 0;
        }

        let mut transparent_input_amount = Amount::zero();
        let hash = H256Json::from(tx_item.tx_hash);
        let z_tx = transactions.remove(&hash).or_mm_err(|| NoInfoAboutTx(hash))?;
        for input in z_tx.vin.iter() {
            let mut hash = H256Json::from(*input.prevout.hash());
            hash.0.reverse();
            let prev_tx = prev_transactions.get(&hash).or_mm_err(|| NoInfoAboutTx(hash))?;

            if let Some(spent_output) = prev_tx.vout.get(input.prevout.n() as usize) {
                transparent_input_amount += spent_output.value;
                if let Ok(addresses) = addresses_from_script(self, &spent_output.script_pubkey.0.clone().into()) {
                    from.extend(addresses.into_iter().map(|a| a.to_string()));
                }
            }
        }

        let transparent_output_amount = z_tx
            .vout
            .iter()
            .fold(Amount::zero(), |current, out| current + out.value);

        let mut to = HashSet::new();
        for out in z_tx.vout.iter() {
            if let Ok(addresses) = addresses_from_script(self, &out.script_pubkey.0.clone().into()) {
                to.extend(addresses.into_iter().map(|a| a.to_string()));
            }
        }

        let fee_amount = z_tx.value_balance + transparent_input_amount - transparent_output_amount;
        if tx_item.spent_amount > 0 {
            from.insert(self.my_z_address_encoded());
        }

        if tx_item.received_amount > 0 {
            to.insert(self.my_z_address_encoded());
        }

        for z_out in z_tx.shielded_outputs.iter() {
            if let Some((_, address, _)) = try_sapling_output_recovery(
                self.consensus_params_ref(),
                BlockHeight::from_u32(current_block as u32),
                &self.z_fields.evk.fvk.ovk,
                z_out,
            ) {
                to.insert(encode_payment_address(
                    self.consensus_params_ref().hrp_sapling_payment_address(),
                    &address,
                ));
            }

            if let Some((_, address, _)) = try_sapling_output_recovery(
                self.consensus_params_ref(),
                BlockHeight::from_u32(current_block as u32),
                &DEX_FEE_OVK,
                z_out,
            ) {
                to.insert(encode_payment_address(
                    self.consensus_params_ref().hrp_sapling_payment_address(),
                    &address,
                ));
            }
        }

        let spent_by_me = big_decimal_from_sat(tx_item.spent_amount, self.decimals());
        let received_by_me = big_decimal_from_sat(tx_item.received_amount, self.decimals());
        Ok(ZcoinTxDetails {
            tx_hash: hex::encode(tx_item.tx_hash),
            from,
            to,
            my_balance_change: &received_by_me - &spent_by_me,
            spent_by_me,
            received_by_me,
            block_height: tx_item.height,
            confirmations,
            timestamp: tx_item.timestamp,
            transaction_fee: big_decimal_from_sat(fee_amount.into(), self.decimals()),
            coin: self.ticker().into(),
            internal_id: tx_item.internal_id,
        })
    }

    pub async fn tx_history(
        &self,
        request: MyTxHistoryRequestV2<i64>,
    ) -> Result<MyTxHistoryResponseV2<ZcoinTxDetails, i64>, MmError<MyTxHistoryErrorV2>> {
        let current_block = self.utxo_rpc_client().get_block_count().compat().await?;
        let req_result = fetch_tx_history_from_db(self, request.limit, request.paging_options.clone()).await?;

        let hashes_for_verbose = req_result
            .transactions
            .iter()
            .map(|item| H256Json::from(item.tx_hash))
            .collect();
        let mut transactions = self.z_transactions_from_cache_or_rpc(hashes_for_verbose).await?;

        let prev_tx_hashes: HashSet<_> = transactions
            .iter()
            .flat_map(|(_, tx)| {
                tx.vin.iter().map(|vin| {
                    let mut hash = *vin.prevout.hash();
                    hash.reverse();
                    H256Json::from(hash)
                })
            })
            .collect();
        let prev_transactions = self.z_transactions_from_cache_or_rpc(prev_tx_hashes).await?;

        let transactions = req_result
            .transactions
            .into_iter()
            .map(|sql_item| {
                self.tx_details_from_db_item(sql_item, &mut transactions, &prev_transactions, current_block)
            })
            .collect::<Result<_, _>>()?;

        Ok(MyTxHistoryResponseV2 {
            coin: self.ticker().into(),
            target: request.target,
            current_block,
            transactions,
            // Zcoin is activated only after the state is synced
            sync_status: HistorySyncState::Finished,
            limit: request.limit,
            skipped: req_result.skipped,
            total: req_result.total_tx_count as usize,
            total_pages: calc_total_pages(req_result.total_tx_count as usize, request.limit),
            paging_options: request.paging_options,
        })
    }

    async fn spawn_balance_stream_if_enabled(&self, ctx: &MmArc) -> Result<(), String> {
        let coin = self.clone();
        if let Some(stream_config) = &ctx.event_stream_configuration {
            if let EventInitStatus::Failed(err) = EventBehaviour::spawn_if_active(coin, stream_config).await {
                return ERR!("Failed spawning zcoin balance event with error: {}", err);
            }
        }

        Ok(())
    }

    /// Validates dex fee output or burn output
    /// Returns true if the output valid or error if not valid. Returns false if could not decrypt output (some other output)
    fn validate_dex_fee_output(
        &self,
        shielded_out: &OutputDescription,
        ovk: &OutgoingViewingKey,
        expected_address: &PaymentAddress,
        block_height: BlockHeight,
        amount_sat: u64,
        expected_memo: &MemoBytes,
    ) -> Result<(), String> {
        if let Some((note, address, memo)) =
            try_sapling_output_recovery(self.consensus_params_ref(), block_height, ovk, shielded_out)
        {
            if &address == expected_address {
                if note.value != amount_sat {
                    return Err(format!("invalid amount {}, expected {}", note.value, amount_sat));
                }
                if &memo != expected_memo {
                    return Err(format!("invalid memo {:?}, expected {:?}", memo, expected_memo));
                }
                return Ok(());
            }
            return Err("wrong address".to_string());
        }
        Err("could not decrypt output".to_string())
    }
}

impl AsRef<UtxoCoinFields> for ZCoin {
    fn as_ref(&self) -> &UtxoCoinFields { &self.utxo_arc }
}

#[cfg(target_arch = "wasm32")]
type TxResult = MmResult<(zcash_primitives::transaction::Transaction, TransactionMetadata), GenTxError>;

#[cfg(target_arch = "wasm32")]
/// Spawns an asynchronous task to build a transaction and sends the result through a oneshot channel.
pub(crate) struct TxBuilderSpawner {
    pub(crate) tx_result: TxResult,
    _abort_handle: AbortOnDropHandle,
}

#[cfg(target_arch = "wasm32")]
impl TxBuilderSpawner {
    fn spawn_build_tx(
        builder: ZTxBuilder<'static, ZcoinConsensusParams, OsRng>,
        branch_id: BranchId,
        prover: Arc<LocalTxProver>,
        sender: oneshot::Sender<TxResult>,
    ) -> AbortOnDropHandle {
        let fut = async move {
            sender
                .send(
                    builder
                        .build(branch_id, prover.as_ref())
                        .map_to_mm(GenTxError::TxBuilderError),
                )
                .ok();
        };

        common::executor::spawn_local_abortable(fut)
    }

    /// Requests a transaction asynchronously using the provided builder, branch ID, and prover.
    pub(crate) async fn request_tx_result(
        builder: ZTxBuilder<'static, ZcoinConsensusParams, OsRng>,
        branch_id: BranchId,
        prover: Arc<LocalTxProver>,
    ) -> MmResult<Self, GenTxError> {
        // Create a oneshot channel for communication between the spawned task and this function
        let (tx, rx) = oneshot::channel();
        let abort_handle = Self::spawn_build_tx(builder, branch_id, prover, tx);

        Ok(Self {
            tx_result: rx
                .await
                .map_to_mm(|_| GenTxError::Internal("Spawned future has been canceled".to_owned()))?,
            _abort_handle: abort_handle,
        })
    }
}

/// SyncStartPoint represents the starting point for synchronizing a wallet's blocks and transaction history.
/// This can be specified as a date, a block height, or starting from the earliest available data.
#[derive(Clone, Debug, Deserialize, Serialize)]
#[serde(rename_all = "lowercase")]
pub enum SyncStartPoint {
    /// Synchronize from a specific date (in Unix timestamp format).
    Date(u64),
    /// Synchronize from a specific block height.
    Height(u64),
    /// Synchronize from the earliest available data(sapling_activation_height from coin config).
    Earliest,
}

// ZcoinRpcMode reprs available RPC modes for interacting with the Zcoin network. It includes
/// modes for both native and light client, each with their own configuration options.
#[allow(unused)]
#[derive(Clone, Debug, Deserialize, Serialize)]
#[serde(tag = "rpc", content = "rpc_data")]
pub enum ZcoinRpcMode {
    #[cfg(not(target_arch = "wasm32"))]
    Native,
    #[serde(alias = "Electrum")]
    Light {
        #[serde(alias = "servers")]
        /// The settings of each electrum server.
        electrum_servers: Vec<ElectrumConnectionSettings>,
        /// The minimum number of connections to electrum servers to keep alive/maintained at all times.
        min_connected: Option<usize>,
        /// The maximum number of connections to electrum servers to not exceed at any time.
        max_connected: Option<usize>,
        light_wallet_d_servers: Vec<String>,
        /// Specifies the parameters for synchronizing the wallet from a specific block. This overrides the
        /// `CheckPointBlockInfo` configuration in the coin settings.
        sync_params: Option<SyncStartPoint>,
        /// Indicates that synchronization parameters will be skipped and continue sync from last synced block.
        /// Will use `sync_params` if no last synced block found.
        skip_sync_params: Option<bool>,
    },
}

#[derive(Clone, Deserialize)]
pub struct ZcoinActivationParams {
    pub mode: ZcoinRpcMode,
    pub required_confirmations: Option<u64>,
    pub requires_notarization: Option<bool>,
    pub zcash_params_path: Option<String>,
    #[serde(default = "one_thousand_u32")]
    pub scan_blocks_per_iteration: u32,
    #[serde(default)]
    pub scan_interval_ms: u64,
    #[serde(default)]
    pub account: u32,
}

pub async fn z_coin_from_conf_and_params(
    ctx: &MmArc,
    ticker: &str,
    conf: &Json,
    params: &ZcoinActivationParams,
    protocol_info: ZcoinProtocolInfo,
    priv_key_policy: PrivKeyBuildPolicy,
) -> Result<ZCoin, MmError<ZCoinBuildError>> {
    #[cfg(target_arch = "wasm32")]
    let db_dir_path = PathBuf::new();
    #[cfg(not(target_arch = "wasm32"))]
    let db_dir_path = ctx.dbdir();
    let z_spending_key = None;
    let builder = ZCoinBuilder::new(
        ctx,
        ticker,
        conf,
        params,
        priv_key_policy,
        db_dir_path,
        z_spending_key,
        protocol_info,
    );
    builder.build().await
}

#[cfg(not(target_arch = "wasm32"))]
fn verify_checksum_zcash_params(spend_path: &PathBuf, output_path: &PathBuf) -> Result<bool, ZCoinBuildError> {
    let spend_hash = sha256_digest(spend_path)?;
    let out_hash = sha256_digest(output_path)?;
    Ok(spend_hash == SAPLING_SPEND_EXPECTED_HASH && out_hash == SAPLING_OUTPUT_EXPECTED_HASH)
}

#[cfg(not(target_arch = "wasm32"))]
fn get_spend_output_paths(params_dir: PathBuf) -> Result<(PathBuf, PathBuf), ZCoinBuildError> {
    if !params_dir.exists() {
        return Err(ZCoinBuildError::ZCashParamsNotFound);
    };
    let spend_path = params_dir.join(SAPLING_SPEND_NAME);
    let output_path = params_dir.join(SAPLING_OUTPUT_NAME);

    if !(spend_path.exists() && output_path.exists()) {
        return Err(ZCoinBuildError::ZCashParamsNotFound);
    }
    Ok((spend_path, output_path))
}

pub struct ZCoinBuilder<'a> {
    ctx: &'a MmArc,
    ticker: &'a str,
    conf: &'a Json,
    z_coin_params: &'a ZcoinActivationParams,
    utxo_params: UtxoActivationParams,
    priv_key_policy: PrivKeyBuildPolicy,
    #[cfg_attr(target_arch = "wasm32", allow(unused))]
    db_dir_path: PathBuf,
    /// `Some` if `ZCoin` should be initialized with a forced spending key.
    z_spending_key: Option<ExtendedSpendingKey>,
    protocol_info: ZcoinProtocolInfo,
}

impl<'a> UtxoCoinBuilderCommonOps for ZCoinBuilder<'a> {
    fn ctx(&self) -> &MmArc { self.ctx }

    fn conf(&self) -> &Json { self.conf }

    fn activation_params(&self) -> &UtxoActivationParams { &self.utxo_params }

    fn ticker(&self) -> &str { self.ticker }
}

impl<'a> UtxoFieldsWithIguanaSecretBuilder for ZCoinBuilder<'a> {}

impl<'a> UtxoFieldsWithGlobalHDBuilder for ZCoinBuilder<'a> {}

/// Although, `ZCoin` doesn't support [`PrivKeyBuildPolicy::Trezor`] yet,
/// `UtxoCoinBuilder` trait requires `UtxoFieldsWithHardwareWalletBuilder` to be implemented.
impl<'a> UtxoFieldsWithHardwareWalletBuilder for ZCoinBuilder<'a> {}

#[async_trait]
impl<'a> UtxoCoinBuilder for ZCoinBuilder<'a> {
    type ResultCoin = ZCoin;
    type Error = ZCoinBuildError;

    fn priv_key_policy(&self) -> PrivKeyBuildPolicy { self.priv_key_policy.clone() }

    async fn build(self) -> MmResult<Self::ResultCoin, Self::Error> {
        let utxo = self.build_utxo_fields().await?;
        let utxo_arc = UtxoArc::new(utxo);

        let z_spending_key = match self.z_spending_key {
            Some(ref z_spending_key) => z_spending_key.clone(),
            None => extended_spending_key_from_protocol_info_and_policy(
                &self.protocol_info,
                &self.priv_key_policy,
                self.z_coin_params.account,
            )?,
        };

        let (_, my_z_addr) = z_spending_key
            .default_address()
            .map_err(|_| MmError::new(ZCoinBuildError::GetAddressError))?;

        let dex_fee_addr = decode_payment_address(
            self.protocol_info.consensus_params.hrp_sapling_payment_address(),
            DEX_FEE_Z_ADDR,
        )
        .expect("DEX_FEE_Z_ADDR is a valid z-address")
        .expect("DEX_FEE_Z_ADDR is a valid z-address");

        let dex_burn_addr = decode_payment_address(
            self.protocol_info.consensus_params.hrp_sapling_payment_address(),
            DEX_BURN_Z_ADDR,
        )
        .expect("DEX_BURN_Z_ADDR is a valid z-address")
        .expect("DEX_BURN_Z_ADDR is a valid z-address");

        let z_tx_prover = self.z_tx_prover().await?;
        let my_z_addr_encoded = encode_payment_address(
            self.protocol_info.consensus_params.hrp_sapling_payment_address(),
            &my_z_addr,
        );

        let blocks_db = self.init_blocks_db().await?;
        let (z_balance_event_sender, z_balance_event_handler) = if self.ctx.event_stream_configuration.is_some() {
            let (sender, receiver) = futures::channel::mpsc::unbounded();
            (Some(sender), Some(Arc::new(AsyncMutex::new(receiver))))
        } else {
            (None, None)
        };

        let (sync_state_connector, light_wallet_db) = match &self.z_coin_params.mode {
            #[cfg(not(target_arch = "wasm32"))]
            ZcoinRpcMode::Native => {
                init_native_client(
                    &self,
                    self.native_client()?,
                    blocks_db,
                    &z_spending_key,
                    z_balance_event_sender,
                )
                .await?
            },
            ZcoinRpcMode::Light {
                light_wallet_d_servers,
                sync_params,
                skip_sync_params,
                ..
            } => {
                init_light_client(
                    &self,
                    light_wallet_d_servers.clone(),
                    blocks_db,
                    sync_params,
                    skip_sync_params.unwrap_or_default(),
                    &z_spending_key,
                    z_balance_event_sender,
                )
                .await?
            },
        };

        let z_fields = Arc::new(ZCoinFields {
            dex_fee_addr,
            dex_burn_addr,
            my_z_addr,
            my_z_addr_encoded,
            evk: ExtendedFullViewingKey::from(&z_spending_key),
            z_spending_key,
            z_tx_prover: Arc::new(z_tx_prover),
            light_wallet_db,
            consensus_params: self.protocol_info.consensus_params,
            sync_state_connector,
            z_balance_event_handler,
            change_tracker: ChangeNoteTracker::new(),
        });

        let zcoin = ZCoin { utxo_arc, z_fields };
        zcoin
            .spawn_balance_stream_if_enabled(self.ctx)
            .await
            .map_to_mm(ZCoinBuildError::FailedSpawningBalanceEvents)?;

        Ok(zcoin)
    }
}

impl<'a> ZCoinBuilder<'a> {
    #[allow(clippy::too_many_arguments)]
    pub fn new(
        ctx: &'a MmArc,
        ticker: &'a str,
        conf: &'a Json,
        z_coin_params: &'a ZcoinActivationParams,
        priv_key_policy: PrivKeyBuildPolicy,
        db_dir_path: PathBuf,
        z_spending_key: Option<ExtendedSpendingKey>,
        protocol_info: ZcoinProtocolInfo,
    ) -> ZCoinBuilder<'a> {
        let utxo_mode = match &z_coin_params.mode {
            #[cfg(not(target_arch = "wasm32"))]
            ZcoinRpcMode::Native => UtxoRpcMode::Native,
            ZcoinRpcMode::Light {
                electrum_servers,
                min_connected,
                max_connected,
                ..
            } => UtxoRpcMode::Electrum {
                servers: electrum_servers.clone(),
                min_connected: *min_connected,
                max_connected: *max_connected,
            },
        };
        let utxo_params = UtxoActivationParams {
            mode: utxo_mode,
            utxo_merge_params: None,
            tx_history: false,
            required_confirmations: z_coin_params.required_confirmations,
            requires_notarization: z_coin_params.requires_notarization,
            address_format: None,
            gap_limit: None,
            enable_params: Default::default(),
            priv_key_policy: PrivKeyActivationPolicy::ContextPrivKey,
            check_utxo_maturity: None,
            // This is not used for Zcoin so we just provide a default value
            path_to_address: HDPathAccountToAddressId::default(),
        };
        ZCoinBuilder {
            ctx,
            ticker,
            conf,
            z_coin_params,
            utxo_params,
            priv_key_policy,
            db_dir_path,
            z_spending_key,
            protocol_info,
        }
    }

    async fn init_blocks_db(&self) -> Result<BlockDbImpl, MmError<ZcoinClientInitError>> {
        let cache_db_path = self.db_dir_path.join(format!("{}_cache.db", self.ticker));
        let ctx = self.ctx.clone();
        let ticker = self.ticker.to_string();

        BlockDbImpl::new(&ctx, ticker, cache_db_path)
            .map_err(|err| MmError::new(ZcoinClientInitError::ZcoinStorageError(err.to_string())))
            .await
    }

    #[cfg(not(target_arch = "wasm32"))]
    async fn z_tx_prover(&self) -> Result<LocalTxProver, MmError<ZCoinBuildError>> {
        let params_dir = match &self.z_coin_params.zcash_params_path {
            None => default_params_folder().or_mm_err(|| ZCoinBuildError::ZCashParamsNotFound)?,
            Some(file_path) => PathBuf::from(file_path),
        };

        async_blocking(move || {
            let (spend_path, output_path) = get_spend_output_paths(params_dir)?;
            let verification_successful = verify_checksum_zcash_params(&spend_path, &output_path)?;
            if verification_successful {
                Ok(LocalTxProver::new(&spend_path, &output_path))
            } else {
                MmError::err(ZCoinBuildError::SaplingParamsInvalidChecksum)
            }
        })
        .await
    }

    #[cfg(target_arch = "wasm32")]
    async fn z_tx_prover(&self) -> Result<LocalTxProver, MmError<ZCoinBuildError>> {
        let params_db = ZcashParamsWasmImpl::new(self.ctx)
            .await
            .mm_err(|err| ZCoinBuildError::ZCashParamsError(err.to_string()))?;
        let (sapling_spend, sapling_output) = if !params_db
            .check_params()
            .await
            .mm_err(|err| ZCoinBuildError::ZCashParamsError(err.to_string()))?
        {
            // save params
            params_db
                .download_and_save_params()
                .await
                .mm_err(|err| ZCoinBuildError::ZCashParamsError(err.to_string()))?
        } else {
            // get params
            params_db
                .get_params()
                .await
                .mm_err(|err| ZCoinBuildError::ZCashParamsError(err.to_string()))?
        };

        Ok(LocalTxProver::from_bytes(&sapling_spend[..], &sapling_output[..]))
    }
}

/// Initialize `ZCoin` with a forced `z_spending_key`.
/// db_dir_path is where ZOMBIE_wallet.db located
/// Note that ZOMBIE_cache.db (db where blocks are downloaded to create ZOMBIE_wallet.db) is created in-memory (see BlockDbImpl::new fn)
#[cfg(all(test, feature = "zhtlc-native-tests"))]
#[allow(clippy::too_many_arguments)]
async fn z_coin_from_conf_and_params_with_z_key(
    ctx: &MmArc,
    ticker: &str,
    conf: &Json,
    params: &ZcoinActivationParams,
    priv_key_policy: PrivKeyBuildPolicy,
    db_dir_path: PathBuf,
    z_spending_key: ExtendedSpendingKey,
    protocol_info: ZcoinProtocolInfo,
) -> Result<ZCoin, MmError<ZCoinBuildError>> {
    let builder = ZCoinBuilder::new(
        ctx,
        ticker,
        conf,
        params,
        priv_key_policy,
        db_dir_path,
        Some(z_spending_key),
        protocol_info,
    );

    println!("ZOMBIE_wallet.db will be synch'ed with the chain, this may take a while for the first time.");
    println!("You may also run prepare_zombie_sapling_cache test to update ZOMBIE_wallet.db before running tests.");
    builder.build().await
}

#[async_trait]
impl MarketCoinOps for ZCoin {
    fn ticker(&self) -> &str { &self.utxo_arc.conf.ticker }

    fn my_address(&self) -> MmResult<String, MyAddressError> { Ok(self.z_fields.my_z_addr_encoded.clone()) }

    async fn get_public_key(&self) -> Result<String, MmError<UnexpectedDerivationMethod>> {
        let pubkey = utxo_common::my_public_key(self.as_ref())?;
        Ok(pubkey.to_string())
    }

    fn sign_message_hash(&self, _message: &str) -> Option<[u8; 32]> { None }

    fn sign_message(&self, _message: &str) -> SignatureResult<String> {
        MmError::err(SignatureError::InvalidRequest(
            "Message signing is not supported by the given coin type".to_string(),
        ))
    }

    fn verify_message(&self, _signature_base64: &str, _message: &str, _address: &str) -> VerificationResult<bool> {
        MmError::err(VerificationError::InvalidRequest(
            "Message verification is not supported by the given coin type".to_string(),
        ))
    }

    fn my_balance(&self) -> BalanceFut<CoinBalance> {
        let coin = self.clone();
        let fut = async move {
            let balance_sat = coin
                .my_balance_sat()
                .await
                .mm_err(|e| BalanceError::WalletStorageError(e.to_string()))?;
            let balance = big_decimal_from_sat_unsigned(balance_sat, coin.decimals());
            let change = coin.z_fields.change_tracker.sum_all_change_notes();

            if balance < change {
                return MmError::err(BalanceError::WalletStorageError(
                    "change can't be greater than balance".to_owned(),
                ));
            };

            Ok(CoinBalance::new_with_unspendable(&balance - &change, change))
        };
        Box::new(fut.boxed().compat())
    }

    fn base_coin_balance(&self) -> BalanceFut<BigDecimal> { utxo_common::base_coin_balance(self) }

    fn platform_ticker(&self) -> &str { self.ticker() }

    fn send_raw_tx(&self, tx: &str) -> Box<dyn Future<Item = String, Error = String> + Send> {
        let tx_bytes = try_fus!(hex::decode(tx));
        let z_tx = try_fus!(ZTransaction::read(tx_bytes.as_slice()));

        let this = self.clone();
        let tx = tx.to_owned();

        let fut = async move {
            let mut sync_guard = try_s!(this.wait_for_gen_tx_blockchain_sync().await);
            let tx_hash = utxo_common::send_raw_tx(this.as_ref(), &tx).compat().await?;
            sync_guard.respawn_guard.watch_for_tx(z_tx.txid());
            Ok(tx_hash)
        };
        Box::new(fut.boxed().compat())
    }

    fn send_raw_tx_bytes(&self, tx: &[u8]) -> Box<dyn Future<Item = String, Error = String> + Send> {
        let z_tx = try_fus!(ZTransaction::read(tx));

        let this = self.clone();
        let tx = tx.to_owned();

        let fut = async move {
            let mut sync_guard = try_s!(this.wait_for_gen_tx_blockchain_sync().await);
            let tx_hash = utxo_common::send_raw_tx_bytes(this.as_ref(), &tx).compat().await?;
            sync_guard.respawn_guard.watch_for_tx(z_tx.txid());
            Ok(tx_hash)
        };
        Box::new(fut.boxed().compat())
    }

    #[inline(always)]
    async fn sign_raw_tx(&self, args: &SignRawTransactionRequest) -> RawTransactionResult {
        utxo_common::sign_raw_tx(self, args).await
    }

    fn wait_for_confirmations(&self, input: ConfirmPaymentInput) -> Box<dyn Future<Item = (), Error = String> + Send> {
        let z_fields = self.z_fields.clone();
        let tx_hex = input.payment_tx.clone();
        Box::new(utxo_common::wait_for_confirmations(self.as_ref(), input).map(move |_| {
            common::log::info!("Payment confirm!, removing note from list");
            z_fields.change_tracker.remove_change_notes(&tx_hex);
        }))
    }

    async fn wait_for_htlc_tx_spend(&self, args: WaitForHTLCTxSpendArgs<'_>) -> TransactionResult {
        utxo_common::wait_for_output_spend(
            self.clone(),
            args.tx_bytes,
            utxo_common::DEFAULT_SWAP_VOUT,
            args.from_block,
            args.wait_until,
            args.check_every,
        )
        .await
    }

    fn tx_enum_from_bytes(&self, bytes: &[u8]) -> Result<TransactionEnum, MmError<TxMarshalingErr>> {
        ZTransaction::read(bytes)
            .map(TransactionEnum::from)
            .map_to_mm(|e| TxMarshalingErr::InvalidInput(e.to_string()))
    }

    fn current_block(&self) -> Box<dyn Future<Item = u64, Error = String> + Send> {
        utxo_common::current_block(&self.utxo_arc)
    }

    fn display_priv_key(&self) -> Result<String, String> {
        Ok(encode_extended_spending_key(
            z_mainnet_constants::HRP_SAPLING_EXTENDED_SPENDING_KEY,
            &self.z_fields.z_spending_key,
        ))
    }

    fn min_tx_amount(&self) -> BigDecimal { utxo_common::min_tx_amount(self.as_ref()) }

    fn min_trading_vol(&self) -> MmNumber { utxo_common::min_trading_vol(self.as_ref()) }

    fn is_privacy(&self) -> bool { true }

    fn should_burn_dex_fee(&self) -> bool { false } // TODO: enable when burn z_address fixed

    fn is_trezor(&self) -> bool { self.as_ref().priv_key_policy.is_trezor() }
}

#[async_trait]
impl SwapOps for ZCoin {
    async fn send_taker_fee(&self, dex_fee: DexFee, uuid: &[u8], _expire_at: u64) -> TransactionResult {
        let uuid = uuid.to_owned();
        let tx = try_tx_s!(z_send_dex_fee(self, dex_fee, &uuid).await);
        Ok(tx.into())
    }

    async fn send_maker_payment(&self, maker_payment_args: SendPaymentArgs<'_>) -> TransactionResult {
        let maker_key_pair = self.derive_htlc_key_pair(maker_payment_args.swap_unique_data);
        let taker_pub = try_tx_s!(Public::from_slice(maker_payment_args.other_pubkey));
        let secret_hash = maker_payment_args.secret_hash.to_vec();
        let time_lock = try_tx_s!(maker_payment_args.time_lock.try_into());
        let amount = maker_payment_args.amount;
        let utxo_tx = try_tx_s!(
            z_send_htlc(
                self,
                time_lock,
                maker_key_pair.public(),
                &taker_pub,
                &secret_hash,
                amount
            )
            .await
        );
        Ok(utxo_tx.into())
    }

    async fn send_taker_payment(&self, taker_payment_args: SendPaymentArgs<'_>) -> TransactionResult {
        let taker_keypair = self.derive_htlc_key_pair(taker_payment_args.swap_unique_data);
        let maker_pub = try_tx_s!(Public::from_slice(taker_payment_args.other_pubkey));
        let secret_hash = taker_payment_args.secret_hash.to_vec();
        let time_lock = try_tx_s!(taker_payment_args.time_lock.try_into());
        let amount = taker_payment_args.amount;
        let utxo_tx = try_tx_s!(
            z_send_htlc(
                self,
                time_lock,
                taker_keypair.public(),
                &maker_pub,
                &secret_hash,
                amount
            )
            .await
        );
        Ok(utxo_tx.into())
    }

    async fn send_maker_spends_taker_payment(
        &self,
        maker_spends_payment_args: SpendPaymentArgs<'_>,
    ) -> TransactionResult {
        let tx = try_tx_s!(ZTransaction::read(maker_spends_payment_args.other_payment_tx));
        let key_pair = self.derive_htlc_key_pair(maker_spends_payment_args.swap_unique_data);
        let time_lock = try_tx_s!(maker_spends_payment_args.time_lock.try_into());
        let redeem_script = payment_script(
            time_lock,
            maker_spends_payment_args.secret_hash,
            &try_tx_s!(Public::from_slice(maker_spends_payment_args.other_pubkey)),
            key_pair.public(),
        );
        let script_data = ScriptBuilder::default()
            .push_data(maker_spends_payment_args.secret)
            .push_opcode(Opcode::OP_0)
            .into_script();
        let tx = try_ztx_s!(
            z_p2sh_spend(
                self,
                tx,
                time_lock,
                SEQUENCE_FINAL,
                redeem_script,
                script_data,
                &key_pair,
            )
            .await
        );
        Ok(tx.into())
    }

    async fn send_taker_spends_maker_payment(
        &self,
        taker_spends_payment_args: SpendPaymentArgs<'_>,
    ) -> TransactionResult {
        let tx = try_tx_s!(ZTransaction::read(taker_spends_payment_args.other_payment_tx));
        let key_pair = self.derive_htlc_key_pair(taker_spends_payment_args.swap_unique_data);
        let time_lock = try_tx_s!(taker_spends_payment_args.time_lock.try_into());
        let redeem_script = payment_script(
            time_lock,
            taker_spends_payment_args.secret_hash,
            &try_tx_s!(Public::from_slice(taker_spends_payment_args.other_pubkey)),
            key_pair.public(),
        );
        let script_data = ScriptBuilder::default()
            .push_data(taker_spends_payment_args.secret)
            .push_opcode(Opcode::OP_0)
            .into_script();
        let tx = try_ztx_s!(
            z_p2sh_spend(
                self,
                tx,
                time_lock,
                SEQUENCE_FINAL,
                redeem_script,
                script_data,
                &key_pair,
            )
            .await
        );
        Ok(tx.into())
    }

    async fn send_taker_refunds_payment(&self, taker_refunds_payment_args: RefundPaymentArgs<'_>) -> TransactionResult {
        let tx = try_tx_s!(ZTransaction::read(taker_refunds_payment_args.payment_tx));
        let key_pair = self.derive_htlc_key_pair(taker_refunds_payment_args.swap_unique_data);
        let time_lock = try_tx_s!(taker_refunds_payment_args.time_lock.try_into());
        let redeem_script = taker_refunds_payment_args.tx_type_with_secret_hash.redeem_script(
            time_lock,
            key_pair.public(),
            &try_tx_s!(Public::from_slice(taker_refunds_payment_args.other_pubkey)),
        );
        let script_data = ScriptBuilder::default().push_opcode(Opcode::OP_1).into_script();

        let tx_fut = z_p2sh_spend(
            self,
            tx,
            time_lock,
            SEQUENCE_FINAL - 1,
            redeem_script,
            script_data,
            &key_pair,
        );
        let tx = try_ztx_s!(tx_fut.await);
        Ok(tx.into())
    }

    async fn send_maker_refunds_payment(&self, maker_refunds_payment_args: RefundPaymentArgs<'_>) -> TransactionResult {
        let tx = try_tx_s!(ZTransaction::read(maker_refunds_payment_args.payment_tx));
        let key_pair = self.derive_htlc_key_pair(maker_refunds_payment_args.swap_unique_data);
        let time_lock = try_tx_s!(maker_refunds_payment_args.time_lock.try_into());
        let redeem_script = maker_refunds_payment_args.tx_type_with_secret_hash.redeem_script(
            time_lock,
            key_pair.public(),
            &try_tx_s!(Public::from_slice(maker_refunds_payment_args.other_pubkey)),
        );
        let script_data = ScriptBuilder::default().push_opcode(Opcode::OP_1).into_script();
        let tx_fut = z_p2sh_spend(
            self,
            tx,
            time_lock,
            SEQUENCE_FINAL - 1,
            redeem_script,
            script_data,
            &key_pair,
        );
        let tx = try_ztx_s!(tx_fut.await);
        Ok(tx.into())
    }

    /// Currently validates both Standard and WithBurn options for DexFee
    /// TODO: when all mm2 nodes upgrade to support the burn account then disable validation of the Standard option
    async fn validate_fee(&self, validate_fee_args: ValidateFeeArgs<'_>) -> ValidatePaymentResult<()> {
        let z_tx = match validate_fee_args.fee_tx {
            TransactionEnum::ZTransaction(t) => t,
            fee_tx => {
                return MmError::err(ValidatePaymentError::InternalError(format!(
                    "Invalid fee tx type. fee tx: {:?}",
                    fee_tx
                )))
            },
        };
        let fee_amount_sat = validate_fee_args.dex_fee.fee_amount_as_u64(self.utxo_arc.decimals)?;
        let burn_amount_sat = validate_fee_args.dex_fee.burn_amount_as_u64(self.utxo_arc.decimals)?;
        let expected_memo = MemoBytes::from_bytes(validate_fee_args.uuid).expect("Uuid length < 512");

        let tx_hash = H256::from(z_tx.txid().0).reversed();
        let tx_from_rpc = self
            .utxo_rpc_client()
            .get_verbose_transaction(&tx_hash.into())
            .compat()
            .await
            .map_err(|e| MmError::new(ValidatePaymentError::InvalidRpcResponse(e.into_inner().to_string())))?;

        let mut encoded = Vec::with_capacity(1024);
        z_tx.write(&mut encoded).expect("Writing should not fail");
        if encoded != tx_from_rpc.hex.0 {
            return MmError::err(ValidatePaymentError::WrongPaymentTx(format!(
                "Encoded transaction {:?} does not match the tx {:?} from RPC",
                encoded, tx_from_rpc
            )));
        }

        let block_height = match tx_from_rpc.height {
            Some(h) => {
                if h < validate_fee_args.min_block_number {
                    return MmError::err(ValidatePaymentError::WrongPaymentTx(format!(
                        "Dex fee tx {:?} confirmed before min block {}",
                        z_tx, validate_fee_args.min_block_number
                    )));
                } else {
                    BlockHeight::from_u32(h as u32)
                }
            },
            None => H0,
        };

<<<<<<< HEAD
        let shielded_out = z_tx
            .shielded_outputs
            .get(0)
            .ok_or(MmError::new(ValidatePaymentError::WrongPaymentTx(
                "No dex fee output".to_string(),
            )))?;
        self.validate_dex_fee_output(
            shielded_out,
            &DEX_FEE_OVK,
            &self.z_fields.dex_fee_addr,
            block_height,
            fee_amount_sat,
            &expected_memo,
        )
        .map_err(|err| {
            MmError::new(ValidatePaymentError::WrongPaymentTx(format!(
                "Bad dex fee output: {}",
                err
            )))
        })?;
        if let Some(burn_amount_sat) = burn_amount_sat {
            let shielded_out =
                z_tx.shielded_outputs
                    .get(1)
                    .ok_or(MmError::new(ValidatePaymentError::WrongPaymentTx(
                        "No burn output".to_string(),
                    )))?;
            self.validate_dex_fee_output(
                shielded_out,
                &DEX_FEE_OVK,
                &self.z_fields.dex_burn_addr,
                block_height,
                burn_amount_sat,
                &expected_memo,
            )
            .map_err(|err| {
                MmError::new(ValidatePaymentError::WrongPaymentTx(format!(
                    "Bad burn output: {}",
                    err
                )))
            })?;
=======
        for shielded_out in z_tx.shielded_outputs.iter() {
            if let Some((note, address, memo)) =
                try_sapling_output_recovery(self.consensus_params_ref(), block_height, &DEX_FEE_OVK, shielded_out)
            {
                if address != self.z_fields.dex_fee_addr {
                    let encoded = encode_payment_address(z_mainnet_constants::HRP_SAPLING_PAYMENT_ADDRESS, &address);
                    let expected = encode_payment_address(
                        z_mainnet_constants::HRP_SAPLING_PAYMENT_ADDRESS,
                        &self.z_fields.dex_fee_addr,
                    );
                    return MmError::err(ValidatePaymentError::WrongPaymentTx(format!(
                        "Dex fee was sent to the invalid address {}, expected {}",
                        encoded, expected
                    )));
                }

                if note.value != amount_sat {
                    return MmError::err(ValidatePaymentError::WrongPaymentTx(format!(
                        "Dex fee has invalid amount {}, expected {}",
                        note.value, amount_sat
                    )));
                }

                if memo != expected_memo {
                    return MmError::err(ValidatePaymentError::WrongPaymentTx(format!(
                        "Dex fee has invalid memo {:?}, expected {:?}",
                        memo, expected_memo
                    )));
                }

                common::log::info!("Fee Payment confirmed!, removing note from list");
                let z_fields = self.z_fields.clone();
                z_fields
                    .change_tracker
                    .remove_change_notes(&validate_fee_args.fee_tx.tx_hex());
                return Ok(());
            }
>>>>>>> f5f340b4
        }
        Ok(())
    }

    #[inline]
    async fn validate_maker_payment(&self, input: ValidatePaymentInput) -> ValidatePaymentResult<()> {
        let payment_hex = input.payment_tx.clone();
        let z_fields = self.z_fields.clone();
        utxo_common::validate_maker_payment(self, input).await?;
        z_fields.change_tracker.remove_change_notes(&payment_hex);
        common::log::info!("Maker Payment confirm!, removing note from list");

        Ok(())
    }

    #[inline]
    async fn validate_taker_payment(&self, input: ValidatePaymentInput) -> ValidatePaymentResult<()> {
        let payment_hex = input.payment_tx.clone();
        let z_fields = self.z_fields.clone();
        utxo_common::validate_taker_payment(self, input).await?;
        z_fields.change_tracker.remove_change_notes(&payment_hex);
        common::log::info!("Taker Payment confirm!, removing note from list");

        Ok(())
    }

    #[inline]
    async fn check_if_my_payment_sent(
        &self,
        if_my_payment_sent_args: CheckIfMyPaymentSentArgs<'_>,
    ) -> Result<Option<TransactionEnum>, String> {
        let time_lock = if_my_payment_sent_args
            .time_lock
            .try_into()
            .map_err(|e: TryFromIntError| e.to_string())?;
        utxo_common::check_if_my_payment_sent(
            self.clone(),
            time_lock,
            if_my_payment_sent_args.other_pub,
            if_my_payment_sent_args.secret_hash,
            if_my_payment_sent_args.swap_unique_data,
        )
        .compat()
        .await
    }

    #[inline]
    async fn search_for_swap_tx_spend_my(
        &self,
        input: SearchForSwapTxSpendInput<'_>,
    ) -> Result<Option<FoundSwapTxSpend>, String> {
        utxo_common::search_for_swap_tx_spend_my(self, input, utxo_common::DEFAULT_SWAP_VOUT).await
    }

    #[inline]
    async fn search_for_swap_tx_spend_other(
        &self,
        input: SearchForSwapTxSpendInput<'_>,
    ) -> Result<Option<FoundSwapTxSpend>, String> {
        utxo_common::search_for_swap_tx_spend_other(self, input, utxo_common::DEFAULT_SWAP_VOUT).await
    }

    #[inline]
    async fn extract_secret(
        &self,
        secret_hash: &[u8],
        spend_tx: &[u8],
        _watcher_reward: bool,
    ) -> Result<[u8; 32], String> {
        utxo_common::extract_secret(secret_hash, spend_tx)
    }

    fn check_tx_signed_by_pub(&self, _tx: &[u8], _expected_pub: &[u8]) -> Result<bool, MmError<ValidatePaymentError>> {
        unimplemented!();
    }

    fn is_auto_refundable(&self) -> bool { false }

    async fn wait_for_htlc_refund(&self, _tx: &[u8], _locktime: u64) -> RefundResult<()> {
        MmError::err(RefundError::Internal(
            "wait_for_htlc_refund is not supported for this coin!".into(),
        ))
    }

    #[inline]
    fn negotiate_swap_contract_addr(
        &self,
        _other_side_address: Option<&[u8]>,
    ) -> Result<Option<BytesJson>, MmError<NegotiateSwapContractAddrErr>> {
        Ok(None)
    }

    fn derive_htlc_key_pair(&self, swap_unique_data: &[u8]) -> KeyPair {
        let message = Message::from(dhash256(swap_unique_data).take());
        let signature = self.secp_keypair().private().sign(&message).expect("valid privkey");

        let key = secp_privkey_from_hash(dhash256(&signature));
        key_pair_from_secret(&key.take()).expect("valid privkey")
    }

    #[inline]
    fn derive_htlc_pubkey(&self, swap_unique_data: &[u8]) -> [u8; 33] {
        self.derive_htlc_key_pair(swap_unique_data)
            .public_slice()
            .to_vec()
            .try_into()
            .expect("valid pubkey length")
    }

    #[inline]
    fn validate_other_pubkey(&self, raw_pubkey: &[u8]) -> MmResult<(), ValidateOtherPubKeyErr> {
        utxo_common::validate_other_pubkey(raw_pubkey)
    }

    async fn maker_payment_instructions(
        &self,
        _args: PaymentInstructionArgs<'_>,
    ) -> Result<Option<Vec<u8>>, MmError<PaymentInstructionsErr>> {
        Ok(None)
    }

    async fn taker_payment_instructions(
        &self,
        _args: PaymentInstructionArgs<'_>,
    ) -> Result<Option<Vec<u8>>, MmError<PaymentInstructionsErr>> {
        Ok(None)
    }

    fn validate_maker_payment_instructions(
        &self,
        _instructions: &[u8],
        _args: PaymentInstructionArgs,
    ) -> Result<PaymentInstructions, MmError<ValidateInstructionsErr>> {
        MmError::err(ValidateInstructionsErr::UnsupportedCoin(self.ticker().to_string()))
    }

    fn validate_taker_payment_instructions(
        &self,
        _instructions: &[u8],
        _args: PaymentInstructionArgs,
    ) -> Result<PaymentInstructions, MmError<ValidateInstructionsErr>> {
        MmError::err(ValidateInstructionsErr::UnsupportedCoin(self.ticker().to_string()))
    }
}

#[async_trait]
impl TakerSwapMakerCoin for ZCoin {
    async fn on_taker_payment_refund_start(&self, _maker_payment: &[u8]) -> RefundResult<()> { Ok(()) }

    async fn on_taker_payment_refund_success(&self, _maker_payment: &[u8]) -> RefundResult<()> { Ok(()) }
}

#[async_trait]
impl MakerSwapTakerCoin for ZCoin {
    async fn on_maker_payment_refund_start(&self, _taker_payment: &[u8]) -> RefundResult<()> { Ok(()) }

    async fn on_maker_payment_refund_success(&self, _taker_payment: &[u8]) -> RefundResult<()> { Ok(()) }
}

#[async_trait]
impl WatcherOps for ZCoin {
    fn send_maker_payment_spend_preimage(&self, _input: SendMakerPaymentSpendPreimageInput) -> TransactionFut {
        unimplemented!();
    }

    fn send_taker_payment_refund_preimage(&self, _watcher_refunds_payment_args: RefundPaymentArgs) -> TransactionFut {
        unimplemented!();
    }

    fn create_taker_payment_refund_preimage(
        &self,
        _taker_payment_tx: &[u8],
        _time_lock: u64,
        _maker_pub: &[u8],
        _secret_hash: &[u8],
        _swap_contract_address: &Option<BytesJson>,
        _swap_unique_data: &[u8],
    ) -> TransactionFut {
        unimplemented!();
    }

    fn create_maker_payment_spend_preimage(
        &self,
        _maker_payment_tx: &[u8],
        _time_lock: u64,
        _maker_pub: &[u8],
        _secret_hash: &[u8],
        _swap_unique_data: &[u8],
    ) -> TransactionFut {
        unimplemented!();
    }

    fn watcher_validate_taker_fee(&self, _input: WatcherValidateTakerFeeInput) -> ValidatePaymentFut<()> {
        unimplemented!();
    }

    fn watcher_validate_taker_payment(&self, _input: WatcherValidatePaymentInput) -> ValidatePaymentFut<()> {
        unimplemented!();
    }

    fn taker_validates_payment_spend_or_refund(&self, _input: ValidateWatcherSpendInput) -> ValidatePaymentFut<()> {
        unimplemented!()
    }

    async fn watcher_search_for_swap_tx_spend(
        &self,
        _input: WatcherSearchForSwapTxSpendInput<'_>,
    ) -> Result<Option<FoundSwapTxSpend>, String> {
        unimplemented!();
    }

    async fn get_taker_watcher_reward(
        &self,
        _other_coin: &MmCoinEnum,
        _coin_amount: Option<BigDecimal>,
        _other_coin_amount: Option<BigDecimal>,
        _reward_amount: Option<BigDecimal>,
        _wait_until: u64,
    ) -> Result<WatcherReward, MmError<WatcherRewardError>> {
        unimplemented!()
    }

    async fn get_maker_watcher_reward(
        &self,
        _other_coin: &MmCoinEnum,
        _reward_amount: Option<BigDecimal>,
        _wait_until: u64,
    ) -> Result<Option<WatcherReward>, MmError<WatcherRewardError>> {
        unimplemented!()
    }
}

#[async_trait]
impl MmCoin for ZCoin {
    fn is_asset_chain(&self) -> bool { self.utxo_arc.conf.asset_chain }

    fn spawner(&self) -> CoinFutSpawner { CoinFutSpawner::new(&self.as_ref().abortable_system) }

    fn withdraw(&self, _req: WithdrawRequest) -> WithdrawFut {
        Box::new(futures01::future::err(MmError::new(WithdrawError::InternalError(
            "Zcoin doesn't support legacy withdraw".into(),
        ))))
    }

    fn get_raw_transaction(&self, req: RawTransactionRequest) -> RawTransactionFut {
        Box::new(utxo_common::get_raw_transaction(&self.utxo_arc, req).boxed().compat())
    }

    fn get_tx_hex_by_hash(&self, tx_hash: Vec<u8>) -> RawTransactionFut {
        Box::new(
            utxo_common::get_tx_hex_by_hash(&self.utxo_arc, tx_hash)
                .boxed()
                .compat(),
        )
    }

    fn decimals(&self) -> u8 { self.utxo_arc.decimals }

    fn convert_to_address(&self, _from: &str, _to_address_format: Json) -> Result<String, String> {
        Err(MmError::new("Address conversion is not available for ZCoin".to_string()).to_string())
    }

    fn validate_address(&self, address: &str) -> ValidateAddressResult {
        match decode_payment_address(z_mainnet_constants::HRP_SAPLING_PAYMENT_ADDRESS, address) {
            Ok(Some(_)) => ValidateAddressResult {
                is_valid: true,
                reason: None,
            },
            Ok(None) => ValidateAddressResult {
                is_valid: false,
                reason: Some("decode_payment_address returned None".to_owned()),
            },
            Err(e) => ValidateAddressResult {
                is_valid: false,
                reason: Some(format!("Error {} on decode_payment_address", e)),
            },
        }
    }

    fn process_history_loop(&self, _ctx: MmArc) -> Box<dyn Future<Item = (), Error = ()> + Send> {
        log::warn!("process_history_loop is not implemented for ZCoin yet!");
        Box::new(futures01::future::err(()))
    }

    fn history_sync_status(&self) -> HistorySyncState { HistorySyncState::NotEnabled }

    fn get_trade_fee(&self) -> Box<dyn Future<Item = TradeFee, Error = String> + Send> {
        utxo_common::get_trade_fee(self.clone())
    }

    async fn get_sender_trade_fee(
        &self,
        _value: TradePreimageValue,
        _stage: FeeApproxStage,
        _include_refund_fee: bool,
    ) -> TradePreimageResult<TradeFee> {
        Ok(TradeFee {
            coin: self.ticker().to_owned(),
            amount: self.get_one_kbyte_tx_fee().await?.into(),
            paid_from_trading_vol: false,
        })
    }

    fn get_receiver_trade_fee(&self, _stage: FeeApproxStage) -> TradePreimageFut<TradeFee> {
        utxo_common::get_receiver_trade_fee(self.clone())
    }

    async fn get_fee_to_send_taker_fee(
        &self,
        _dex_fee_amount: DexFee,
        _stage: FeeApproxStage,
    ) -> TradePreimageResult<TradeFee> {
        Ok(TradeFee {
            coin: self.ticker().to_owned(),
            amount: self.get_one_kbyte_tx_fee().await?.into(),
            paid_from_trading_vol: false,
        })
    }

    fn required_confirmations(&self) -> u64 { utxo_common::required_confirmations(&self.utxo_arc) }

    fn requires_notarization(&self) -> bool { utxo_common::requires_notarization(&self.utxo_arc) }

    fn set_required_confirmations(&self, confirmations: u64) {
        utxo_common::set_required_confirmations(&self.utxo_arc, confirmations)
    }

    fn set_requires_notarization(&self, requires_nota: bool) {
        utxo_common::set_requires_notarization(&self.utxo_arc, requires_nota)
    }

    fn swap_contract_address(&self) -> Option<BytesJson> { utxo_common::swap_contract_address() }

    fn fallback_swap_contract(&self) -> Option<BytesJson> { utxo_common::fallback_swap_contract() }

    fn mature_confirmations(&self) -> Option<u32> { Some(self.utxo_arc.conf.mature_confirmations) }

    fn coin_protocol_info(&self, _amount_to_receive: Option<MmNumber>) -> Vec<u8> {
        utxo_common::coin_protocol_info(self)
    }

    fn is_coin_protocol_supported(
        &self,
        info: &Option<Vec<u8>>,
        _amount_to_send: Option<MmNumber>,
        _locktime: u64,
        _is_maker: bool,
    ) -> bool {
        utxo_common::is_coin_protocol_supported(self, info)
    }

    fn on_disabled(&self) -> Result<(), AbortedError> { AbortableSystem::abort_all(&self.as_ref().abortable_system) }

    fn on_token_deactivated(&self, _ticker: &str) {}
}

#[async_trait]
impl UtxoTxGenerationOps for ZCoin {
    async fn get_tx_fee(&self) -> UtxoRpcResult<ActualTxFee> { utxo_common::get_tx_fee(&self.utxo_arc).await }

    async fn calc_interest_if_required(
        &self,
        unsigned: TransactionInputSigner,
        data: AdditionalTxData,
        my_script_pub: Bytes,
        dust: u64,
    ) -> UtxoRpcResult<(TransactionInputSigner, AdditionalTxData)> {
        utxo_common::calc_interest_if_required(self, unsigned, data, my_script_pub, dust).await
    }
}

#[async_trait]
impl UtxoTxBroadcastOps for ZCoin {
    async fn broadcast_tx(&self, tx: &UtxoTx) -> Result<H256Json, MmError<BroadcastTxErr>> {
        utxo_common::broadcast_tx(self, tx).await
    }
}

/// Please note `ZCoin` is not assumed to work with transparent UTXOs.
/// Remove implementation of the `GetUtxoListOps` trait for `ZCoin`
/// when [`ZCoin::preimage_trade_fee_required_to_send_outputs`] is refactored.
#[async_trait]
#[cfg_attr(test, mockable)]
impl GetUtxoListOps for ZCoin {
    async fn get_unspent_ordered_list(
        &self,
        address: &Address,
    ) -> UtxoRpcResult<(Vec<UnspentInfo>, RecentlySpentOutPointsGuard<'_>)> {
        utxo_common::get_unspent_ordered_list(self, address).await
    }

    async fn get_all_unspent_ordered_list(
        &self,
        address: &Address,
    ) -> UtxoRpcResult<(Vec<UnspentInfo>, RecentlySpentOutPointsGuard<'_>)> {
        utxo_common::get_all_unspent_ordered_list(self, address).await
    }

    async fn get_mature_unspent_ordered_list(
        &self,
        address: &Address,
    ) -> UtxoRpcResult<(MatureUnspentList, RecentlySpentOutPointsGuard<'_>)> {
        utxo_common::get_mature_unspent_ordered_list(self, address).await
    }
}

#[async_trait]
impl UtxoCommonOps for ZCoin {
    async fn get_htlc_spend_fee(&self, tx_size: u64, stage: &FeeApproxStage) -> UtxoRpcResult<u64> {
        utxo_common::get_htlc_spend_fee(self, tx_size, stage).await
    }

    fn addresses_from_script(&self, script: &Script) -> Result<Vec<Address>, String> {
        utxo_common::addresses_from_script(self, script)
    }

    fn denominate_satoshis(&self, satoshi: i64) -> f64 { utxo_common::denominate_satoshis(&self.utxo_arc, satoshi) }

    fn my_public_key(&self) -> Result<&Public, MmError<UnexpectedDerivationMethod>> {
        utxo_common::my_public_key(self.as_ref())
    }

    fn address_from_str(&self, address: &str) -> MmResult<Address, AddrFromStrError> {
        utxo_common::checked_address_from_str(self, address)
    }

    fn script_for_address(&self, address: &Address) -> MmResult<Script, UnsupportedAddr> {
        utxo_common::output_script_checked(self.as_ref(), address)
    }

    async fn get_current_mtp(&self) -> UtxoRpcResult<u32> {
        utxo_common::get_current_mtp(&self.utxo_arc, CoinVariant::Standard).await
    }

    fn is_unspent_mature(&self, output: &RpcTransaction) -> bool {
        utxo_common::is_unspent_mature(self.utxo_arc.conf.mature_confirmations, output)
    }

    async fn calc_interest_of_tx(
        &self,
        _tx: &UtxoTx,
        _input_transactions: &mut HistoryUtxoTxMap,
    ) -> UtxoRpcResult<u64> {
        MmError::err(UtxoRpcError::Internal(
            "ZCoin doesn't support transaction rewards".to_owned(),
        ))
    }

    async fn get_mut_verbose_transaction_from_map_or_rpc<'a, 'b>(
        &'a self,
        tx_hash: H256Json,
        utxo_tx_map: &'b mut HistoryUtxoTxMap,
    ) -> UtxoRpcResult<&'b mut HistoryUtxoTx> {
        utxo_common::get_mut_verbose_transaction_from_map_or_rpc(self, tx_hash, utxo_tx_map).await
    }

    async fn p2sh_spending_tx(&self, input: utxo_common::P2SHSpendingTxInput<'_>) -> Result<UtxoTx, String> {
        utxo_common::p2sh_spending_tx(self, input).await
    }

    fn get_verbose_transactions_from_cache_or_rpc(
        &self,
        tx_ids: HashSet<H256Json>,
    ) -> UtxoRpcFut<HashMap<H256Json, VerboseTransactionFrom>> {
        let selfi = self.clone();
        let fut = async move { utxo_common::get_verbose_transactions_from_cache_or_rpc(&selfi.utxo_arc, tx_ids).await };
        Box::new(fut.boxed().compat())
    }

    async fn preimage_trade_fee_required_to_send_outputs(
        &self,
        outputs: Vec<TransactionOutput>,
        fee_policy: FeePolicy,
        gas_fee: Option<u64>,
        stage: &FeeApproxStage,
    ) -> TradePreimageResult<BigDecimal> {
        utxo_common::preimage_trade_fee_required_to_send_outputs(
            self,
            self.ticker(),
            outputs,
            fee_policy,
            gas_fee,
            stage,
        )
        .await
    }

    fn increase_dynamic_fee_by_stage(&self, dynamic_fee: u64, stage: &FeeApproxStage) -> u64 {
        utxo_common::increase_dynamic_fee_by_stage(self, dynamic_fee, stage)
    }

    async fn p2sh_tx_locktime(&self, htlc_locktime: u32) -> Result<u32, MmError<UtxoRpcError>> {
        utxo_common::p2sh_tx_locktime(self, self.ticker(), htlc_locktime).await
    }

    fn addr_format(&self) -> &UtxoAddressFormat { utxo_common::addr_format(self) }

    fn addr_format_for_standard_scripts(&self) -> UtxoAddressFormat {
        utxo_common::addr_format_for_standard_scripts(self)
    }

    fn address_from_pubkey(&self, pubkey: &Public) -> Address {
        let conf = &self.utxo_arc.conf;
        utxo_common::address_from_pubkey(
            pubkey,
            conf.address_prefixes.clone(),
            conf.checksum_type,
            conf.bech32_hrp.clone(),
            self.addr_format().clone(),
        )
    }
}

#[async_trait]
impl InitWithdrawCoin for ZCoin {
    async fn init_withdraw(
        &self,
        _ctx: MmArc,
        req: WithdrawRequest,
        task_handle: WithdrawTaskHandleShared,
    ) -> Result<TransactionDetails, MmError<WithdrawError>> {
        if req.fee.is_some() {
            return MmError::err(WithdrawError::UnsupportedError(
                "Setting a custom withdraw fee is not supported for ZCoin yet".to_owned(),
            ));
        }

        if req.from.is_some() {
            return MmError::err(WithdrawError::UnsupportedError(
                "Withdraw from a specific address is not supported for ZCoin yet".to_owned(),
            ));
        }

        let to_addr = decode_payment_address(z_mainnet_constants::HRP_SAPLING_PAYMENT_ADDRESS, &req.to)
            .map_to_mm(|e| WithdrawError::InvalidAddress(format!("{}", e)))?
            .or_mm_err(|| WithdrawError::InvalidAddress(format!("Address {} decoded to None", req.to)))?;
        let amount = if req.max {
            let fee = self.get_one_kbyte_tx_fee().await?;
            let balance = self.my_balance().compat().await?;
            balance.spendable - fee
        } else {
            req.amount
        };

        task_handle.update_in_progress_status(WithdrawInProgressStatus::GeneratingTransaction)?;
        let satoshi = sat_from_big_decimal(&amount, self.decimals())?;

        let memo = req.memo.as_deref().map(interpret_memo_string).transpose()?;
        let z_output = ZOutput {
            to_addr,
            amount: Amount::from_u64(satoshi)
                .map_to_mm(|_| NumConversError(format!("Failed to get ZCash amount from {}", amount)))?,
            // TODO add optional viewing_key and memo fields to the WithdrawRequest
            viewing_key: Some(self.z_fields.evk.fvk.ovk),
            memo,
        };

        let (tx, data, _sync_guard) = self.gen_tx(vec![], vec![z_output]).await?;
        let mut tx_bytes = Vec::with_capacity(1024);
        tx.write(&mut tx_bytes)
            .map_to_mm(|e| WithdrawError::InternalError(e.to_string()))?;
        let mut tx_hash = tx.txid().0.to_vec();
        tx_hash.reverse();

        let received_by_me = big_decimal_from_sat_unsigned(data.received_by_me, self.decimals());
        let spent_by_me = big_decimal_from_sat_unsigned(data.spent_by_me, self.decimals());

        Ok(TransactionDetails {
            tx: TransactionData::new_signed(tx_bytes.into(), hex::encode(&tx_hash)),
            from: vec![self.z_fields.my_z_addr_encoded.clone()],
            to: vec![req.to],
            my_balance_change: &received_by_me - &spent_by_me,
            total_amount: spent_by_me.clone(),
            spent_by_me,
            received_by_me,
            block_height: 0,
            timestamp: 0,
            fee_details: Some(TxFeeDetails::Utxo(UtxoFeeDetails {
                coin: Some(self.ticker().to_owned()),
                amount: big_decimal_from_sat_unsigned(data.fee_amount, self.decimals()),
            })),
            coin: self.ticker().to_owned(),
            internal_id: tx_hash.into(),
            kmd_rewards: None,
            transaction_type: Default::default(),
            memo: req.memo,
        })
    }
}

/// Interpret a string or hex-encoded memo, and return a Memo object.
/// Inspired by https://github.com/adityapk00/zecwallet-light-cli/blob/v1.7.20/lib/src/lightwallet/utils.rs#L23
#[allow(clippy::result_large_err)]
pub fn interpret_memo_string(memo_str: &str) -> MmResult<MemoBytes, WithdrawError> {
    // If the string starts with an "0x", and contains only hex chars ([a-f0-9]+) then
    // interpret it as a hex.
    let s_bytes = if let Some(memo_hexadecimal) = memo_str.to_lowercase().strip_prefix("0x") {
        hex::decode(memo_hexadecimal).unwrap_or_else(|_| memo_str.as_bytes().to_vec())
    } else {
        memo_str.as_bytes().to_vec()
    };

    MemoBytes::from_bytes(&s_bytes).map_to_mm(|_| {
        let error = format!("Memo '{:?}' is too long", memo_str);
        WithdrawError::InvalidMemo(error)
    })
}

fn extended_spending_key_from_protocol_info_and_policy(
    protocol_info: &ZcoinProtocolInfo,
    priv_key_policy: &PrivKeyBuildPolicy,
    account: u32,
) -> MmResult<ExtendedSpendingKey, ZCoinBuildError> {
    match priv_key_policy {
        PrivKeyBuildPolicy::IguanaPrivKey(iguana) => Ok(ExtendedSpendingKey::master(iguana.as_slice())),
        PrivKeyBuildPolicy::GlobalHDAccount(global_hd) => {
            extended_spending_key_from_global_hd_account(protocol_info, global_hd, account)
        },
        PrivKeyBuildPolicy::Trezor => {
            let priv_key_err = PrivKeyPolicyNotAllowed::HardwareWalletNotSupported;
            MmError::err(ZCoinBuildError::UtxoBuilderError(
                UtxoCoinBuildError::PrivKeyPolicyNotAllowed(priv_key_err),
            ))
        },
    }
}

fn extended_spending_key_from_global_hd_account(
    protocol_info: &ZcoinProtocolInfo,
    global_hd: &GlobalHDAccountArc,
    account: u32,
) -> MmResult<ExtendedSpendingKey, ZCoinBuildError> {
    let path_to_coin = protocol_info
        .z_derivation_path
        .clone()
        .or_mm_err(|| ZCoinBuildError::ZDerivationPathNotSet)?;
    let path_to_account = path_to_coin
        .to_derivation_path()
        .into_iter()
        // Map `bip32::ChildNumber` to `zip32::Zip32Child`.
        .map(|child| Zip32Child::from_index(child.0))
        // Push the hardened `account` index, so the derivation path looks like:
        // `m/purpose'/coin'/account'`.
        .chain(iter::once(Zip32Child::Hardened(account)));

    let mut spending_key = ExtendedSpendingKey::master(global_hd.root_seed_bytes());
    for zip32_child in path_to_account {
        spending_key = spending_key.derive_child(zip32_child);
    }

    Ok(spending_key)
}

#[test]
fn derive_z_key_from_mm_seed() {
    use crypto::privkey::key_pair_from_seed;
    use zcash_client_backend::encoding::encode_extended_spending_key;

    let seed = "spice describe gravity federal blast come thank unfair canal monkey style afraid";
    let secp_keypair = key_pair_from_seed(seed).unwrap();
    let z_spending_key = ExtendedSpendingKey::master(&*secp_keypair.private().secret);
    let encoded = encode_extended_spending_key(z_mainnet_constants::HRP_SAPLING_EXTENDED_SPENDING_KEY, &z_spending_key);
    assert_eq!(encoded, "secret-extended-key-main1qqqqqqqqqqqqqqytwz2zjt587n63kyz6jawmflttqu5rxavvqx3lzfs0tdr0w7g5tgntxzf5erd3jtvva5s52qx0ms598r89vrmv30r69zehxy2r3vesghtqd6dfwdtnauzuj8u8eeqfx7qpglzu6z54uzque6nzzgnejkgq569ax4lmk0v95rfhxzxlq3zrrj2z2kqylx2jp8g68lqu6alczdxd59lzp4hlfuj3jp54fp06xsaaay0uyass992g507tdd7psua5w6q76dyq3");

    let (_, address) = z_spending_key.default_address().unwrap();
    let encoded_addr = encode_payment_address(z_mainnet_constants::HRP_SAPLING_PAYMENT_ADDRESS, &address);
    assert_eq!(
        encoded_addr,
        "zs182ht30wnnnr8jjhj2j9v5dkx3qsknnr5r00jfwk2nczdtqy7w0v836kyy840kv2r8xle5gcl549"
    );

    let seed = "also shoot benefit prefer juice shell elder veteran woman mimic image kidney";
    let secp_keypair = key_pair_from_seed(seed).unwrap();
    let z_spending_key = ExtendedSpendingKey::master(&*secp_keypair.private().secret);
    let encoded = encode_extended_spending_key(z_mainnet_constants::HRP_SAPLING_EXTENDED_SPENDING_KEY, &z_spending_key);
    assert_eq!(encoded, "secret-extended-key-main1qqqqqqqqqqqqqq8jnhc9stsqwts6pu5ayzgy4szplvy03u227e50n3u8e6dwn5l0q5s3s8xfc03r5wmyh5s5dq536ufwn2k89ngdhnxy64sd989elwas6kr7ygztsdkw6k6xqyvhtu6e0dhm4mav8rus0fy8g0hgy9vt97cfjmus0m2m87p4qz5a00um7gwjwk494gul0uvt3gqyjujcclsqry72z57kr265jsajactgfn9m3vclqvx8fsdnwp4jwj57ffw560vvwks9g9hpu");

    let (_, address) = z_spending_key.default_address().unwrap();
    let encoded_addr = encode_payment_address(z_mainnet_constants::HRP_SAPLING_PAYMENT_ADDRESS, &address);
    assert_eq!(
        encoded_addr,
        "zs1funuwrjr2stlr6fnhkdh7fyz3p7n0p8rxase9jnezdhc286v5mhs6q3myw0phzvad5mvqgfxpam"
    );
}

#[test]
fn test_interpret_memo_string() {
    use std::str::FromStr;
    use zcash_primitives::memo::Memo;

    let actual = interpret_memo_string("68656c6c6f207a63617368").unwrap();
    let expected = Memo::from_str("68656c6c6f207a63617368").unwrap().encode();
    assert_eq!(actual, expected);

    let actual = interpret_memo_string("A custom memo").unwrap();
    let expected = Memo::from_str("A custom memo").unwrap().encode();
    assert_eq!(actual, expected);

    let actual = interpret_memo_string("0x68656c6c6f207a63617368").unwrap();
    let expected = MemoBytes::from_bytes(&hex::decode("68656c6c6f207a63617368").unwrap()).unwrap();
    assert_eq!(actual, expected);
}<|MERGE_RESOLUTION|>--- conflicted
+++ resolved
@@ -1568,7 +1568,6 @@
             None => H0,
         };
 
-<<<<<<< HEAD
         let shielded_out = z_tx
             .shielded_outputs
             .get(0)
@@ -1610,45 +1609,6 @@
                     err
                 )))
             })?;
-=======
-        for shielded_out in z_tx.shielded_outputs.iter() {
-            if let Some((note, address, memo)) =
-                try_sapling_output_recovery(self.consensus_params_ref(), block_height, &DEX_FEE_OVK, shielded_out)
-            {
-                if address != self.z_fields.dex_fee_addr {
-                    let encoded = encode_payment_address(z_mainnet_constants::HRP_SAPLING_PAYMENT_ADDRESS, &address);
-                    let expected = encode_payment_address(
-                        z_mainnet_constants::HRP_SAPLING_PAYMENT_ADDRESS,
-                        &self.z_fields.dex_fee_addr,
-                    );
-                    return MmError::err(ValidatePaymentError::WrongPaymentTx(format!(
-                        "Dex fee was sent to the invalid address {}, expected {}",
-                        encoded, expected
-                    )));
-                }
-
-                if note.value != amount_sat {
-                    return MmError::err(ValidatePaymentError::WrongPaymentTx(format!(
-                        "Dex fee has invalid amount {}, expected {}",
-                        note.value, amount_sat
-                    )));
-                }
-
-                if memo != expected_memo {
-                    return MmError::err(ValidatePaymentError::WrongPaymentTx(format!(
-                        "Dex fee has invalid memo {:?}, expected {:?}",
-                        memo, expected_memo
-                    )));
-                }
-
-                common::log::info!("Fee Payment confirmed!, removing note from list");
-                let z_fields = self.z_fields.clone();
-                z_fields
-                    .change_tracker
-                    .remove_change_notes(&validate_fee_args.fee_tx.tx_hex());
-                return Ok(());
-            }
->>>>>>> f5f340b4
         }
         Ok(())
     }
