/******************************************************************************
 * Copyright © 2023 Pampex LTD and TillyHK LTD                                *
 *                                                                            *
 * See the CONTRIBUTOR-LICENSE-AGREEMENT, COPYING, LICENSE-COPYRIGHT-NOTICE   *
 * and DEVELOPER-CERTIFICATE-OF-ORIGIN files in the LEGAL directory in        *
 * the top-level directory of this distribution for the individual copyright  *
 * holder information and the developer policies on copyright and licensing.  *
 *                                                                            *
 * Unless otherwise agreed in a custom licensing agreement, no part of the    *
 * Komodo DeFi Framework software, including this file may be copied, modified, propagated *
 * or distributed except according to the terms contained in the              *
 * LICENSE-COPYRIGHT-NOTICE file.                                             *
 *                                                                            *
 * Removal or modification of this copyright notice is prohibited.            *
 *                                                                            *
 ******************************************************************************/
//
//  eth.rs
//  marketmaker
//
//  Copyright © 2023 Pampex LTD and TillyHK LTD. All rights reserved.
//
use super::eth::Action::{Call, Create};
use super::watcher_common::{validate_watcher_reward, REWARD_GAS_AMOUNT};
use super::*;
use crate::coin_balance::{EnableCoinBalanceError, EnabledCoinBalanceParams, HDAccountBalance, HDAddressBalance,
                          HDBalanceAddress, HDWalletBalance, HDWalletBalanceOps};
use crate::eth::eth_rpc::ETH_RPC_REQUEST_TIMEOUT;
use crate::eth::web3_transport::websocket_transport::{WebsocketTransport, WebsocketTransportNode};
use crate::hd_wallet::{HDAccountOps, HDCoinAddress, HDCoinHDAccount, HDCoinHDAddress, HDCoinWithdrawOps,
                       HDConfirmAddress, HDPathAccountToAddressId, HDWalletCoinOps, HDXPubExtractor};
use crate::lp_price::get_base_price_in_rel;
use crate::nft::nft_errors::ParseContractTypeError;
use crate::nft::nft_structs::{ContractType, ConvertChain, NftInfo, TransactionNftDetails, WithdrawErc1155,
                              WithdrawErc721};
use crate::nft::WithdrawNftResult;
use crate::rpc_command::account_balance::{AccountBalanceParams, AccountBalanceRpcOps, HDAccountBalanceResponse};
use crate::rpc_command::get_new_address::{GetNewAddressParams, GetNewAddressResponse, GetNewAddressRpcError,
                                          GetNewAddressRpcOps};
use crate::rpc_command::hd_account_balance_rpc_error::HDAccountBalanceRpcError;
use crate::rpc_command::init_account_balance::{InitAccountBalanceParams, InitAccountBalanceRpcOps};
use crate::rpc_command::init_create_account::{CreateAccountRpcError, CreateAccountState, CreateNewAccountParams,
                                              InitCreateAccountRpcOps};
use crate::rpc_command::init_scan_for_new_addresses::{InitScanAddressesRpcOps, ScanAddressesParams,
                                                      ScanAddressesResponse};
use crate::rpc_command::init_withdraw::{InitWithdrawCoin, WithdrawTaskHandleShared};
use crate::rpc_command::{account_balance, get_new_address, init_account_balance, init_create_account,
                         init_scan_for_new_addresses};
use crate::{coin_balance, scan_for_new_addresses_impl, BalanceResult, CoinWithDerivationMethod, DerivationMethod,
            DexFee, MakerNftSwapOpsV2, ParseCoinAssocTypes, ParseNftAssocTypes, PrivKeyPolicy, RefundMakerPaymentArgs,
            RpcCommonOps, SendNftMakerPaymentArgs, SpendNftMakerPaymentArgs, ToBytes, ValidateNftMakerPaymentArgs,
            ValidateWatcherSpendInput, WatcherSpendType};
use async_trait::async_trait;
use bitcrypto::{dhash160, keccak256, ripemd160, sha256};
use common::custom_futures::repeatable::{Ready, Retry, RetryOnError};
use common::custom_futures::timeout::FutureTimerExt;
use common::executor::{abortable_queue::AbortableQueue, AbortSettings, AbortableSystem, AbortedError, SpawnAbortable,
                       Timer};
use common::log::{debug, error, info, warn};
use common::number_type_casting::SafeTypeCastingNumbers;
use common::{get_utc_timestamp, now_sec, small_rng, DEX_FEE_ADDR_RAW_PUBKEY};
use crypto::privkey::key_pair_from_secret;
use crypto::{Bip44Chain, CryptoCtx, CryptoCtxError, GlobalHDAccountArc, KeyPairPolicy};
use derive_more::Display;
use enum_derives::EnumFromStringify;
use ethabi::{Contract, Function, Token};
pub use ethcore_transaction::SignedTransaction as SignedEthTx;
use ethcore_transaction::{Action, Transaction as UnSignedEthTx, UnverifiedTransaction};
use ethereum_types::{Address, H160, H256, U256};
use ethkey::{public_to_address, sign, verify_address, KeyPair, Public, Signature};
use futures::compat::Future01CompatExt;
use futures::future::{join_all, select_ok, try_join_all, Either, FutureExt, TryFutureExt};
use futures01::Future;
use http::{StatusCode, Uri};
use instant::Instant;
use keys::Public as HtlcPubKey;
use mm2_core::mm_ctx::{MmArc, MmWeak};
use mm2_event_stream::behaviour::{EventBehaviour, EventInitStatus};
use mm2_net::transport::{slurp_url, GuiAuthValidation, GuiAuthValidationGenerator, SlurpError};
use mm2_number::bigdecimal_custom::CheckedDivision;
use mm2_number::{BigDecimal, BigUint, MmNumber};
use mm2_rpc::data::legacy::GasStationPricePolicy;
#[cfg(test)] use mocktopus::macros::*;
use rand::seq::SliceRandom;
use rlp::{DecoderError, Encodable, RlpStream};
use rpc::v1::types::Bytes as BytesJson;
use secp256k1::PublicKey;
use serde_json::{self as json, Value as Json};
use serialization::{CompactInteger, Serializable, Stream};
use sha3::{Digest, Keccak256};
use std::collections::HashMap;
use std::convert::{TryFrom, TryInto};
use std::ops::Deref;
use std::str::from_utf8;
use std::str::FromStr;
use std::sync::atomic::{AtomicU64, Ordering as AtomicOrdering};
use std::sync::{Arc, Mutex};
use std::time::Duration;
use web3::types::{Action as TraceAction, BlockId, BlockNumber, Bytes, CallRequest, FilterBuilder, Log, Trace,
                  TraceFilterBuilder, Transaction as Web3Transaction, TransactionId, U64};
use web3::{self, Web3};

cfg_wasm32! {
    use common::{now_ms, wait_until_ms};
    use crypto::MetamaskArc;
    use ethereum_types::{H264, H520};
    use mm2_metamask::MetamaskError;
    use web3::types::TransactionRequest;
}

cfg_native! {
    use std::path::PathBuf;
}

mod eth_balance_events;
mod eth_rpc;
#[cfg(test)] mod eth_tests;
#[cfg(target_arch = "wasm32")] mod eth_wasm_tests;
#[cfg(any(test, target_arch = "wasm32"))] mod for_tests;
pub(crate) mod nft_swap_v2;
mod web3_transport;
use web3_transport::{http_transport::HttpTransportNode, Web3Transport};

pub mod eth_hd_wallet;
use eth_hd_wallet::EthHDWallet;

#[path = "eth/v2_activation.rs"] pub mod v2_activation;
use v2_activation::{build_address_and_priv_key_policy, EthActivationV2Error};

mod eth_withdraw;
use eth_withdraw::{EthWithdraw, InitEthWithdraw, StandardEthWithdraw};

mod nonce;
use nonce::ParityNonce;

/// https://github.com/artemii235/etomic-swap/blob/master/contracts/EtomicSwap.sol
/// Dev chain (195.201.137.5:8565) contract address: 0x83965C539899cC0F918552e5A26915de40ee8852
/// Ropsten: https://ropsten.etherscan.io/address/0x7bc1bbdd6a0a722fc9bffc49c921b685ecb84b94
/// ETH mainnet: https://etherscan.io/address/0x8500AFc0bc5214728082163326C2FF0C73f4a871
pub const SWAP_CONTRACT_ABI: &str = include_str!("eth/swap_contract_abi.json");
/// https://github.com/ethereum/EIPs/blob/master/EIPS/eip-20.md
pub const ERC20_ABI: &str = include_str!("eth/erc20_abi.json");
/// https://github.com/ethereum/EIPs/blob/master/EIPS/eip-721.md
const ERC721_ABI: &str = include_str!("eth/erc721_abi.json");
/// https://github.com/ethereum/EIPs/blob/master/EIPS/eip-1155.md
const ERC1155_ABI: &str = include_str!("eth/erc1155_abi.json");
const NFT_SWAP_CONTRACT_ABI: &str = include_str!("eth/nft_swap_contract_abi.json");

/// Payment states from etomic swap smart contract: https://github.com/artemii235/etomic-swap/blob/master/contracts/EtomicSwap.sol#L5
pub enum PaymentState {
    Uninitialized,
    Sent,
    Spent,
    Refunded,
}

#[allow(dead_code)]
pub(crate) enum MakerPaymentStateV2 {
    Uninitialized,
    PaymentSent,
    TakerSpent,
    MakerRefunded,
}

#[allow(dead_code)]
pub(crate) enum TakerPaymentStateV2 {
    Uninitialized,
    PaymentSent,
    TakerApproved,
    MakerSpent,
    TakerRefunded,
}

// Ethgasstation API returns response in 10^8 wei units. So 10 from their API mean 1 gwei
const ETH_GAS_STATION_DECIMALS: u8 = 8;
const GAS_PRICE_PERCENT: u64 = 10;
/// It can change 12.5% max each block according to https://www.blocknative.com/blog/eip-1559-fees
const BASE_BLOCK_FEE_DIFF_PCT: u64 = 13;
const DEFAULT_LOGS_BLOCK_RANGE: u64 = 1000;

const DEFAULT_REQUIRED_CONFIRMATIONS: u8 = 1;

const ETH_DECIMALS: u8 = 18;

/// Take into account that the dynamic fee may increase by 3% during the swap.
const GAS_PRICE_APPROXIMATION_PERCENT_ON_START_SWAP: u64 = 3;
/// Take into account that the dynamic fee may increase until the locktime is expired
const GAS_PRICE_APPROXIMATION_PERCENT_ON_WATCHER_PREIMAGE: u64 = 3;
/// Take into account that the dynamic fee may increase at each of the following stages:
/// - it may increase by 2% until a swap is started;
/// - it may increase by 3% during the swap.
const GAS_PRICE_APPROXIMATION_PERCENT_ON_ORDER_ISSUE: u64 = 5;
/// Take into account that the dynamic fee may increase at each of the following stages:
/// - it may increase by 2% until an order is issued;
/// - it may increase by 2% until a swap is started;
/// - it may increase by 3% during the swap.
const GAS_PRICE_APPROXIMATION_PERCENT_ON_TRADE_PREIMAGE: u64 = 7;

pub const ETH_GAS: u64 = 150_000;

/// Lifetime of generated signed message for gui-auth requests
const GUI_AUTH_SIGNED_MESSAGE_LIFETIME_SEC: i64 = 90;

lazy_static! {
    pub static ref SWAP_CONTRACT: Contract = Contract::load(SWAP_CONTRACT_ABI.as_bytes()).unwrap();
    pub static ref ERC20_CONTRACT: Contract = Contract::load(ERC20_ABI.as_bytes()).unwrap();
    pub static ref ERC721_CONTRACT: Contract = Contract::load(ERC721_ABI.as_bytes()).unwrap();
    pub static ref ERC1155_CONTRACT: Contract = Contract::load(ERC1155_ABI.as_bytes()).unwrap();
    pub static ref NFT_SWAP_CONTRACT: Contract = Contract::load(NFT_SWAP_CONTRACT_ABI.as_bytes()).unwrap();
}

pub type GasStationResult = Result<GasStationData, MmError<GasStationReqErr>>;
pub type EthDerivationMethod = DerivationMethod<Address, EthHDWallet>;
pub type Web3RpcFut<T> = Box<dyn Future<Item = T, Error = MmError<Web3RpcError>> + Send>;
pub type Web3RpcResult<T> = Result<T, MmError<Web3RpcError>>;
type EthPrivKeyPolicy = PrivKeyPolicy<KeyPair>;
type GasDetails = (U256, U256);

#[derive(Debug, Display, EnumFromStringify)]
pub enum GasStationReqErr {
    #[display(fmt = "Transport '{}' error: {}", uri, error)]
    Transport {
        uri: String,
        error: String,
    },
    #[from_stringify("serde_json::Error")]
    #[display(fmt = "Invalid response: {}", _0)]
    InvalidResponse(String),
    Internal(String),
}

impl From<SlurpError> for GasStationReqErr {
    fn from(e: SlurpError) -> Self {
        let error = e.to_string();
        match e {
            SlurpError::ErrorDeserializing { .. } => GasStationReqErr::InvalidResponse(error),
            SlurpError::Transport { uri, .. } | SlurpError::Timeout { uri, .. } => {
                GasStationReqErr::Transport { uri, error }
            },
            SlurpError::Internal(_) | SlurpError::InvalidRequest(_) => GasStationReqErr::Internal(error),
        }
    }
}

#[derive(Debug, Display, EnumFromStringify)]
pub enum Web3RpcError {
    #[display(fmt = "Transport: {}", _0)]
    Transport(String),
    #[from_stringify("serde_json::Error")]
    #[display(fmt = "Invalid response: {}", _0)]
    InvalidResponse(String),
    #[display(fmt = "Timeout: {}", _0)]
    Timeout(String),
    #[display(fmt = "Internal: {}", _0)]
    Internal(String),
    #[display(fmt = "Nft Protocol is not supported yet!")]
    NftProtocolNotSupported,
}

impl From<GasStationReqErr> for Web3RpcError {
    fn from(err: GasStationReqErr) -> Self {
        match err {
            GasStationReqErr::Transport { .. } => Web3RpcError::Transport(err.to_string()),
            GasStationReqErr::InvalidResponse(err) => Web3RpcError::InvalidResponse(err),
            GasStationReqErr::Internal(err) => Web3RpcError::Internal(err),
        }
    }
}

impl From<web3::Error> for Web3RpcError {
    fn from(e: web3::Error) -> Self {
        let error_str = e.to_string();
        match e {
            web3::Error::InvalidResponse(_) | web3::Error::Decoder(_) | web3::Error::Rpc(_) => {
                Web3RpcError::InvalidResponse(error_str)
            },
            web3::Error::Unreachable | web3::Error::Transport(_) | web3::Error::Io(_) => {
                Web3RpcError::Transport(error_str)
            },
            _ => Web3RpcError::Internal(error_str),
        }
    }
}

impl From<Web3RpcError> for RawTransactionError {
    fn from(e: Web3RpcError) -> Self {
        match e {
            Web3RpcError::Transport(tr) | Web3RpcError::InvalidResponse(tr) => RawTransactionError::Transport(tr),
            Web3RpcError::Internal(internal) | Web3RpcError::Timeout(internal) => {
                RawTransactionError::InternalError(internal)
            },
            Web3RpcError::NftProtocolNotSupported => {
                RawTransactionError::InternalError("Nft Protocol is not supported yet!".to_string())
            },
        }
    }
}

impl From<ethabi::Error> for Web3RpcError {
    fn from(e: ethabi::Error) -> Web3RpcError {
        // Currently, we use the `ethabi` crate to work with a smart contract ABI known at compile time.
        // It's an internal error if there are any issues during working with a smart contract ABI.
        Web3RpcError::Internal(e.to_string())
    }
}

impl From<UnexpectedDerivationMethod> for Web3RpcError {
    fn from(e: UnexpectedDerivationMethod) -> Self { Web3RpcError::Internal(e.to_string()) }
}

#[cfg(target_arch = "wasm32")]
impl From<MetamaskError> for Web3RpcError {
    fn from(e: MetamaskError) -> Self {
        match e {
            MetamaskError::Internal(internal) => Web3RpcError::Internal(internal),
            other => Web3RpcError::Transport(other.to_string()),
        }
    }
}

impl From<ethabi::Error> for WithdrawError {
    fn from(e: ethabi::Error) -> Self {
        // Currently, we use the `ethabi` crate to work with a smart contract ABI known at compile time.
        // It's an internal error if there are any issues during working with a smart contract ABI.
        WithdrawError::InternalError(e.to_string())
    }
}

impl From<web3::Error> for WithdrawError {
    fn from(e: web3::Error) -> Self { WithdrawError::Transport(e.to_string()) }
}

impl From<Web3RpcError> for WithdrawError {
    fn from(e: Web3RpcError) -> Self {
        match e {
            Web3RpcError::Transport(err) | Web3RpcError::InvalidResponse(err) => WithdrawError::Transport(err),
            Web3RpcError::Internal(internal) | Web3RpcError::Timeout(internal) => {
                WithdrawError::InternalError(internal)
            },
            Web3RpcError::NftProtocolNotSupported => WithdrawError::NftProtocolNotSupported,
        }
    }
}

impl From<web3::Error> for TradePreimageError {
    fn from(e: web3::Error) -> Self { TradePreimageError::Transport(e.to_string()) }
}

impl From<Web3RpcError> for TradePreimageError {
    fn from(e: Web3RpcError) -> Self {
        match e {
            Web3RpcError::Transport(err) | Web3RpcError::InvalidResponse(err) => TradePreimageError::Transport(err),
            Web3RpcError::Internal(internal) | Web3RpcError::Timeout(internal) => {
                TradePreimageError::InternalError(internal)
            },
            Web3RpcError::NftProtocolNotSupported => TradePreimageError::NftProtocolNotSupported,
        }
    }
}

impl From<ethabi::Error> for TradePreimageError {
    fn from(e: ethabi::Error) -> Self {
        // Currently, we use the `ethabi` crate to work with a smart contract ABI known at compile time.
        // It's an internal error if there are any issues during working with a smart contract ABI.
        TradePreimageError::InternalError(e.to_string())
    }
}

impl From<ethabi::Error> for BalanceError {
    fn from(e: ethabi::Error) -> Self {
        // Currently, we use the `ethabi` crate to work with a smart contract ABI known at compile time.
        // It's an internal error if there are any issues during working with a smart contract ABI.
        BalanceError::Internal(e.to_string())
    }
}

impl From<web3::Error> for BalanceError {
    fn from(e: web3::Error) -> Self { BalanceError::from(Web3RpcError::from(e)) }
}

impl From<Web3RpcError> for BalanceError {
    fn from(e: Web3RpcError) -> Self {
        match e {
            Web3RpcError::Transport(tr) | Web3RpcError::InvalidResponse(tr) => BalanceError::Transport(tr),
            Web3RpcError::Internal(internal) | Web3RpcError::Timeout(internal) => BalanceError::Internal(internal),
            Web3RpcError::NftProtocolNotSupported => {
                BalanceError::Internal("Nft Protocol is not supported yet!".to_string())
            },
        }
    }
}

#[derive(Debug, Deserialize, Serialize)]
struct SavedTraces {
    /// ETH traces for my_address
    traces: Vec<Trace>,
    /// Earliest processed block
    earliest_block: U64,
    /// Latest processed block
    latest_block: U64,
}

#[derive(Debug, Deserialize, Serialize)]
struct SavedErc20Events {
    /// ERC20 events for my_address
    events: Vec<Log>,
    /// Earliest processed block
    earliest_block: U64,
    /// Latest processed block
    latest_block: U64,
}

#[derive(Clone, Debug, PartialEq, Eq)]
pub enum EthCoinType {
    /// Ethereum itself or it's forks: ETC/others
    Eth,
    /// ERC20 token with smart contract address
    /// https://github.com/ethereum/EIPs/blob/master/EIPS/eip-20.md
    Erc20 {
        platform: String,
        token_addr: Address,
    },
    Nft {
        platform: String,
    },
}

/// An alternative to `crate::PrivKeyBuildPolicy`, typical only for ETH coin.
pub enum EthPrivKeyBuildPolicy {
    IguanaPrivKey(IguanaPrivKey),
    GlobalHDAccount(GlobalHDAccountArc),
    #[cfg(target_arch = "wasm32")]
    Metamask(MetamaskArc),
    Trezor,
}

impl EthPrivKeyBuildPolicy {
    /// Detects the `EthPrivKeyBuildPolicy` with which the given `MmArc` is initialized.
    pub fn detect_priv_key_policy(ctx: &MmArc) -> MmResult<EthPrivKeyBuildPolicy, CryptoCtxError> {
        let crypto_ctx = CryptoCtx::from_ctx(ctx)?;

        match crypto_ctx.key_pair_policy() {
            KeyPairPolicy::Iguana => {
                // Use an internal private key as the coin secret.
                let priv_key = crypto_ctx.mm2_internal_privkey_secret();
                Ok(EthPrivKeyBuildPolicy::IguanaPrivKey(priv_key))
            },
            KeyPairPolicy::GlobalHDAccount(global_hd) => Ok(EthPrivKeyBuildPolicy::GlobalHDAccount(global_hd.clone())),
        }
    }
}

impl From<PrivKeyBuildPolicy> for EthPrivKeyBuildPolicy {
    fn from(policy: PrivKeyBuildPolicy) -> Self {
        match policy {
            PrivKeyBuildPolicy::IguanaPrivKey(iguana) => EthPrivKeyBuildPolicy::IguanaPrivKey(iguana),
            PrivKeyBuildPolicy::GlobalHDAccount(global_hd) => EthPrivKeyBuildPolicy::GlobalHDAccount(global_hd),
            PrivKeyBuildPolicy::Trezor => EthPrivKeyBuildPolicy::Trezor,
        }
    }
}

/// pImpl idiom.
pub struct EthCoinImpl {
    ticker: String,
    pub coin_type: EthCoinType,
    priv_key_policy: EthPrivKeyPolicy,
    /// Either an Iguana address or a 'EthHDWallet' instance.
    /// Arc is used to use the same hd wallet from platform coin if we need to.
    /// This allows the reuse of the same derived accounts/addresses of the
    /// platform coin for tokens and vice versa.
    derivation_method: Arc<EthDerivationMethod>,
    sign_message_prefix: Option<String>,
    swap_contract_address: Address,
    fallback_swap_contract: Option<Address>,
    contract_supports_watchers: bool,
    web3_instances: AsyncMutex<Vec<Web3Instance>>,
    decimals: u8,
    gas_station_url: Option<String>,
    gas_station_decimals: u8,
    gas_station_policy: GasStationPricePolicy,
    history_sync_state: Mutex<HistorySyncState>,
    required_confirmations: AtomicU64,
    /// Coin needs access to the context in order to reuse the logging and shutdown facilities.
    /// Using a weak reference by default in order to avoid circular references and leaks.
    pub ctx: MmWeak,
    chain_id: u64,
    /// The name of the coin with which Trezor wallet associates this asset.
    trezor_coin: Option<String>,
    /// the block range used for eth_getLogs
    logs_block_range: u64,
    /// A mapping of Ethereum addresses to their respective nonce locks.
    /// This is used to ensure that only one transaction is sent at a time per address.
    /// Each address is associated with an `AsyncMutex` which is locked when a transaction is being created and sent,
    /// and unlocked once the transaction is confirmed. This prevents nonce conflicts when multiple transactions
    /// are initiated concurrently from the same address.
    address_nonce_locks: Arc<AsyncMutex<HashMap<String, Arc<AsyncMutex<()>>>>>,
    erc20_tokens_infos: Arc<Mutex<HashMap<String, Erc20TokenInfo>>>,
    /// Stores information about NFTs owned by the user. Each entry in the HashMap is uniquely identified by a composite key
    /// consisting of the token address and token ID, separated by a comma. This field is essential for tracking the NFT assets
    /// information (chain & contract type, amount etc.), where ownership and amount, in ERC1155 case, might change over time.
    pub nfts_infos: Arc<AsyncMutex<HashMap<String, NftInfo>>>,
    /// This spawner is used to spawn coin's related futures that should be aborted on coin deactivation
    /// and on [`MmArc::stop`].
    pub abortable_system: AbortableQueue,
}

#[derive(Clone, Debug)]
pub struct Web3Instance {
    web3: Web3<Web3Transport>,
    is_parity: bool,
}

/// Information about a token that follows the ERC20 protocol on an EVM-based network.
#[derive(Clone, Debug)]
pub struct Erc20TokenInfo {
    /// The contract address of the token on the EVM-based network.
    pub token_address: Address,
    /// The number of decimal places the token uses.
    /// This represents the smallest unit that the token can be divided into.
    pub decimals: u8,
}

#[derive(Deserialize, Serialize)]
#[serde(tag = "format")]
pub enum EthAddressFormat {
    /// Single-case address (lowercase)
    #[serde(rename = "singlecase")]
    SingleCase,
    /// Mixed-case address.
    /// https://eips.ethereum.org/EIPS/eip-55
    #[serde(rename = "mixedcase")]
    MixedCase,
}

#[cfg_attr(test, mockable)]
async fn make_gas_station_request(url: &str) -> GasStationResult {
    let resp = slurp_url(url).await?;
    if resp.0 != StatusCode::OK {
        let error = format!("Gas price request failed with status code {}", resp.0);
        return MmError::err(GasStationReqErr::Transport {
            uri: url.to_owned(),
            error,
        });
    }
    let result: GasStationData = json::from_slice(&resp.2)?;
    Ok(result)
}

impl EthCoinImpl {
    #[cfg(not(target_arch = "wasm32"))]
    fn eth_traces_path(&self, ctx: &MmArc, my_address: Address) -> PathBuf {
        ctx.dbdir()
            .join("TRANSACTIONS")
            .join(format!("{}_{:#02x}_trace.json", self.ticker, my_address))
    }

    /// Load saved ETH traces from local DB
    #[cfg(not(target_arch = "wasm32"))]
    fn load_saved_traces(&self, ctx: &MmArc, my_address: Address) -> Option<SavedTraces> {
        let content = gstuff::slurp(&self.eth_traces_path(ctx, my_address));
        if content.is_empty() {
            None
        } else {
            match json::from_slice(&content) {
                Ok(t) => Some(t),
                Err(_) => None,
            }
        }
    }

    /// Load saved ETH traces from local DB
    #[cfg(target_arch = "wasm32")]
    fn load_saved_traces(&self, _ctx: &MmArc, _my_address: Address) -> Option<SavedTraces> {
        common::panic_w("'load_saved_traces' is not implemented in WASM");
        unreachable!()
    }

    /// Store ETH traces to local DB
    #[cfg(not(target_arch = "wasm32"))]
    fn store_eth_traces(&self, ctx: &MmArc, my_address: Address, traces: &SavedTraces) {
        let content = json::to_vec(traces).unwrap();
        let tmp_file = format!("{}.tmp", self.eth_traces_path(ctx, my_address).display());
        std::fs::write(&tmp_file, content).unwrap();
        std::fs::rename(tmp_file, self.eth_traces_path(ctx, my_address)).unwrap();
    }

    /// Store ETH traces to local DB
    #[cfg(target_arch = "wasm32")]
    fn store_eth_traces(&self, _ctx: &MmArc, _my_address: Address, _traces: &SavedTraces) {
        common::panic_w("'store_eth_traces' is not implemented in WASM");
        unreachable!()
    }

    #[cfg(not(target_arch = "wasm32"))]
    fn erc20_events_path(&self, ctx: &MmArc, my_address: Address) -> PathBuf {
        ctx.dbdir()
            .join("TRANSACTIONS")
            .join(format!("{}_{:#02x}_events.json", self.ticker, my_address))
    }

    /// Store ERC20 events to local DB
    #[cfg(not(target_arch = "wasm32"))]
    fn store_erc20_events(&self, ctx: &MmArc, my_address: Address, events: &SavedErc20Events) {
        let content = json::to_vec(events).unwrap();
        let tmp_file = format!("{}.tmp", self.erc20_events_path(ctx, my_address).display());
        std::fs::write(&tmp_file, content).unwrap();
        std::fs::rename(tmp_file, self.erc20_events_path(ctx, my_address)).unwrap();
    }

    /// Store ERC20 events to local DB
    #[cfg(target_arch = "wasm32")]
    fn store_erc20_events(&self, _ctx: &MmArc, _my_address: Address, _events: &SavedErc20Events) {
        common::panic_w("'store_erc20_events' is not implemented in WASM");
        unreachable!()
    }

    /// Load saved ERC20 events from local DB
    #[cfg(not(target_arch = "wasm32"))]
    fn load_saved_erc20_events(&self, ctx: &MmArc, my_address: Address) -> Option<SavedErc20Events> {
        let content = gstuff::slurp(&self.erc20_events_path(ctx, my_address));
        if content.is_empty() {
            None
        } else {
            match json::from_slice(&content) {
                Ok(t) => Some(t),
                Err(_) => None,
            }
        }
    }

    /// Load saved ERC20 events from local DB
    #[cfg(target_arch = "wasm32")]
    fn load_saved_erc20_events(&self, _ctx: &MmArc, _my_address: Address) -> Option<SavedErc20Events> {
        common::panic_w("'load_saved_erc20_events' is not implemented in WASM");
        unreachable!()
    }

    /// The id used to differentiate payments on Etomic swap smart contract
    pub(crate) fn etomic_swap_id(&self, time_lock: u32, secret_hash: &[u8]) -> Vec<u8> {
        let mut input = vec![];
        input.extend_from_slice(&time_lock.to_le_bytes());
        input.extend_from_slice(secret_hash);
        sha256(&input).to_vec()
    }

    /// Try to parse address from string.
    pub fn address_from_str(&self, address: &str) -> Result<Address, String> {
        Ok(try_s!(valid_addr_from_str(address)))
    }

    pub fn erc20_token_address(&self) -> Option<Address> {
        match self.coin_type {
            EthCoinType::Erc20 { token_addr, .. } => Some(token_addr),
            EthCoinType::Eth | EthCoinType::Nft { .. } => None,
        }
    }

    pub fn add_erc_token_info(&self, ticker: String, info: Erc20TokenInfo) {
        self.erc20_tokens_infos.lock().unwrap().insert(ticker, info);
    }

    /// # Warning
    /// Be very careful using this function since it returns dereferenced clone
    /// of value behind the MutexGuard and makes it non-thread-safe.
    pub fn get_erc_tokens_infos(&self) -> HashMap<String, Erc20TokenInfo> {
        let guard = self.erc20_tokens_infos.lock().unwrap();
        (*guard).clone()
    }
}

async fn get_raw_transaction_impl(coin: EthCoin, req: RawTransactionRequest) -> RawTransactionResult {
    let tx = match req.tx_hash.strip_prefix("0x") {
        Some(tx) => tx,
        None => &req.tx_hash,
    };
    let hash = H256::from_str(tx).map_to_mm(|e| RawTransactionError::InvalidHashError(e.to_string()))?;
    get_tx_hex_by_hash_impl(coin, hash).await
}

async fn get_tx_hex_by_hash_impl(coin: EthCoin, tx_hash: H256) -> RawTransactionResult {
    let web3_tx = coin
        .transaction(TransactionId::Hash(tx_hash))
        .await?
        .or_mm_err(|| RawTransactionError::HashNotExist(tx_hash.to_string()))?;
    let raw = signed_tx_from_web3_tx(web3_tx).map_to_mm(RawTransactionError::InternalError)?;
    Ok(RawTransactionRes {
        tx_hex: BytesJson(rlp::encode(&raw).to_vec()),
    })
}

async fn withdraw_impl(coin: EthCoin, req: WithdrawRequest) -> WithdrawResult {
    StandardEthWithdraw::new(coin.clone(), req)?.build().await
}

#[async_trait]
impl InitWithdrawCoin for EthCoin {
    async fn init_withdraw(
        &self,
        ctx: MmArc,
        req: WithdrawRequest,
        task_handle: WithdrawTaskHandleShared,
    ) -> Result<TransactionDetails, MmError<WithdrawError>> {
        InitEthWithdraw::new(ctx, self.clone(), req, task_handle)?.build().await
    }
}

/// `withdraw_erc1155` function returns details of `ERC-1155` transaction including tx hex,
/// which should be sent to`send_raw_transaction` RPC to broadcast the transaction.
pub async fn withdraw_erc1155(ctx: MmArc, withdraw_type: WithdrawErc1155) -> WithdrawNftResult {
    let coin = lp_coinfind_or_err(&ctx, withdraw_type.chain.to_ticker()).await?;
    let (to_addr, token_addr, eth_coin) =
        get_valid_nft_addr_to_withdraw(coin, &withdraw_type.to, &withdraw_type.token_address)?;

    let token_id_str = &withdraw_type.token_id.to_string();
    let wallet_amount = eth_coin.erc1155_balance(token_addr, token_id_str).await?;

    let amount_dec = if withdraw_type.max {
        wallet_amount.clone()
    } else {
        withdraw_type.amount.unwrap_or_else(|| 1.into())
    };

    if amount_dec > wallet_amount {
        return MmError::err(WithdrawError::NotEnoughNftsAmount {
            token_address: withdraw_type.token_address,
            token_id: withdraw_type.token_id.to_string(),
            available: wallet_amount,
            required: amount_dec,
        });
    }

    let my_address = eth_coin.derivation_method.single_addr_or_err().await?;
    let (eth_value, data, call_addr, fee_coin) = match eth_coin.coin_type {
        EthCoinType::Eth => {
            let function = ERC1155_CONTRACT.function("safeTransferFrom")?;
            let token_id_u256 =
                U256::from_dec_str(token_id_str).map_to_mm(|e| NumConversError::new(format!("{:?}", e)))?;
            let amount_u256 =
                U256::from_dec_str(&amount_dec.to_string()).map_to_mm(|e| NumConversError::new(format!("{:?}", e)))?;
            let data = function.encode_input(&[
                Token::Address(my_address),
                Token::Address(to_addr),
                Token::Uint(token_id_u256),
                Token::Uint(amount_u256),
                Token::Bytes("0x".into()),
            ])?;
            (0.into(), data, token_addr, eth_coin.ticker())
        },
        EthCoinType::Erc20 { .. } => {
            return MmError::err(WithdrawError::InternalError(
                "Erc20 coin type doesnt support withdraw nft".to_owned(),
            ))
        },
        EthCoinType::Nft { .. } => return MmError::err(WithdrawError::NftProtocolNotSupported),
    };
    let (gas, gas_price) = get_eth_gas_details(
        &eth_coin,
        withdraw_type.fee,
        eth_value,
        data.clone().into(),
        my_address,
        call_addr,
        false,
    )
    .await?;
    let address_lock = eth_coin.get_address_lock(my_address.to_string()).await;
    let _nonce_lock = address_lock.lock().await;
    let (nonce, _) = eth_coin
        .clone()
        .get_addr_nonce(my_address)
        .compat()
        .timeout_secs(30.)
        .await?
        .map_to_mm(WithdrawError::Transport)?;

    let tx = UnSignedEthTx {
        nonce,
        value: eth_value,
        action: Call(call_addr),
        data,
        gas,
        gas_price,
    };

    let secret = eth_coin.priv_key_policy.activated_key_or_err()?.secret();
    let signed = tx.sign(secret, Some(eth_coin.chain_id));
    let signed_bytes = rlp::encode(&signed);
    let fee_details = EthTxFeeDetails::new(gas, gas_price, fee_coin)?;

    Ok(TransactionNftDetails {
        tx_hex: BytesJson::from(signed_bytes.to_vec()),
        tx_hash: format!("{:02x}", signed.tx_hash()),
        from: vec![eth_coin.my_address()?],
        to: vec![withdraw_type.to],
        contract_type: ContractType::Erc1155,
        token_address: withdraw_type.token_address,
        token_id: withdraw_type.token_id,
        amount: amount_dec,
        fee_details: Some(fee_details.into()),
        coin: eth_coin.ticker.clone(),
        block_height: 0,
        timestamp: now_sec(),
        internal_id: 0,
        transaction_type: TransactionType::NftTransfer,
    })
}

/// `withdraw_erc721` function returns details of `ERC-721` transaction including tx hex,
/// which should be sent to`send_raw_transaction` RPC to broadcast the transaction.
pub async fn withdraw_erc721(ctx: MmArc, withdraw_type: WithdrawErc721) -> WithdrawNftResult {
    let coin = lp_coinfind_or_err(&ctx, withdraw_type.chain.to_ticker()).await?;
    let (to_addr, token_addr, eth_coin) =
        get_valid_nft_addr_to_withdraw(coin, &withdraw_type.to, &withdraw_type.token_address)?;

    let token_id_str = &withdraw_type.token_id.to_string();
    let token_owner = eth_coin.erc721_owner(token_addr, token_id_str).await?;
    let my_address = eth_coin.derivation_method.single_addr_or_err().await?;
    if token_owner != my_address {
        return MmError::err(WithdrawError::MyAddressNotNftOwner {
            my_address: eth_addr_to_hex(&my_address),
            token_owner: eth_addr_to_hex(&token_owner),
        });
    }

    let my_address = eth_coin.derivation_method.single_addr_or_err().await?;
    let (eth_value, data, call_addr, fee_coin) = match eth_coin.coin_type {
        EthCoinType::Eth => {
            let function = ERC721_CONTRACT.function("safeTransferFrom")?;
            let token_id_u256 = U256::from_dec_str(&withdraw_type.token_id.to_string())
                .map_to_mm(|e| NumConversError::new(format!("{:?}", e)))?;
            let data = function.encode_input(&[
                Token::Address(my_address),
                Token::Address(to_addr),
                Token::Uint(token_id_u256),
            ])?;
            (0.into(), data, token_addr, eth_coin.ticker())
        },
        EthCoinType::Erc20 { .. } => {
            return MmError::err(WithdrawError::InternalError(
                "Erc20 coin type doesnt support withdraw nft".to_owned(),
            ))
        },
        // TODO: start to use NFT GLOBAL TOKEN for withdraw
        EthCoinType::Nft { .. } => return MmError::err(WithdrawError::NftProtocolNotSupported),
    };
    let (gas, gas_price) = get_eth_gas_details(
        &eth_coin,
        withdraw_type.fee,
        eth_value,
        data.clone().into(),
        my_address,
        call_addr,
        false,
    )
    .await?;

    let address_lock = eth_coin.get_address_lock(my_address.to_string()).await;
    let _nonce_lock = address_lock.lock().await;
    let (nonce, _) = eth_coin
        .clone()
        .get_addr_nonce(my_address)
        .compat()
        .timeout_secs(30.)
        .await?
        .map_to_mm(WithdrawError::Transport)?;

    let tx = UnSignedEthTx {
        nonce,
        value: eth_value,
        action: Call(call_addr),
        data,
        gas,
        gas_price,
    };

    let secret = eth_coin.priv_key_policy.activated_key_or_err()?.secret();
    let signed = tx.sign(secret, Some(eth_coin.chain_id));
    let signed_bytes = rlp::encode(&signed);
    let fee_details = EthTxFeeDetails::new(gas, gas_price, fee_coin)?;

    Ok(TransactionNftDetails {
        tx_hex: BytesJson::from(signed_bytes.to_vec()),
        tx_hash: format!("{:02x}", signed.tx_hash()),
        from: vec![eth_coin.my_address()?],
        to: vec![withdraw_type.to],
        contract_type: ContractType::Erc721,
        token_address: withdraw_type.token_address,
        token_id: withdraw_type.token_id,
        amount: 1.into(),
        fee_details: Some(fee_details.into()),
        coin: eth_coin.ticker.clone(),
        block_height: 0,
        timestamp: now_sec(),
        internal_id: 0,
        transaction_type: TransactionType::NftTransfer,
    })
}

#[derive(Clone)]
pub struct EthCoin(Arc<EthCoinImpl>);
impl Deref for EthCoin {
    type Target = EthCoinImpl;
    fn deref(&self) -> &EthCoinImpl { &self.0 }
}

#[async_trait]
impl SwapOps for EthCoin {
    fn send_taker_fee(&self, dex_fee: DexFee, _uuid: &[u8]) -> TransactionFut {
        let address = try_tx_fus!(addr_from_raw_pubkey(self.dex_pubkey()));

        Box::new(
            self.send_to_address(
                address,
                try_tx_fus!(wei_from_big_decimal(&dex_fee.fee_amount().into(), self.decimals)),
            )
            .map(TransactionEnum::from),
        )
    }

    fn send_maker_payment(&self, maker_payment: SendPaymentArgs) -> TransactionFut {
        Box::new(
            self.send_hash_time_locked_payment(maker_payment)
                .map(TransactionEnum::from),
        )
    }

    fn send_taker_payment(&self, taker_payment: SendPaymentArgs) -> TransactionFut {
        Box::new(
            self.send_hash_time_locked_payment(taker_payment)
                .map(TransactionEnum::from),
        )
    }

    async fn send_maker_spends_taker_payment(
        &self,
        maker_spends_payment_args: SpendPaymentArgs<'_>,
    ) -> TransactionResult {
        self.spend_hash_time_locked_payment(maker_spends_payment_args)
            .await
            .map(TransactionEnum::from)
    }

    async fn send_taker_spends_maker_payment(
        &self,
        taker_spends_payment_args: SpendPaymentArgs<'_>,
    ) -> TransactionResult {
        self.spend_hash_time_locked_payment(taker_spends_payment_args)
            .await
            .map(TransactionEnum::from)
    }

    async fn send_taker_refunds_payment(&self, taker_refunds_payment_args: RefundPaymentArgs<'_>) -> TransactionResult {
        self.refund_hash_time_locked_payment(taker_refunds_payment_args)
            .await
            .map(TransactionEnum::from)
    }

    async fn send_maker_refunds_payment(&self, maker_refunds_payment_args: RefundPaymentArgs<'_>) -> TransactionResult {
        self.refund_hash_time_locked_payment(maker_refunds_payment_args)
            .await
            .map(TransactionEnum::from)
    }

    fn validate_fee(&self, validate_fee_args: ValidateFeeArgs<'_>) -> ValidatePaymentFut<()> {
        let tx = match validate_fee_args.fee_tx {
            TransactionEnum::SignedEthTx(t) => t.clone(),
            _ => panic!(),
        };
        validate_fee_impl(self.clone(), EthValidateFeeArgs {
            fee_tx_hash: &tx.hash,
            expected_sender: validate_fee_args.expected_sender,
            amount: &validate_fee_args.dex_fee.fee_amount().into(),
            min_block_number: validate_fee_args.min_block_number,
            uuid: validate_fee_args.uuid,
        })
    }

    #[inline]
    async fn validate_maker_payment(&self, input: ValidatePaymentInput) -> ValidatePaymentResult<()> {
        self.validate_payment(input).compat().await
    }

    #[inline]
    async fn validate_taker_payment(&self, input: ValidatePaymentInput) -> ValidatePaymentResult<()> {
        self.validate_payment(input).compat().await
    }

    fn check_if_my_payment_sent(
        &self,
        if_my_payment_sent_args: CheckIfMyPaymentSentArgs,
    ) -> Box<dyn Future<Item = Option<TransactionEnum>, Error = String> + Send> {
        let id = self.etomic_swap_id(
            try_fus!(if_my_payment_sent_args.time_lock.try_into()),
            if_my_payment_sent_args.secret_hash,
        );
        let swap_contract_address = try_fus!(if_my_payment_sent_args.swap_contract_address.try_to_address());
        let selfi = self.clone();
        let from_block = if_my_payment_sent_args.search_from_block;
        let fut = async move {
            let status = try_s!(
                selfi
                    .payment_status(swap_contract_address, Token::FixedBytes(id.clone()))
                    .compat()
                    .await
            );

            if status == U256::from(PaymentState::Uninitialized as u8) {
                return Ok(None);
            };

            let mut current_block = try_s!(selfi.current_block().compat().await);
            if current_block < from_block {
                current_block = from_block;
            }

            let mut from_block = from_block;

            loop {
                let to_block = current_block.min(from_block + selfi.logs_block_range);

                let events = try_s!(
                    selfi
                        .payment_sent_events(swap_contract_address, from_block, to_block)
                        .compat()
                        .await
                );

                let found = events.iter().find(|event| &event.data.0[..32] == id.as_slice());

                match found {
                    Some(event) => {
                        let transaction = try_s!(
                            selfi
                                .transaction(TransactionId::Hash(event.transaction_hash.unwrap()))
                                .await
                        );
                        match transaction {
                            Some(t) => break Ok(Some(try_s!(signed_tx_from_web3_tx(t)).into())),
                            None => break Ok(None),
                        }
                    },
                    None => {
                        if to_block >= current_block {
                            break Ok(None);
                        }
                        from_block = to_block;
                    },
                }
            }
        };
        Box::new(fut.boxed().compat())
    }

    async fn search_for_swap_tx_spend_my(
        &self,
        input: SearchForSwapTxSpendInput<'_>,
    ) -> Result<Option<FoundSwapTxSpend>, String> {
        let swap_contract_address = try_s!(input.swap_contract_address.try_to_address());
        self.search_for_swap_tx_spend(
            input.tx,
            swap_contract_address,
            input.secret_hash,
            input.search_from_block,
            input.watcher_reward,
        )
        .await
    }

    async fn search_for_swap_tx_spend_other(
        &self,
        input: SearchForSwapTxSpendInput<'_>,
    ) -> Result<Option<FoundSwapTxSpend>, String> {
        let swap_contract_address = try_s!(input.swap_contract_address.try_to_address());
        self.search_for_swap_tx_spend(
            input.tx,
            swap_contract_address,
            input.secret_hash,
            input.search_from_block,
            input.watcher_reward,
        )
        .await
    }

    fn check_tx_signed_by_pub(&self, _tx: &[u8], _expected_pub: &[u8]) -> Result<bool, MmError<ValidatePaymentError>> {
        unimplemented!();
    }

    async fn extract_secret(
        &self,
        _secret_hash: &[u8],
        spend_tx: &[u8],
        watcher_reward: bool,
    ) -> Result<Vec<u8>, String> {
        let unverified: UnverifiedTransaction = try_s!(rlp::decode(spend_tx));
        let function_name = get_function_name("receiverSpend", watcher_reward);
        let function = try_s!(SWAP_CONTRACT.function(&function_name));

        // Validate contract call; expected to be receiverSpend.
        // https://www.4byte.directory/signatures/?bytes4_signature=02ed292b.
        let expected_signature = function.short_signature();
        let actual_signature = &unverified.data[0..4];
        if actual_signature != expected_signature {
            return ERR!(
                "Expected 'receiverSpend' contract call signature: {:?}, found {:?}",
                expected_signature,
                actual_signature
            );
        };

        let tokens = try_s!(decode_contract_call(function, &unverified.data));
        if tokens.len() < 3 {
            return ERR!("Invalid arguments in 'receiverSpend' call: {:?}", tokens);
        }
        match &tokens[2] {
            Token::FixedBytes(secret) => Ok(secret.to_vec()),
            _ => ERR!(
                "Expected secret to be fixed bytes, decoded function data is {:?}",
                tokens
            ),
        }
    }

    fn is_auto_refundable(&self) -> bool { false }

    async fn wait_for_htlc_refund(&self, _tx: &[u8], _locktime: u64) -> RefundResult<()> {
        MmError::err(RefundError::Internal(
            "wait_for_htlc_refund is not supported for this coin!".into(),
        ))
    }

    fn negotiate_swap_contract_addr(
        &self,
        other_side_address: Option<&[u8]>,
    ) -> Result<Option<BytesJson>, MmError<NegotiateSwapContractAddrErr>> {
        match other_side_address {
            Some(bytes) => {
                if bytes.len() != 20 {
                    return MmError::err(NegotiateSwapContractAddrErr::InvalidOtherAddrLen(bytes.into()));
                }
                let other_addr = Address::from_slice(bytes);

                if other_addr == self.swap_contract_address {
                    return Ok(Some(self.swap_contract_address.0.to_vec().into()));
                }

                if Some(other_addr) == self.fallback_swap_contract {
                    return Ok(self.fallback_swap_contract.map(|addr| addr.0.to_vec().into()));
                }
                MmError::err(NegotiateSwapContractAddrErr::UnexpectedOtherAddr(bytes.into()))
            },
            None => self
                .fallback_swap_contract
                .map(|addr| Some(addr.0.to_vec().into()))
                .ok_or_else(|| MmError::new(NegotiateSwapContractAddrErr::NoOtherAddrAndNoFallback)),
        }
    }

    #[inline]
    fn derive_htlc_key_pair(&self, _swap_unique_data: &[u8]) -> keys::KeyPair {
        match self.priv_key_policy {
            EthPrivKeyPolicy::Iguana(ref key_pair)
            | EthPrivKeyPolicy::HDWallet {
                activated_key: ref key_pair,
                ..
            } => key_pair_from_secret(key_pair.secret().as_bytes()).expect("valid key"),
            EthPrivKeyPolicy::Trezor => todo!(),
            #[cfg(target_arch = "wasm32")]
            EthPrivKeyPolicy::Metamask(_) => todo!(),
        }
    }

    #[inline]
    fn derive_htlc_pubkey(&self, _swap_unique_data: &[u8]) -> Vec<u8> {
        match self.priv_key_policy {
            EthPrivKeyPolicy::Iguana(ref key_pair)
            | EthPrivKeyPolicy::HDWallet {
                activated_key: ref key_pair,
                ..
            } => key_pair_from_secret(key_pair.secret().as_bytes())
                .expect("valid key")
                .public_slice()
                .to_vec(),
            EthPrivKeyPolicy::Trezor => todo!(),
            #[cfg(target_arch = "wasm32")]
            EthPrivKeyPolicy::Metamask(ref metamask_policy) => metamask_policy.public_key.as_bytes().to_vec(),
        }
    }

    fn validate_other_pubkey(&self, raw_pubkey: &[u8]) -> MmResult<(), ValidateOtherPubKeyErr> {
        if let Err(e) = PublicKey::from_slice(raw_pubkey) {
            return MmError::err(ValidateOtherPubKeyErr::InvalidPubKey(e.to_string()));
        };
        Ok(())
    }

    async fn maker_payment_instructions(
        &self,
        args: PaymentInstructionArgs<'_>,
    ) -> Result<Option<Vec<u8>>, MmError<PaymentInstructionsErr>> {
        let watcher_reward = if args.watcher_reward {
            Some(
                self.get_watcher_reward_amount(args.wait_until)
                    .await
                    .map_err(|err| PaymentInstructionsErr::WatcherRewardErr(err.get_inner().to_string()))?
                    .to_string()
                    .into_bytes(),
            )
        } else {
            None
        };
        Ok(watcher_reward)
    }

    async fn taker_payment_instructions(
        &self,
        _args: PaymentInstructionArgs<'_>,
    ) -> Result<Option<Vec<u8>>, MmError<PaymentInstructionsErr>> {
        Ok(None)
    }

    fn validate_maker_payment_instructions(
        &self,
        instructions: &[u8],
        _args: PaymentInstructionArgs,
    ) -> Result<PaymentInstructions, MmError<ValidateInstructionsErr>> {
        let watcher_reward = BigDecimal::from_str(
            &String::from_utf8(instructions.to_vec())
                .map_err(|err| ValidateInstructionsErr::DeserializationErr(err.to_string()))?,
        )
        .map_err(|err| ValidateInstructionsErr::DeserializationErr(err.to_string()))?;

        // TODO: Reward can be validated here
        Ok(PaymentInstructions::WatcherReward(watcher_reward))
    }

    fn validate_taker_payment_instructions(
        &self,
        _instructions: &[u8],
        _args: PaymentInstructionArgs,
    ) -> Result<PaymentInstructions, MmError<ValidateInstructionsErr>> {
        MmError::err(ValidateInstructionsErr::UnsupportedCoin(self.ticker().to_string()))
    }

    fn is_supported_by_watchers(&self) -> bool {
        std::env::var("USE_WATCHER_REWARD").is_ok()
        //self.contract_supports_watchers
    }
}

#[async_trait]
impl TakerSwapMakerCoin for EthCoin {
    async fn on_taker_payment_refund_start(&self, _maker_payment: &[u8]) -> RefundResult<()> { Ok(()) }

    async fn on_taker_payment_refund_success(&self, _maker_payment: &[u8]) -> RefundResult<()> { Ok(()) }
}

#[async_trait]
impl MakerSwapTakerCoin for EthCoin {
    async fn on_maker_payment_refund_start(&self, _taker_payment: &[u8]) -> RefundResult<()> { Ok(()) }

    async fn on_maker_payment_refund_success(&self, _taker_payment: &[u8]) -> RefundResult<()> { Ok(()) }
}

#[async_trait]
impl WatcherOps for EthCoin {
    fn send_maker_payment_spend_preimage(&self, input: SendMakerPaymentSpendPreimageInput) -> TransactionFut {
        Box::new(
            self.watcher_spends_hash_time_locked_payment(input)
                .map(TransactionEnum::from),
        )
    }

    fn create_maker_payment_spend_preimage(
        &self,
        maker_payment_tx: &[u8],
        _time_lock: u64,
        _maker_pub: &[u8],
        _secret_hash: &[u8],
        _swap_unique_data: &[u8],
    ) -> TransactionFut {
        let tx: UnverifiedTransaction = try_tx_fus!(rlp::decode(maker_payment_tx));
        let signed = try_tx_fus!(SignedEthTx::new(tx));
        let fut = async move { Ok(TransactionEnum::from(signed)) };

        Box::new(fut.boxed().compat())
    }

    fn create_taker_payment_refund_preimage(
        &self,
        taker_payment_tx: &[u8],
        _time_lock: u64,
        _maker_pub: &[u8],
        _secret_hash: &[u8],
        _swap_contract_address: &Option<BytesJson>,
        _swap_unique_data: &[u8],
    ) -> TransactionFut {
        let tx: UnverifiedTransaction = try_tx_fus!(rlp::decode(taker_payment_tx));
        let signed = try_tx_fus!(SignedEthTx::new(tx));
        let fut = async move { Ok(TransactionEnum::from(signed)) };

        Box::new(fut.boxed().compat())
    }

    fn send_taker_payment_refund_preimage(&self, args: RefundPaymentArgs) -> TransactionFut {
        Box::new(
            self.watcher_refunds_hash_time_locked_payment(args)
                .map(TransactionEnum::from),
        )
    }

    fn watcher_validate_taker_fee(&self, validate_fee_args: WatcherValidateTakerFeeInput) -> ValidatePaymentFut<()> {
        validate_fee_impl(self.clone(), EthValidateFeeArgs {
            fee_tx_hash: &H256::from_slice(validate_fee_args.taker_fee_hash.as_slice()),
            expected_sender: &validate_fee_args.sender_pubkey,
            amount: &BigDecimal::from(0),
            min_block_number: validate_fee_args.min_block_number,
            uuid: &[],
        })

        // TODO: Add validations specific for watchers
        // 1.Validate if taker fee is old
    }

    fn taker_validates_payment_spend_or_refund(&self, input: ValidateWatcherSpendInput) -> ValidatePaymentFut<()> {
        let watcher_reward = try_f!(input
            .watcher_reward
            .clone()
            .ok_or_else(|| ValidatePaymentError::WatcherRewardError("Watcher reward not found".to_string())));
        let expected_reward_amount = try_f!(wei_from_big_decimal(&watcher_reward.amount, ETH_DECIMALS));

        let expected_swap_contract_address = try_f!(input
            .swap_contract_address
            .try_to_address()
            .map_to_mm(ValidatePaymentError::InvalidParameter));

        let unsigned: UnverifiedTransaction = try_f!(rlp::decode(&input.payment_tx));
        let tx =
            try_f!(SignedEthTx::new(unsigned)
                .map_to_mm(|err| ValidatePaymentError::TxDeserializationError(err.to_string())));

        let selfi = self.clone();
        let time_lock = try_f!(input
            .time_lock
            .try_into()
            .map_to_mm(ValidatePaymentError::TimelockOverflow));
        let swap_id = selfi.etomic_swap_id(time_lock, &input.secret_hash);
        let decimals = self.decimals;
        let secret_hash = if input.secret_hash.len() == 32 {
            ripemd160(&input.secret_hash).to_vec()
        } else {
            input.secret_hash.to_vec()
        };
        let maker_addr =
            try_f!(addr_from_raw_pubkey(&input.maker_pub).map_to_mm(ValidatePaymentError::InvalidParameter));

        let trade_amount = try_f!(wei_from_big_decimal(&(input.amount), decimals));
        let fut = async move {
            match tx.action {
                Call(contract_address) => {
                    if contract_address != expected_swap_contract_address {
                        return MmError::err(ValidatePaymentError::WrongPaymentTx(format!(
                            "Transaction {:?} was sent to wrong address, expected {:?}",
                            contract_address, expected_swap_contract_address,
                        )));
                    }
                },
                Create => {
                    return MmError::err(ValidatePaymentError::WrongPaymentTx(
                        "Tx action must be Call, found Create instead".to_string(),
                    ));
                },
            };

            let actual_status = selfi
                .payment_status(expected_swap_contract_address, Token::FixedBytes(swap_id.clone()))
                .compat()
                .await
                .map_to_mm(ValidatePaymentError::Transport)?;
            let expected_status = match input.spend_type {
                WatcherSpendType::MakerPaymentSpend => U256::from(PaymentState::Spent as u8),
                WatcherSpendType::TakerPaymentRefund => U256::from(PaymentState::Refunded as u8),
            };
            if actual_status != expected_status {
                return MmError::err(ValidatePaymentError::UnexpectedPaymentState(format!(
                    "Payment state is not {}, got {}",
                    expected_status, actual_status
                )));
            }

            let function_name = match input.spend_type {
                WatcherSpendType::MakerPaymentSpend => get_function_name("receiverSpend", true),
                WatcherSpendType::TakerPaymentRefund => get_function_name("senderRefund", true),
            };
            let function = SWAP_CONTRACT
                .function(&function_name)
                .map_to_mm(|err| ValidatePaymentError::InternalError(err.to_string()))?;

            let decoded = decode_contract_call(function, &tx.data)
                .map_to_mm(|err| ValidatePaymentError::TxDeserializationError(err.to_string()))?;

            let swap_id_input = get_function_input_data(&decoded, function, 0)
                .map_to_mm(ValidatePaymentError::TxDeserializationError)?;
            if swap_id_input != Token::FixedBytes(swap_id.clone()) {
                return MmError::err(ValidatePaymentError::WrongPaymentTx(format!(
                    "Transaction invalid swap_id arg {:?}, expected {:?}",
                    swap_id_input,
                    Token::FixedBytes(swap_id.clone())
                )));
            }

            let hash_input = match input.spend_type {
                WatcherSpendType::MakerPaymentSpend => {
                    let secret_input = get_function_input_data(&decoded, function, 2)
                        .map_to_mm(ValidatePaymentError::TxDeserializationError)?
                        .into_fixed_bytes()
                        .ok_or_else(|| {
                            ValidatePaymentError::WrongPaymentTx("Invalid type for secret hash argument".to_string())
                        })?;
                    dhash160(&secret_input).to_vec()
                },
                WatcherSpendType::TakerPaymentRefund => get_function_input_data(&decoded, function, 2)
                    .map_to_mm(ValidatePaymentError::TxDeserializationError)?
                    .into_fixed_bytes()
                    .ok_or_else(|| {
                        ValidatePaymentError::WrongPaymentTx("Invalid type for secret argument".to_string())
                    })?,
            };
            if hash_input != secret_hash {
                return MmError::err(ValidatePaymentError::WrongPaymentTx(format!(
                    "Transaction secret or secret_hash arg {:?} is invalid, expected {:?}",
                    hash_input,
                    Token::FixedBytes(secret_hash),
                )));
            }

            let my_address = selfi.derivation_method.single_addr_or_err().await?;
            let sender_input = get_function_input_data(&decoded, function, 4)
                .map_to_mm(ValidatePaymentError::TxDeserializationError)?;
            let expected_sender = match input.spend_type {
                WatcherSpendType::MakerPaymentSpend => maker_addr,
                WatcherSpendType::TakerPaymentRefund => my_address,
            };
            if sender_input != Token::Address(expected_sender) {
                return MmError::err(ValidatePaymentError::WrongPaymentTx(format!(
                    "Transaction sender arg {:?} is invalid, expected {:?}",
                    sender_input,
                    Token::Address(expected_sender)
                )));
            }

            let receiver_input = get_function_input_data(&decoded, function, 5)
                .map_to_mm(ValidatePaymentError::TxDeserializationError)?;
            let expected_receiver = match input.spend_type {
                WatcherSpendType::MakerPaymentSpend => my_address,
                WatcherSpendType::TakerPaymentRefund => maker_addr,
            };
            if receiver_input != Token::Address(expected_receiver) {
                return MmError::err(ValidatePaymentError::WrongPaymentTx(format!(
                    "Transaction receiver arg {:?} is invalid, expected {:?}",
                    receiver_input,
                    Token::Address(expected_receiver)
                )));
            }

            let reward_target_input = get_function_input_data(&decoded, function, 6)
                .map_to_mm(ValidatePaymentError::TxDeserializationError)?;
            if reward_target_input != Token::Uint(U256::from(watcher_reward.reward_target as u8)) {
                return MmError::err(ValidatePaymentError::WrongPaymentTx(format!(
                    "Transaction reward target arg {:?} is invalid, expected {:?}",
                    reward_target_input,
                    Token::Uint(U256::from(watcher_reward.reward_target as u8))
                )));
            }

            let contract_reward_input = get_function_input_data(&decoded, function, 7)
                .map_to_mm(ValidatePaymentError::TxDeserializationError)?;
            if contract_reward_input != Token::Bool(watcher_reward.send_contract_reward_on_spend) {
                return MmError::err(ValidatePaymentError::WrongPaymentTx(format!(
                    "Transaction sends contract reward on spend arg {:?} is invalid, expected {:?}",
                    contract_reward_input,
                    Token::Bool(watcher_reward.send_contract_reward_on_spend)
                )));
            }

            let reward_amount_input = get_function_input_data(&decoded, function, 8)
                .map_to_mm(ValidatePaymentError::TxDeserializationError)?;
            if reward_amount_input != Token::Uint(expected_reward_amount) {
                return MmError::err(ValidatePaymentError::WrongPaymentTx(format!(
                    "Transaction watcher reward amount arg {:?} is invalid, expected {:?}",
                    reward_amount_input,
                    Token::Uint(expected_reward_amount)
                )));
            }

            if tx.value != U256::zero() {
                return MmError::err(ValidatePaymentError::WrongPaymentTx(format!(
                    "Transaction value arg {:?} is invalid, expected 0",
                    tx.value
                )));
            }

            match &selfi.coin_type {
                EthCoinType::Eth => {
                    let amount_input = get_function_input_data(&decoded, function, 1)
                        .map_to_mm(ValidatePaymentError::TxDeserializationError)?;
                    let total_amount = match input.spend_type {
                        WatcherSpendType::MakerPaymentSpend => {
                            if !matches!(watcher_reward.reward_target, RewardTarget::None)
                                || watcher_reward.send_contract_reward_on_spend
                            {
                                trade_amount + expected_reward_amount
                            } else {
                                trade_amount
                            }
                        },
                        WatcherSpendType::TakerPaymentRefund => trade_amount + expected_reward_amount,
                    };
                    if amount_input != Token::Uint(total_amount) {
                        return MmError::err(ValidatePaymentError::WrongPaymentTx(format!(
                            "Transaction amount arg {:?} is invalid, expected {:?}",
                            amount_input,
                            Token::Uint(total_amount),
                        )));
                    }

                    let token_address_input = get_function_input_data(&decoded, function, 3)
                        .map_to_mm(ValidatePaymentError::TxDeserializationError)?;
                    if token_address_input != Token::Address(Address::default()) {
                        return MmError::err(ValidatePaymentError::WrongPaymentTx(format!(
                            "Transaction token address arg {:?} is invalid, expected {:?}",
                            token_address_input,
                            Token::Address(Address::default()),
                        )));
                    }
                },
                EthCoinType::Erc20 {
                    platform: _,
                    token_addr,
                } => {
                    let amount_input = get_function_input_data(&decoded, function, 1)
                        .map_to_mm(ValidatePaymentError::TxDeserializationError)?;
                    if amount_input != Token::Uint(trade_amount) {
                        return MmError::err(ValidatePaymentError::WrongPaymentTx(format!(
                            "Transaction amount arg {:?} is invalid, expected {:?}",
                            amount_input,
                            Token::Uint(trade_amount),
                        )));
                    }

                    let token_address_input = get_function_input_data(&decoded, function, 3)
                        .map_to_mm(ValidatePaymentError::TxDeserializationError)?;
                    if token_address_input != Token::Address(*token_addr) {
                        return MmError::err(ValidatePaymentError::WrongPaymentTx(format!(
                            "Transaction token address arg {:?} is invalid, expected {:?}",
                            token_address_input,
                            Token::Address(*token_addr),
                        )));
                    }
                },
                EthCoinType::Nft { .. } => return MmError::err(ValidatePaymentError::NftProtocolNotSupported),
            }

            Ok(())
        };
        Box::new(fut.boxed().compat())
    }

    fn watcher_validate_taker_payment(&self, input: WatcherValidatePaymentInput) -> ValidatePaymentFut<()> {
        let unsigned: UnverifiedTransaction = try_f!(rlp::decode(&input.payment_tx));
        let tx =
            try_f!(SignedEthTx::new(unsigned)
                .map_to_mm(|err| ValidatePaymentError::TxDeserializationError(err.to_string())));
        let sender = try_f!(addr_from_raw_pubkey(&input.taker_pub).map_to_mm(ValidatePaymentError::InvalidParameter));
        let receiver = try_f!(addr_from_raw_pubkey(&input.maker_pub).map_to_mm(ValidatePaymentError::InvalidParameter));
        let time_lock = try_f!(input
            .time_lock
            .try_into()
            .map_to_mm(ValidatePaymentError::TimelockOverflow));

        let selfi = self.clone();
        let swap_id = selfi.etomic_swap_id(time_lock, &input.secret_hash);
        let secret_hash = if input.secret_hash.len() == 32 {
            ripemd160(&input.secret_hash).to_vec()
        } else {
            input.secret_hash.to_vec()
        };
        let expected_swap_contract_address = self.swap_contract_address;
        let fallback_swap_contract = self.fallback_swap_contract;

        let fut = async move {
            let tx_from_rpc = selfi.transaction(TransactionId::Hash(tx.hash)).await?;

            let tx_from_rpc = tx_from_rpc.as_ref().ok_or_else(|| {
                ValidatePaymentError::TxDoesNotExist(format!("Didn't find provided tx {:?} on ETH node", tx))
            })?;

            if tx_from_rpc.from != Some(sender) {
                return MmError::err(ValidatePaymentError::WrongPaymentTx(format!(
                    "{INVALID_SENDER_ERR_LOG}: Payment tx {tx_from_rpc:?} was sent from wrong address, expected {sender:?}"
                )));
            }

            let swap_contract_address = tx_from_rpc.to.ok_or_else(|| {
                ValidatePaymentError::TxDeserializationError(format!(
                    "Swap contract address not found in payment Tx {tx_from_rpc:?}"
                ))
            })?;

            if swap_contract_address != expected_swap_contract_address
                && Some(swap_contract_address) != fallback_swap_contract
            {
                return MmError::err(ValidatePaymentError::WrongPaymentTx(format!(
                    "{INVALID_CONTRACT_ADDRESS_ERR_LOG}: Payment tx {tx_from_rpc:?} was sent to wrong address, expected either {expected_swap_contract_address:?} or the fallback {fallback_swap_contract:?}"
                )));
            }

            let status = selfi
                .payment_status(swap_contract_address, Token::FixedBytes(swap_id.clone()))
                .compat()
                .await
                .map_to_mm(ValidatePaymentError::Transport)?;
            if status != U256::from(PaymentState::Sent as u8) && status != U256::from(PaymentState::Spent as u8) {
                return MmError::err(ValidatePaymentError::UnexpectedPaymentState(format!(
                    "{INVALID_PAYMENT_STATE_ERR_LOG}: Payment state is not PAYMENT_STATE_SENT or PAYMENT_STATE_SPENT, got {status}"
                )));
            }

            let watcher_reward = selfi
                .get_taker_watcher_reward(&input.maker_coin, None, None, None, input.wait_until)
                .await
                .map_err(|err| ValidatePaymentError::WatcherRewardError(err.into_inner().to_string()))?;
            let expected_reward_amount = wei_from_big_decimal(&watcher_reward.amount, ETH_DECIMALS)?;

            match &selfi.coin_type {
                EthCoinType::Eth => {
                    let function_name = get_function_name("ethPayment", true);
                    let function = SWAP_CONTRACT
                        .function(&function_name)
                        .map_to_mm(|err| ValidatePaymentError::InternalError(err.to_string()))?;
                    let decoded = decode_contract_call(function, &tx_from_rpc.input.0)
                        .map_to_mm(|err| ValidatePaymentError::TxDeserializationError(err.to_string()))?;

                    let swap_id_input = get_function_input_data(&decoded, function, 0)
                        .map_to_mm(ValidatePaymentError::TxDeserializationError)?;
                    if swap_id_input != Token::FixedBytes(swap_id.clone()) {
                        return MmError::err(ValidatePaymentError::WrongPaymentTx(format!(
                            "{INVALID_SWAP_ID_ERR_LOG}: Invalid 'swap_id' {decoded:?}, expected {swap_id:?}"
                        )));
                    }

                    let receiver_input = get_function_input_data(&decoded, function, 1)
                        .map_to_mm(ValidatePaymentError::TxDeserializationError)?;
                    if receiver_input != Token::Address(receiver) {
                        return MmError::err(ValidatePaymentError::WrongPaymentTx(format!(
                            "{INVALID_RECEIVER_ERR_LOG}: Payment tx receiver arg {receiver_input:?} is invalid, expected {:?}", Token::Address(receiver)
                        )));
                    }

                    let secret_hash_input = get_function_input_data(&decoded, function, 2)
                        .map_to_mm(ValidatePaymentError::TxDeserializationError)?;
                    if secret_hash_input != Token::FixedBytes(secret_hash.to_vec()) {
                        return MmError::err(ValidatePaymentError::WrongPaymentTx(format!(
                            "Payment tx secret_hash arg {:?} is invalid, expected {:?}",
                            secret_hash_input,
                            Token::FixedBytes(secret_hash.to_vec()),
                        )));
                    }

                    let time_lock_input = get_function_input_data(&decoded, function, 3)
                        .map_to_mm(ValidatePaymentError::TxDeserializationError)?;
                    if time_lock_input != Token::Uint(U256::from(input.time_lock)) {
                        return MmError::err(ValidatePaymentError::WrongPaymentTx(format!(
                            "Payment tx time_lock arg {:?} is invalid, expected {:?}",
                            time_lock_input,
                            Token::Uint(U256::from(input.time_lock)),
                        )));
                    }

                    let reward_target_input = get_function_input_data(&decoded, function, 4)
                        .map_to_mm(ValidatePaymentError::TxDeserializationError)?;
                    let expected_reward_target = watcher_reward.reward_target as u8;
                    if reward_target_input != Token::Uint(U256::from(expected_reward_target)) {
                        return MmError::err(ValidatePaymentError::WrongPaymentTx(format!(
                            "Payment tx reward target arg {:?} is invalid, expected {:?}",
                            reward_target_input, expected_reward_target
                        )));
                    }

                    let sends_contract_reward_input = get_function_input_data(&decoded, function, 5)
                        .map_to_mm(ValidatePaymentError::TxDeserializationError)?;
                    if sends_contract_reward_input != Token::Bool(watcher_reward.send_contract_reward_on_spend) {
                        return MmError::err(ValidatePaymentError::WrongPaymentTx(format!(
                            "Payment tx sends_contract_reward_on_spend arg {:?} is invalid, expected {:?}",
                            sends_contract_reward_input, watcher_reward.send_contract_reward_on_spend
                        )));
                    }

                    let reward_amount_input = get_function_input_data(&decoded, function, 6)
                        .map_to_mm(ValidatePaymentError::TxDeserializationError)?
                        .into_uint()
                        .ok_or_else(|| {
                            ValidatePaymentError::WrongPaymentTx("Invalid type for reward amount argument".to_string())
                        })?;

                    validate_watcher_reward(expected_reward_amount.as_u64(), reward_amount_input.as_u64(), false)?;

                    // TODO: Validate the value
                },
                EthCoinType::Erc20 {
                    platform: _,
                    token_addr,
                } => {
                    let function_name = get_function_name("erc20Payment", true);
                    let function = SWAP_CONTRACT
                        .function(&function_name)
                        .map_to_mm(|err| ValidatePaymentError::InternalError(err.to_string()))?;
                    let decoded = decode_contract_call(function, &tx_from_rpc.input.0)
                        .map_to_mm(|err| ValidatePaymentError::TxDeserializationError(err.to_string()))?;

                    let swap_id_input = get_function_input_data(&decoded, function, 0)
                        .map_to_mm(ValidatePaymentError::TxDeserializationError)?;
                    if swap_id_input != Token::FixedBytes(swap_id.clone()) {
                        return MmError::err(ValidatePaymentError::WrongPaymentTx(format!(
                            "{INVALID_SWAP_ID_ERR_LOG}: Invalid 'swap_id' {decoded:?}, expected {swap_id:?}"
                        )));
                    }

                    let token_addr_input = get_function_input_data(&decoded, function, 2)
                        .map_to_mm(ValidatePaymentError::TxDeserializationError)?;
                    if token_addr_input != Token::Address(*token_addr) {
                        return MmError::err(ValidatePaymentError::WrongPaymentTx(format!(
                            "Payment tx token_addr arg {:?} is invalid, expected {:?}",
                            token_addr_input,
                            Token::Address(*token_addr)
                        )));
                    }

                    let receiver_addr_input = get_function_input_data(&decoded, function, 3)
                        .map_to_mm(ValidatePaymentError::TxDeserializationError)?;
                    if receiver_addr_input != Token::Address(receiver) {
                        return MmError::err(ValidatePaymentError::WrongPaymentTx(format!(
                            "{INVALID_RECEIVER_ERR_LOG}: Payment tx receiver arg {receiver_addr_input:?} is invalid, expected {:?}", Token::Address(receiver),
                        )));
                    }

                    let secret_hash_input = get_function_input_data(&decoded, function, 4)
                        .map_to_mm(ValidatePaymentError::TxDeserializationError)?;
                    if secret_hash_input != Token::FixedBytes(secret_hash.to_vec()) {
                        return MmError::err(ValidatePaymentError::WrongPaymentTx(format!(
                            "Payment tx secret_hash arg {:?} is invalid, expected {:?}",
                            secret_hash_input,
                            Token::FixedBytes(secret_hash.to_vec()),
                        )));
                    }

                    let time_lock_input = get_function_input_data(&decoded, function, 5)
                        .map_to_mm(ValidatePaymentError::TxDeserializationError)?;
                    if time_lock_input != Token::Uint(U256::from(input.time_lock)) {
                        return MmError::err(ValidatePaymentError::WrongPaymentTx(format!(
                            "Payment tx time_lock arg {:?} is invalid, expected {:?}",
                            time_lock_input,
                            Token::Uint(U256::from(input.time_lock)),
                        )));
                    }

                    let reward_target_input = get_function_input_data(&decoded, function, 6)
                        .map_to_mm(ValidatePaymentError::TxDeserializationError)?;
                    let expected_reward_target = watcher_reward.reward_target as u8;
                    if reward_target_input != Token::Uint(U256::from(expected_reward_target)) {
                        return MmError::err(ValidatePaymentError::WrongPaymentTx(format!(
                            "Payment tx reward target arg {:?} is invalid, expected {:?}",
                            reward_target_input, expected_reward_target
                        )));
                    }

                    let sends_contract_reward_input = get_function_input_data(&decoded, function, 7)
                        .map_to_mm(ValidatePaymentError::TxDeserializationError)?;
                    if sends_contract_reward_input != Token::Bool(watcher_reward.send_contract_reward_on_spend) {
                        return MmError::err(ValidatePaymentError::WrongPaymentTx(format!(
                            "Payment tx sends_contract_reward_on_spend arg {:?} is invalid, expected {:?}",
                            sends_contract_reward_input, watcher_reward.send_contract_reward_on_spend
                        )));
                    }

                    let reward_amount_input = get_function_input_data(&decoded, function, 8)
                        .map_to_mm(ValidatePaymentError::TxDeserializationError)?
                        .into_uint()
                        .ok_or_else(|| {
                            ValidatePaymentError::WrongPaymentTx("Invalid type for reward amount argument".to_string())
                        })?;

                    validate_watcher_reward(expected_reward_amount.as_u64(), reward_amount_input.as_u64(), false)?;

                    if tx_from_rpc.value != reward_amount_input {
                        return MmError::err(ValidatePaymentError::WrongPaymentTx(format!(
                            "Payment tx value arg {:?} is invalid, expected {:?}",
                            tx_from_rpc.value, reward_amount_input
                        )));
                    }
                },
                EthCoinType::Nft { .. } => return MmError::err(ValidatePaymentError::NftProtocolNotSupported),
            }

            Ok(())
        };
        Box::new(fut.boxed().compat())
    }

    async fn watcher_search_for_swap_tx_spend(
        &self,
        input: WatcherSearchForSwapTxSpendInput<'_>,
    ) -> Result<Option<FoundSwapTxSpend>, String> {
        let unverified: UnverifiedTransaction = try_s!(rlp::decode(input.tx));
        let tx = try_s!(SignedEthTx::new(unverified));
        let swap_contract_address = match tx.action {
            Call(address) => address,
            Create => return Err(ERRL!("Invalid payment action: the payment action cannot be create")),
        };

        self.search_for_swap_tx_spend(
            input.tx,
            swap_contract_address,
            input.secret_hash,
            input.search_from_block,
            true,
        )
        .await
    }

    async fn get_taker_watcher_reward(
        &self,
        other_coin: &MmCoinEnum,
        _coin_amount: Option<BigDecimal>,
        _other_coin_amount: Option<BigDecimal>,
        reward_amount: Option<BigDecimal>,
        wait_until: u64,
    ) -> Result<WatcherReward, MmError<WatcherRewardError>> {
        let reward_target = if other_coin.is_eth() {
            RewardTarget::Contract
        } else {
            RewardTarget::PaymentSender
        };

        let amount = match reward_amount {
            Some(amount) => amount,
            None => self.get_watcher_reward_amount(wait_until).await?,
        };

        let send_contract_reward_on_spend = false;

        Ok(WatcherReward {
            amount,
            is_exact_amount: false,
            reward_target,
            send_contract_reward_on_spend,
        })
    }

    async fn get_maker_watcher_reward(
        &self,
        other_coin: &MmCoinEnum,
        reward_amount: Option<BigDecimal>,
        wait_until: u64,
    ) -> Result<Option<WatcherReward>, MmError<WatcherRewardError>> {
        let reward_target = if other_coin.is_eth() {
            RewardTarget::None
        } else {
            RewardTarget::PaymentSpender
        };

        let is_exact_amount = reward_amount.is_some();
        let amount = match reward_amount {
            Some(amount) => amount,
            None => {
                let gas_cost_eth = self.get_watcher_reward_amount(wait_until).await?;

                match &self.coin_type {
                    EthCoinType::Eth => gas_cost_eth,
                    EthCoinType::Erc20 { .. } => {
                        if other_coin.is_eth() {
                            gas_cost_eth
                        } else {
                            get_base_price_in_rel(Some(self.ticker().to_string()), Some("ETH".to_string()))
                                .await
                                .and_then(|price_in_eth| gas_cost_eth.checked_div(price_in_eth))
                                .ok_or_else(|| {
                                    WatcherRewardError::RPCError(format!(
                                        "Price of coin {} in ETH could not be found",
                                        self.ticker()
                                    ))
                                })?
                        }
                    },
                    EthCoinType::Nft { .. } => {
                        return MmError::err(WatcherRewardError::InternalError(
                            "Nft Protocol is not supported yet!".to_string(),
                        ))
                    },
                }
            },
        };

        let send_contract_reward_on_spend = other_coin.is_eth();

        Ok(Some(WatcherReward {
            amount,
            is_exact_amount,
            reward_target,
            send_contract_reward_on_spend,
        }))
    }
}

#[async_trait]
#[cfg_attr(test, mockable)]
#[async_trait]
impl MarketCoinOps for EthCoin {
    fn ticker(&self) -> &str { &self.ticker[..] }

    fn my_address(&self) -> MmResult<String, MyAddressError> {
        match self.derivation_method() {
            DerivationMethod::SingleAddress(my_address) => Ok(display_eth_address(my_address)),
            DerivationMethod::HDWallet(_) => MmError::err(MyAddressError::UnexpectedDerivationMethod(
                "'my_address' is deprecated for HD wallets".to_string(),
            )),
        }
    }

    async fn get_public_key(&self) -> Result<String, MmError<UnexpectedDerivationMethod>> {
        match self.priv_key_policy {
            EthPrivKeyPolicy::Iguana(ref key_pair)
            | EthPrivKeyPolicy::HDWallet {
                activated_key: ref key_pair,
                ..
            } => {
                let uncompressed_without_prefix = hex::encode(key_pair.public());
                Ok(format!("04{}", uncompressed_without_prefix))
            },
            EthPrivKeyPolicy::Trezor => {
                let public_key = self
                    .deref()
                    .derivation_method
                    .hd_wallet()
                    .ok_or(UnexpectedDerivationMethod::ExpectedHDWallet)?
                    .get_enabled_address()
                    .await
                    .ok_or_else(|| UnexpectedDerivationMethod::InternalError("no enabled address".to_owned()))?
                    .pubkey();
                let uncompressed_without_prefix = hex::encode(public_key);
                Ok(format!("04{}", uncompressed_without_prefix))
            },
            #[cfg(target_arch = "wasm32")]
            EthPrivKeyPolicy::Metamask(ref metamask_policy) => {
                Ok(format!("{:02x}", metamask_policy.public_key_uncompressed))
            },
        }
    }

    /// Hash message for signature using Ethereum's message signing format.
    /// keccak256(PREFIX_LENGTH + PREFIX + MESSAGE_LENGTH + MESSAGE)
    fn sign_message_hash(&self, message: &str) -> Option<[u8; 32]> {
        let message_prefix = self.sign_message_prefix.as_ref()?;

        let mut stream = Stream::new();
        let prefix_len = CompactInteger::from(message_prefix.len());
        prefix_len.serialize(&mut stream);
        stream.append_slice(message_prefix.as_bytes());
        stream.append_slice(message.len().to_string().as_bytes());
        stream.append_slice(message.as_bytes());
        Some(keccak256(&stream.out()).take())
    }

    fn sign_message(&self, message: &str) -> SignatureResult<String> {
        let message_hash = self.sign_message_hash(message).ok_or(SignatureError::PrefixNotFound)?;
        let privkey = &self.priv_key_policy.activated_key_or_err()?.secret();
        let signature = sign(privkey, &H256::from(message_hash))?;
        Ok(format!("0x{}", signature))
    }

    fn verify_message(&self, signature: &str, message: &str, address: &str) -> VerificationResult<bool> {
        let message_hash = self
            .sign_message_hash(message)
            .ok_or(VerificationError::PrefixNotFound)?;
        let address = self
            .address_from_str(address)
            .map_err(VerificationError::AddressDecodingError)?;
        let signature = Signature::from_str(signature.strip_prefix("0x").unwrap_or(signature))?;
        let is_verified = verify_address(&address, &signature, &H256::from(message_hash))?;
        Ok(is_verified)
    }

    fn my_balance(&self) -> BalanceFut<CoinBalance> {
        let decimals = self.decimals;
        let fut = self
            .get_balance()
            .and_then(move |result| Ok(u256_to_big_decimal(result, decimals)?))
            .map(|spendable| CoinBalance {
                spendable,
                unspendable: BigDecimal::from(0),
            });
        Box::new(fut)
    }

    fn base_coin_balance(&self) -> BalanceFut<BigDecimal> {
        Box::new(
            self.eth_balance()
                .and_then(move |result| Ok(u256_to_big_decimal(result, ETH_DECIMALS)?)),
        )
    }

    fn platform_ticker(&self) -> &str {
        match &self.coin_type {
            EthCoinType::Eth => self.ticker(),
            EthCoinType::Erc20 { platform, .. } | EthCoinType::Nft { platform } => platform,
        }
    }

    fn send_raw_tx(&self, mut tx: &str) -> Box<dyn Future<Item = String, Error = String> + Send> {
        if tx.starts_with("0x") {
            tx = &tx[2..];
        }
        let bytes = try_fus!(hex::decode(tx));

        let coin = self.clone();

        let fut = async move {
            let result = coin
                .send_raw_transaction(bytes.into())
                .await
                .map(|res| format!("{:02x}", res))
                .map_err(|e| ERRL!("{}", e));

            result
        };

        Box::new(fut.boxed().compat())
    }

    fn send_raw_tx_bytes(&self, tx: &[u8]) -> Box<dyn Future<Item = String, Error = String> + Send> {
        let coin = self.clone();

        let tx = tx.to_owned();
        let fut = async move {
            coin.send_raw_transaction(tx.into())
                .await
                .map(|res| format!("{:02x}", res))
                .map_err(|e| ERRL!("{}", e))
        };

        Box::new(fut.boxed().compat())
    }

    async fn sign_raw_tx(&self, args: &SignRawTransactionRequest) -> RawTransactionResult {
        if let SignRawTransactionEnum::ETH(eth_args) = &args.tx {
            sign_raw_eth_tx(self, eth_args).await
        } else {
            MmError::err(RawTransactionError::InvalidParam("eth type expected".to_string()))
        }
    }

    fn wait_for_confirmations(&self, input: ConfirmPaymentInput) -> Box<dyn Future<Item = (), Error = String> + Send> {
        macro_rules! update_status_with_error {
            ($status: ident, $error: ident) => {
                match $error.get_inner() {
                    Web3RpcError::Timeout(_) => $status.append(" Timed out."),
                    _ => $status.append(" Failed."),
                }
            };
        }

        let ctx = try_fus!(MmArc::from_weak(&self.ctx).ok_or("No context"));
        let mut status = ctx.log.status_handle();
        status.status(&[&self.ticker], "Waiting for confirmations…");
        status.deadline(input.wait_until * 1000);

        let unsigned: UnverifiedTransaction = try_fus!(rlp::decode(&input.payment_tx));
        let tx = try_fus!(SignedEthTx::new(unsigned));
        let tx_hash = tx.hash();

        let required_confirms = U64::from(input.confirmations);
        let check_every = input.check_every as f64;
        let selfi = self.clone();
        let fut = async move {
            loop {
                // Wait for one confirmation and return the transaction confirmation block number
                let confirmed_at = match selfi
                    .transaction_confirmed_at(tx_hash, input.wait_until, check_every)
                    .compat()
                    .await
                {
                    Ok(c) => c,
                    Err(e) => {
                        update_status_with_error!(status, e);
                        return Err(e.to_string());
                    },
                };

                // checking that confirmed_at is greater than zero to prevent overflow.
                // untrusted RPC nodes might send a zero value to cause overflow if we didn't do this check.
                // required_confirms should always be more than 0 anyways but we should keep this check nonetheless.
                if confirmed_at <= U64::from(0) {
                    error!(
                        "confirmed_at: {}, for payment tx: {:02x}, for coin:{} should be greater than zero!",
                        confirmed_at,
                        tx_hash,
                        selfi.ticker()
                    );
                    Timer::sleep(check_every).await;
                    continue;
                }

                // Wait for a block that achieves the required confirmations
                let confirmation_block_number = confirmed_at + required_confirms - 1;
                if let Err(e) = selfi
                    .wait_for_block(confirmation_block_number, input.wait_until, check_every)
                    .compat()
                    .await
                {
                    update_status_with_error!(status, e);
                    return Err(e.to_string());
                }

                // Make sure that there was no chain reorganization that led to transaction confirmation block to be changed
                match selfi
                    .transaction_confirmed_at(tx_hash, input.wait_until, check_every)
                    .compat()
                    .await
                {
                    Ok(conf) => {
                        if conf == confirmed_at {
                            status.append(" Confirmed.");
                            break Ok(());
                        }
                    },
                    Err(e) => {
                        update_status_with_error!(status, e);
                        return Err(e.to_string());
                    },
                }

                Timer::sleep(check_every).await;
            }
        };

        Box::new(fut.boxed().compat())
    }

    fn wait_for_htlc_tx_spend(&self, args: WaitForHTLCTxSpendArgs<'_>) -> TransactionFut {
        let unverified: UnverifiedTransaction = try_tx_fus!(rlp::decode(args.tx_bytes));
        let tx = try_tx_fus!(SignedEthTx::new(unverified));

        let swap_contract_address = match args.swap_contract_address {
            Some(addr) => try_tx_fus!(addr.try_to_address()),
            None => match tx.action {
                Call(address) => address,
                Create => {
                    return Box::new(futures01::future::err(TransactionErr::Plain(ERRL!(
                        "Invalid payment action: the payment action cannot be create"
                    ))))
                },
            },
        };

        let func_name = match self.coin_type {
            EthCoinType::Eth => get_function_name("ethPayment", args.watcher_reward),
            EthCoinType::Erc20 { .. } => get_function_name("erc20Payment", args.watcher_reward),
            EthCoinType::Nft { .. } => {
                return Box::new(futures01::future::err(TransactionErr::ProtocolNotSupported(ERRL!(
                    "Nft Protocol is not supported yet!"
                ))))
            },
        };

        let payment_func = try_tx_fus!(SWAP_CONTRACT.function(&func_name));
        let decoded = try_tx_fus!(decode_contract_call(payment_func, &tx.data));
        let id = match decoded.first() {
            Some(Token::FixedBytes(bytes)) => bytes.clone(),
            invalid_token => {
                return Box::new(futures01::future::err(TransactionErr::Plain(ERRL!(
                    "Expected Token::FixedBytes, got {:?}",
                    invalid_token
                ))))
            },
        };
        let selfi = self.clone();
        let from_block = args.from_block;
        let wait_until = args.wait_until;
        let check_every = args.check_every;
        let fut = async move {
            loop {
                if now_sec() > wait_until {
                    return TX_PLAIN_ERR!(
                        "Waited too long until {} for transaction {:?} to be spent ",
                        wait_until,
                        tx,
                    );
                }

                let current_block = match selfi.current_block().compat().await {
                    Ok(b) => b,
                    Err(e) => {
                        error!("Error getting block number: {}", e);
                        Timer::sleep(5.).await;
                        continue;
                    },
                };

                let events = match selfi
                    .spend_events(swap_contract_address, from_block, current_block)
                    .compat()
                    .await
                {
                    Ok(ev) => ev,
                    Err(e) => {
                        error!("Error getting spend events: {}", e);
                        Timer::sleep(5.).await;
                        continue;
                    },
                };

                let found = events.iter().find(|event| &event.data.0[..32] == id.as_slice());

                if let Some(event) = found {
                    if let Some(tx_hash) = event.transaction_hash {
                        let transaction = match selfi.transaction(TransactionId::Hash(tx_hash)).await {
                            Ok(Some(t)) => t,
                            Ok(None) => {
                                info!("Tx {} not found yet", tx_hash);
                                Timer::sleep(check_every).await;
                                continue;
                            },
                            Err(e) => {
                                error!("Get tx {} error: {}", tx_hash, e);
                                Timer::sleep(check_every).await;
                                continue;
                            },
                        };

                        return Ok(TransactionEnum::from(try_tx_s!(signed_tx_from_web3_tx(transaction))));
                    }
                }

                Timer::sleep(5.).await;
            }
        };
        Box::new(fut.boxed().compat())
    }

    fn tx_enum_from_bytes(&self, bytes: &[u8]) -> Result<TransactionEnum, MmError<TxMarshalingErr>> {
        signed_eth_tx_from_bytes(bytes)
            .map(TransactionEnum::from)
            .map_to_mm(TxMarshalingErr::InvalidInput)
    }

    fn current_block(&self) -> Box<dyn Future<Item = u64, Error = String> + Send> {
        let coin = self.clone();

        let fut = async move {
            coin.block_number()
                .await
                .map(|res| res.as_u64())
                .map_err(|e| ERRL!("{}", e))
        };

        Box::new(fut.boxed().compat())
    }

    fn display_priv_key(&self) -> Result<String, String> {
        match self.priv_key_policy {
            EthPrivKeyPolicy::Iguana(ref key_pair)
            | EthPrivKeyPolicy::HDWallet {
                activated_key: ref key_pair,
                ..
            } => Ok(format!("{:#02x}", key_pair.secret())),
            EthPrivKeyPolicy::Trezor => ERR!("'display_priv_key' is not supported for Hardware Wallets"),
            #[cfg(target_arch = "wasm32")]
            EthPrivKeyPolicy::Metamask(_) => ERR!("'display_priv_key' is not supported for MetaMask"),
        }
    }

    #[inline]
    fn min_tx_amount(&self) -> BigDecimal { BigDecimal::from(0) }

    #[inline]
    fn min_trading_vol(&self) -> MmNumber {
        let pow = self.decimals as u32;
        MmNumber::from(1) / MmNumber::from(10u64.pow(pow))
    }

<<<<<<< HEAD
    #[inline]
    fn is_evm(&self) -> bool { true }
=======
    fn is_trezor(&self) -> bool { self.priv_key_policy.is_trezor() }
>>>>>>> 2462d9a6
}

pub fn signed_eth_tx_from_bytes(bytes: &[u8]) -> Result<SignedEthTx, String> {
    let tx: UnverifiedTransaction = try_s!(rlp::decode(bytes));
    let signed = try_s!(SignedEthTx::new(tx));
    Ok(signed)
}

type AddressNonceLocks = Mutex<HashMap<String, HashMap<String, Arc<AsyncMutex<()>>>>>;

// We can use a nonce lock shared between tokens using the same platform coin and the platform itself.
// For example, ETH/USDT-ERC20 should use the same lock, but it will be different for BNB/USDT-BEP20.
// This lock is used to ensure that only one transaction is sent at a time per address.
lazy_static! {
    static ref NONCE_LOCK: AddressNonceLocks = Mutex::new(HashMap::new());
}

type EthTxFut = Box<dyn Future<Item = SignedEthTx, Error = TransactionErr> + Send + 'static>;

/// Signs an Eth transaction using `key_pair`.
///
/// This method polls for the latest nonce from the RPC nodes and uses it for the transaction to be signed.
/// A `nonce_lock` is returned so that the caller doesn't release it until the transaction is sent and the
/// address nonce is updated on RPC nodes.
async fn sign_transaction_with_keypair(
    coin: &EthCoin,
    key_pair: &KeyPair,
    value: U256,
    action: Action,
    data: Vec<u8>,
    gas: U256,
    from_address: Address,
) -> Result<(SignedEthTx, Vec<Web3Instance>), TransactionErr> {
    info!(target: "sign", "get_addr_nonce…");
    let (nonce, web3_instances_with_latest_nonce) = try_tx_s!(coin.clone().get_addr_nonce(from_address).compat().await);
    info!(target: "sign", "get_gas_price…");
    let gas_price = try_tx_s!(coin.get_gas_price().compat().await);

    let tx = UnSignedEthTx {
        nonce,
        gas_price,
        gas,
        action,
        value,
        data,
    };

    Ok((
        tx.sign(key_pair.secret(), Some(coin.chain_id)),
        web3_instances_with_latest_nonce,
    ))
}

async fn sign_and_send_transaction_with_keypair(
    coin: &EthCoin,
    key_pair: &KeyPair,
    address: Address,
    value: U256,
    action: Action,
    data: Vec<u8>,
    gas: U256,
) -> Result<SignedEthTx, TransactionErr> {
    let my_address = try_tx_s!(coin.derivation_method.single_addr_or_err().await);
    let address_lock = coin.get_address_lock(my_address.to_string()).await;
    let _nonce_lock = address_lock.lock().await;
    let (signed, web3_instances_with_latest_nonce) =
        sign_transaction_with_keypair(coin, key_pair, value, action, data, gas, my_address).await?;
    let bytes = Bytes(rlp::encode(&signed).to_vec());
    info!(target: "sign-and-send", "send_raw_transaction…");

    let futures = web3_instances_with_latest_nonce
        .into_iter()
        .map(|web3_instance| web3_instance.web3.eth().send_raw_transaction(bytes.clone()));
    try_tx_s!(select_ok(futures).await.map_err(|e| ERRL!("{}", e)), signed);

    info!(target: "sign-and-send", "wait_for_tx_appears_on_rpc…");
    coin.wait_for_addr_nonce_increase(address, signed.transaction.unsigned.nonce)
        .await;
    Ok(signed)
}

#[cfg(target_arch = "wasm32")]
async fn sign_and_send_transaction_with_metamask(
    coin: EthCoin,
    value: U256,
    action: Action,
    data: Vec<u8>,
    gas: U256,
) -> Result<SignedEthTx, TransactionErr> {
    let to = match action {
        Action::Create => None,
        Action::Call(to) => Some(to),
    };

    let my_address = try_tx_s!(coin.derivation_method.single_addr_or_err().await);
    let gas_price = try_tx_s!(coin.get_gas_price().compat().await);

    let tx_to_send = TransactionRequest {
        from: my_address,
        to,
        gas: Some(gas),
        gas_price: Some(gas_price),
        value: Some(value),
        data: Some(data.clone().into()),
        nonce: None,
        ..TransactionRequest::default()
    };

    // It's important to return the transaction hex for the swap,
    // so wait up to 60 seconds for the transaction to appear on the RPC node.
    let wait_rpc_timeout = 60_000;
    let check_every = 1.;

    // Please note that this method may take a long time
    // due to `wallet_switchEthereumChain` and `eth_sendTransaction` requests.
    let tx_hash = try_tx_s!(coin.send_transaction(tx_to_send).await);

    let maybe_signed_tx = try_tx_s!(
        coin.wait_for_tx_appears_on_rpc(tx_hash, wait_rpc_timeout, check_every)
            .await
    );
    match maybe_signed_tx {
        Some(signed_tx) => Ok(signed_tx),
        None => TX_PLAIN_ERR!(
            "Waited too long until the transaction {:?} appear on the RPC node",
            tx_hash
        ),
    }
}

/// Sign eth transaction
async fn sign_raw_eth_tx(coin: &EthCoin, args: &SignEthTransactionParams) -> RawTransactionResult {
    let value = wei_from_big_decimal(args.value.as_ref().unwrap_or(&BigDecimal::from(0)), coin.decimals)?;
    let action = if let Some(to) = &args.to {
        Call(Address::from_str(to).map_to_mm(|err| RawTransactionError::InvalidParam(err.to_string()))?)
    } else {
        Create
    };
    let data = hex::decode(args.data.as_ref().unwrap_or(&String::from("")))?;
    match coin.priv_key_policy {
        // TODO: use zeroise for privkey
        EthPrivKeyPolicy::Iguana(ref key_pair)
        | EthPrivKeyPolicy::HDWallet {
            activated_key: ref key_pair,
            ..
        } => {
            let my_address = coin
                .derivation_method
                .single_addr_or_err()
                .await
                .mm_err(|e| RawTransactionError::InternalError(e.to_string()))?;
            let address_lock = coin.get_address_lock(my_address.to_string()).await;
            let _nonce_lock = address_lock.lock().await;
            return sign_transaction_with_keypair(coin, key_pair, value, action, data, args.gas_limit, my_address)
                .await
                .map(|(signed_tx, _)| RawTransactionRes {
                    tx_hex: signed_tx.tx_hex().into(),
                })
                .map_to_mm(|err| RawTransactionError::TransactionError(err.get_plain_text_format()));
        },
        #[cfg(target_arch = "wasm32")]
        EthPrivKeyPolicy::Metamask(_) => MmError::err(RawTransactionError::InvalidParam(
            "sign raw eth tx not implemented for Metamask".into(),
        )),
        EthPrivKeyPolicy::Trezor => MmError::err(RawTransactionError::InvalidParam(
            "sign raw eth tx not implemented for Trezor".into(),
        )),
    }
}

#[async_trait]
impl RpcCommonOps for EthCoin {
    type RpcClient = Web3Instance;
    type Error = Web3RpcError;

    async fn get_live_client(&self) -> Result<Self::RpcClient, Self::Error> {
        let mut clients = self.web3_instances.lock().await;

        // try to find first live client
        for (i, client) in clients.clone().into_iter().enumerate() {
            if let Web3Transport::Websocket(socket_transport) = &client.web3.transport() {
                socket_transport.maybe_spawn_connection_loop(self.clone());
            };

            if !client.web3.transport().is_last_request_failed() {
                // Bring the live client to the front of rpc_clients
                clients.rotate_left(i);
                return Ok(client);
            }

            match client
                .web3
                .web3()
                .client_version()
                .timeout(ETH_RPC_REQUEST_TIMEOUT)
                .await
            {
                Ok(Ok(_)) => {
                    // Bring the live client to the front of rpc_clients
                    clients.rotate_left(i);
                    return Ok(client);
                },
                Ok(Err(rpc_error)) => {
                    debug!("Could not get client version on: {:?}. Error: {}", &client, rpc_error);

                    if let Web3Transport::Websocket(socket_transport) = client.web3.transport() {
                        socket_transport.stop_connection_loop().await;
                    };
                },
                Err(timeout_error) => {
                    debug!(
                        "Client version timeout exceed on: {:?}. Error: {}",
                        &client, timeout_error
                    );

                    if let Web3Transport::Websocket(socket_transport) = client.web3.transport() {
                        socket_transport.stop_connection_loop().await;
                    };
                },
            };
        }

        return Err(Web3RpcError::Transport(
            "All the current rpc nodes are unavailable.".to_string(),
        ));
    }
}

impl EthCoin {
    pub(crate) async fn web3(&self) -> Result<Web3<Web3Transport>, Web3RpcError> {
        self.get_live_client().await.map(|t| t.web3)
    }

    /// Gets `SenderRefunded` events from etomic swap smart contract since `from_block`
    fn refund_events(
        &self,
        swap_contract_address: Address,
        from_block: u64,
        to_block: u64,
    ) -> Box<dyn Future<Item = Vec<Log>, Error = String> + Send> {
        let contract_event = try_fus!(SWAP_CONTRACT.event("SenderRefunded"));
        let filter = FilterBuilder::default()
            .topics(Some(vec![contract_event.signature()]), None, None, None)
            .from_block(BlockNumber::Number(from_block.into()))
            .to_block(BlockNumber::Number(to_block.into()))
            .address(vec![swap_contract_address])
            .build();

        let coin = self.clone();

        let fut = async move { coin.logs(filter).await.map_err(|e| ERRL!("{}", e)) };

        Box::new(fut.boxed().compat())
    }

    /// Gets ETH traces from ETH node between addresses in `from_block` and `to_block`
    async fn eth_traces(
        &self,
        from_addr: Vec<Address>,
        to_addr: Vec<Address>,
        from_block: BlockNumber,
        to_block: BlockNumber,
        limit: Option<usize>,
    ) -> Web3RpcResult<Vec<Trace>> {
        let mut filter = TraceFilterBuilder::default()
            .from_address(from_addr)
            .to_address(to_addr)
            .from_block(from_block)
            .to_block(to_block);
        if let Some(l) = limit {
            filter = filter.count(l);
        }
        drop_mutability!(filter);

        self.trace_filter(filter.build()).await.map_to_mm(Web3RpcError::from)
    }

    /// Gets Transfer events from ERC20 smart contract `addr` between `from_block` and `to_block`
    async fn erc20_transfer_events(
        &self,
        contract: Address,
        from_addr: Option<Address>,
        to_addr: Option<Address>,
        from_block: BlockNumber,
        to_block: BlockNumber,
        limit: Option<usize>,
    ) -> Web3RpcResult<Vec<Log>> {
        let contract_event = ERC20_CONTRACT.event("Transfer")?;
        let topic0 = Some(vec![contract_event.signature()]);
        let topic1 = from_addr.map(|addr| vec![addr.into()]);
        let topic2 = to_addr.map(|addr| vec![addr.into()]);

        let mut filter = FilterBuilder::default()
            .topics(topic0, topic1, topic2, None)
            .from_block(from_block)
            .to_block(to_block)
            .address(vec![contract]);
        if let Some(l) = limit {
            filter = filter.limit(l);
        }
        drop_mutability!(filter);

        self.logs(filter.build()).await.map_to_mm(Web3RpcError::from)
    }

    /// Downloads and saves ETH transaction history of my_address, relies on Parity trace_filter API
    /// https://wiki.parity.io/JSONRPC-trace-module#trace_filter, this requires tracing to be enabled
    /// in node config. Other ETH clients (Geth, etc.) are `not` supported (yet).
    #[allow(clippy::cognitive_complexity)]
    #[cfg_attr(target_arch = "wasm32", allow(dead_code))]
    async fn process_eth_history(&self, ctx: &MmArc) {
        // Artem Pikulin: by playing a bit with Parity mainnet node I've discovered that trace_filter API responds after reasonable time for 1000 blocks.
        // I've tried to increase the amount to 10000, but request times out somewhere near 2500000 block.
        // Also the Parity RPC server seem to get stuck while request in running (other requests performance is also lowered).
        let delta = U64::from(1000);

        let my_address = match self.derivation_method.single_addr_or_err().await {
            Ok(addr) => addr,
            Err(e) => {
                ctx.log.log(
                    "",
                    &[&"tx_history", &self.ticker],
                    &ERRL!("Error on getting my address: {}", e),
                );
                return;
            },
        };
        let mut success_iteration = 0i32;
        loop {
            if ctx.is_stopping() {
                break;
            };
            {
                let coins_ctx = CoinsContext::from_ctx(ctx).unwrap();
                let coins = coins_ctx.coins.lock().await;
                if !coins.contains_key(&self.ticker) {
                    ctx.log.log("", &[&"tx_history", &self.ticker], "Loop stopped");
                    break;
                };
            }

            let current_block = match self.block_number().await {
                Ok(block) => block,
                Err(e) => {
                    ctx.log.log(
                        "",
                        &[&"tx_history", &self.ticker],
                        &ERRL!("Error {} on eth_block_number, retrying", e),
                    );
                    Timer::sleep(10.).await;
                    continue;
                },
            };

            let mut saved_traces = match self.load_saved_traces(ctx, my_address) {
                Some(traces) => traces,
                None => SavedTraces {
                    traces: vec![],
                    earliest_block: current_block,
                    latest_block: current_block,
                },
            };
            *self.history_sync_state.lock().unwrap() = HistorySyncState::InProgress(json!({
                "blocks_left": saved_traces.earliest_block.as_u64(),
            }));

            let mut existing_history = match self.load_history_from_file(ctx).compat().await {
                Ok(history) => history,
                Err(e) => {
                    ctx.log.log(
                        "",
                        &[&"tx_history", &self.ticker],
                        &ERRL!("Error {} on 'load_history_from_file', stop the history loop", e),
                    );
                    return;
                },
            };

            // AP: AFAIK ETH RPC doesn't support conditional filters like `get this OR this` so we have
            // to run several queries to get trace events including our address as sender `or` receiver
            // TODO refactor this to batch requests instead of single request per query
            if saved_traces.earliest_block > 0.into() {
                let before_earliest = if saved_traces.earliest_block >= delta {
                    saved_traces.earliest_block - delta
                } else {
                    0.into()
                };

                let from_traces_before_earliest = match self
                    .eth_traces(
                        vec![my_address],
                        vec![],
                        BlockNumber::Number(before_earliest),
                        BlockNumber::Number(saved_traces.earliest_block),
                        None,
                    )
                    .await
                {
                    Ok(traces) => traces,
                    Err(e) => {
                        ctx.log.log(
                            "",
                            &[&"tx_history", &self.ticker],
                            &ERRL!("Error {} on eth_traces, retrying", e),
                        );
                        Timer::sleep(10.).await;
                        continue;
                    },
                };

                let to_traces_before_earliest = match self
                    .eth_traces(
                        vec![],
                        vec![my_address],
                        BlockNumber::Number(before_earliest),
                        BlockNumber::Number(saved_traces.earliest_block),
                        None,
                    )
                    .await
                {
                    Ok(traces) => traces,
                    Err(e) => {
                        ctx.log.log(
                            "",
                            &[&"tx_history", &self.ticker],
                            &ERRL!("Error {} on eth_traces, retrying", e),
                        );
                        Timer::sleep(10.).await;
                        continue;
                    },
                };

                let total_length = from_traces_before_earliest.len() + to_traces_before_earliest.len();
                mm_counter!(ctx.metrics, "tx.history.response.total_length", total_length as u64,
                    "coin" => self.ticker.clone(), "client" => "ethereum", "method" => "eth_traces");

                saved_traces.traces.extend(from_traces_before_earliest);
                saved_traces.traces.extend(to_traces_before_earliest);
                saved_traces.earliest_block = if before_earliest > 0.into() {
                    // need to exclude the before earliest block from next iteration
                    before_earliest - 1
                } else {
                    0.into()
                };
                self.store_eth_traces(ctx, my_address, &saved_traces);
            }

            if current_block > saved_traces.latest_block {
                let from_traces_after_latest = match self
                    .eth_traces(
                        vec![my_address],
                        vec![],
                        BlockNumber::Number(saved_traces.latest_block + 1),
                        BlockNumber::Number(current_block),
                        None,
                    )
                    .await
                {
                    Ok(traces) => traces,
                    Err(e) => {
                        ctx.log.log(
                            "",
                            &[&"tx_history", &self.ticker],
                            &ERRL!("Error {} on eth_traces, retrying", e),
                        );
                        Timer::sleep(10.).await;
                        continue;
                    },
                };

                let to_traces_after_latest = match self
                    .eth_traces(
                        vec![],
                        vec![my_address],
                        BlockNumber::Number(saved_traces.latest_block + 1),
                        BlockNumber::Number(current_block),
                        None,
                    )
                    .await
                {
                    Ok(traces) => traces,
                    Err(e) => {
                        ctx.log.log(
                            "",
                            &[&"tx_history", &self.ticker],
                            &ERRL!("Error {} on eth_traces, retrying", e),
                        );
                        Timer::sleep(10.).await;
                        continue;
                    },
                };

                let total_length = from_traces_after_latest.len() + to_traces_after_latest.len();
                mm_counter!(ctx.metrics, "tx.history.response.total_length", total_length as u64,
                    "coin" => self.ticker.clone(), "client" => "ethereum", "method" => "eth_traces");

                saved_traces.traces.extend(from_traces_after_latest);
                saved_traces.traces.extend(to_traces_after_latest);
                saved_traces.latest_block = current_block;

                self.store_eth_traces(ctx, my_address, &saved_traces);
            }
            saved_traces.traces.sort_by(|a, b| b.block_number.cmp(&a.block_number));
            for trace in saved_traces.traces {
                let hash = sha256(&json::to_vec(&trace).unwrap());
                let internal_id = BytesJson::from(hash.to_vec());
                let processed = existing_history.iter().find(|tx| tx.internal_id == internal_id);
                if processed.is_some() {
                    continue;
                }

                // TODO Only standard Call traces are supported, contract creations, suicides and block rewards will be supported later
                let call_data = match trace.action {
                    TraceAction::Call(d) => d,
                    _ => continue,
                };

                mm_counter!(ctx.metrics, "tx.history.request.count", 1, "coin" => self.ticker.clone(), "method" => "tx_detail_by_hash");

                let web3_tx = match self
                    .transaction(TransactionId::Hash(trace.transaction_hash.unwrap()))
                    .await
                {
                    Ok(tx) => tx,
                    Err(e) => {
                        ctx.log.log(
                            "",
                            &[&"tx_history", &self.ticker],
                            &ERRL!(
                                "Error {} on getting transaction {:?}",
                                e,
                                trace.transaction_hash.unwrap()
                            ),
                        );
                        continue;
                    },
                };
                let web3_tx = match web3_tx {
                    Some(t) => t,
                    None => {
                        ctx.log.log(
                            "",
                            &[&"tx_history", &self.ticker],
                            &ERRL!("No such transaction {:?}", trace.transaction_hash.unwrap()),
                        );
                        continue;
                    },
                };

                mm_counter!(ctx.metrics, "tx.history.response.count", 1, "coin" => self.ticker.clone(), "method" => "tx_detail_by_hash");

                let receipt = match self.transaction_receipt(trace.transaction_hash.unwrap()).await {
                    Ok(r) => r,
                    Err(e) => {
                        ctx.log.log(
                            "",
                            &[&"tx_history", &self.ticker],
                            &ERRL!(
                                "Error {} on getting transaction {:?} receipt",
                                e,
                                trace.transaction_hash.unwrap()
                            ),
                        );
                        continue;
                    },
                };
                let fee_coin = match &self.coin_type {
                    EthCoinType::Eth => self.ticker(),
                    EthCoinType::Erc20 { platform, .. } => platform.as_str(),
                    EthCoinType::Nft { .. } => {
                        ctx.log.log(
                            "",
                            &[&"tx_history", &self.ticker],
                            &ERRL!("Error on getting fee coin: Nft Protocol is not supported yet!"),
                        );
                        continue;
                    },
                };
                let fee_details: Option<EthTxFeeDetails> = match receipt {
                    Some(r) => {
                        let gas_used = r.gas_used.unwrap_or_default();
                        let gas_price = web3_tx.gas_price.unwrap_or_default();
                        // It's relatively safe to unwrap `EthTxFeeDetails::new` as it may fail
                        // due to `u256_to_big_decimal` only.
                        // Also TX history is not used by any GUI and has significant disadvantages.
                        Some(EthTxFeeDetails::new(gas_used, gas_price, fee_coin).unwrap())
                    },
                    None => None,
                };

                let total_amount: BigDecimal = u256_to_big_decimal(call_data.value, ETH_DECIMALS).unwrap();
                let mut received_by_me = 0.into();
                let mut spent_by_me = 0.into();

                if call_data.from == my_address {
                    // ETH transfer is actually happening only if no error occurred
                    if trace.error.is_none() {
                        spent_by_me = total_amount.clone();
                    }
                    if let Some(ref fee) = fee_details {
                        spent_by_me += &fee.total_fee;
                    }
                }

                if call_data.to == my_address {
                    // ETH transfer is actually happening only if no error occurred
                    if trace.error.is_none() {
                        received_by_me = total_amount.clone();
                    }
                }

                let raw = signed_tx_from_web3_tx(web3_tx).unwrap();
                let block = match self
                    .block(BlockId::Number(BlockNumber::Number(trace.block_number.into())))
                    .await
                {
                    Ok(b) => b.unwrap(),
                    Err(e) => {
                        ctx.log.log(
                            "",
                            &[&"tx_history", &self.ticker],
                            &ERRL!("Error {} on getting block {} data", e, trace.block_number),
                        );
                        continue;
                    },
                };

                let details = TransactionDetails {
                    my_balance_change: &received_by_me - &spent_by_me,
                    spent_by_me,
                    received_by_me,
                    total_amount,
                    to: vec![display_eth_address(&call_data.to)],
                    from: vec![display_eth_address(&call_data.from)],
                    coin: self.ticker.clone(),
                    fee_details: fee_details.map(|d| d.into()),
                    block_height: trace.block_number,
                    tx_hash: format!("{:02x}", BytesJson(raw.hash.as_bytes().to_vec())),
                    tx_hex: BytesJson(rlp::encode(&raw).to_vec()),
                    internal_id,
                    timestamp: block.timestamp.into_or_max(),
                    kmd_rewards: None,
                    transaction_type: Default::default(),
                    memo: None,
                };

                existing_history.push(details);

                if let Err(e) = self.save_history_to_file(ctx, existing_history.clone()).compat().await {
                    ctx.log.log(
                        "",
                        &[&"tx_history", &self.ticker],
                        &ERRL!("Error {} on 'save_history_to_file', stop the history loop", e),
                    );
                    return;
                }
            }
            if saved_traces.earliest_block == 0.into() {
                if success_iteration == 0 {
                    ctx.log.log(
                        "😅",
                        &[&"tx_history", &("coin", self.ticker.clone().as_str())],
                        "history has been loaded successfully",
                    );
                }

                success_iteration += 1;
                *self.history_sync_state.lock().unwrap() = HistorySyncState::Finished;
                Timer::sleep(15.).await;
            } else {
                Timer::sleep(2.).await;
            }
        }
    }

    /// Downloads and saves ERC20 transaction history of my_address
    #[allow(clippy::cognitive_complexity)]
    #[cfg_attr(target_arch = "wasm32", allow(dead_code))]
    async fn process_erc20_history(&self, token_addr: H160, ctx: &MmArc) {
        let delta = U64::from(10000);

        let my_address = match self.derivation_method.single_addr_or_err().await {
            Ok(addr) => addr,
            Err(e) => {
                ctx.log.log(
                    "",
                    &[&"tx_history", &self.ticker],
                    &ERRL!("Error on getting my address: {}", e),
                );
                return;
            },
        };
        let mut success_iteration = 0i32;
        loop {
            if ctx.is_stopping() {
                break;
            };
            {
                let coins_ctx = CoinsContext::from_ctx(ctx).unwrap();
                let coins = coins_ctx.coins.lock().await;
                if !coins.contains_key(&self.ticker) {
                    ctx.log.log("", &[&"tx_history", &self.ticker], "Loop stopped");
                    break;
                };
            }

            let current_block = match self.block_number().await {
                Ok(block) => block,
                Err(e) => {
                    ctx.log.log(
                        "",
                        &[&"tx_history", &self.ticker],
                        &ERRL!("Error {} on eth_block_number, retrying", e),
                    );
                    Timer::sleep(10.).await;
                    continue;
                },
            };

            let mut saved_events = match self.load_saved_erc20_events(ctx, my_address) {
                Some(events) => events,
                None => SavedErc20Events {
                    events: vec![],
                    earliest_block: current_block,
                    latest_block: current_block,
                },
            };
            *self.history_sync_state.lock().unwrap() = HistorySyncState::InProgress(json!({
                "blocks_left": saved_events.earliest_block,
            }));

            // AP: AFAIK ETH RPC doesn't support conditional filters like `get this OR this` so we have
            // to run several queries to get transfer events including our address as sender `or` receiver
            // TODO refactor this to batch requests instead of single request per query
            if saved_events.earliest_block > 0.into() {
                let before_earliest = if saved_events.earliest_block >= delta {
                    saved_events.earliest_block - delta
                } else {
                    0.into()
                };

                let from_events_before_earliest = match self
                    .erc20_transfer_events(
                        token_addr,
                        Some(my_address),
                        None,
                        BlockNumber::Number(before_earliest),
                        BlockNumber::Number(saved_events.earliest_block - 1),
                        None,
                    )
                    .await
                {
                    Ok(events) => events,
                    Err(e) => {
                        ctx.log.log(
                            "",
                            &[&"tx_history", &self.ticker],
                            &ERRL!("Error {} on erc20_transfer_events, retrying", e),
                        );
                        Timer::sleep(10.).await;
                        continue;
                    },
                };

                let to_events_before_earliest = match self
                    .erc20_transfer_events(
                        token_addr,
                        None,
                        Some(my_address),
                        BlockNumber::Number(before_earliest),
                        BlockNumber::Number(saved_events.earliest_block - 1),
                        None,
                    )
                    .await
                {
                    Ok(events) => events,
                    Err(e) => {
                        ctx.log.log(
                            "",
                            &[&"tx_history", &self.ticker],
                            &ERRL!("Error {} on erc20_transfer_events, retrying", e),
                        );
                        Timer::sleep(10.).await;
                        continue;
                    },
                };

                let total_length = from_events_before_earliest.len() + to_events_before_earliest.len();
                mm_counter!(ctx.metrics, "tx.history.response.total_length", total_length as u64,
                    "coin" => self.ticker.clone(), "client" => "ethereum", "method" => "erc20_transfer_events");

                saved_events.events.extend(from_events_before_earliest);
                saved_events.events.extend(to_events_before_earliest);
                saved_events.earliest_block = if before_earliest > 0.into() {
                    before_earliest - 1
                } else {
                    0.into()
                };
                self.store_erc20_events(ctx, my_address, &saved_events);
            }

            if current_block > saved_events.latest_block {
                let from_events_after_latest = match self
                    .erc20_transfer_events(
                        token_addr,
                        Some(my_address),
                        None,
                        BlockNumber::Number(saved_events.latest_block + 1),
                        BlockNumber::Number(current_block),
                        None,
                    )
                    .await
                {
                    Ok(events) => events,
                    Err(e) => {
                        ctx.log.log(
                            "",
                            &[&"tx_history", &self.ticker],
                            &ERRL!("Error {} on erc20_transfer_events, retrying", e),
                        );
                        Timer::sleep(10.).await;
                        continue;
                    },
                };

                let to_events_after_latest = match self
                    .erc20_transfer_events(
                        token_addr,
                        None,
                        Some(my_address),
                        BlockNumber::Number(saved_events.latest_block + 1),
                        BlockNumber::Number(current_block),
                        None,
                    )
                    .await
                {
                    Ok(events) => events,
                    Err(e) => {
                        ctx.log.log(
                            "",
                            &[&"tx_history", &self.ticker],
                            &ERRL!("Error {} on erc20_transfer_events, retrying", e),
                        );
                        Timer::sleep(10.).await;
                        continue;
                    },
                };

                let total_length = from_events_after_latest.len() + to_events_after_latest.len();
                mm_counter!(ctx.metrics, "tx.history.response.total_length", total_length as u64,
                    "coin" => self.ticker.clone(), "client" => "ethereum", "method" => "erc20_transfer_events");

                saved_events.events.extend(from_events_after_latest);
                saved_events.events.extend(to_events_after_latest);
                saved_events.latest_block = current_block;
                self.store_erc20_events(ctx, my_address, &saved_events);
            }

            let all_events: HashMap<_, _> = saved_events
                .events
                .iter()
                .filter(|e| e.block_number.is_some() && e.transaction_hash.is_some() && !e.is_removed())
                .map(|e| (e.transaction_hash.unwrap(), e))
                .collect();
            let mut all_events: Vec<_> = all_events.into_values().collect();
            all_events.sort_by(|a, b| b.block_number.unwrap().cmp(&a.block_number.unwrap()));

            for event in all_events {
                let mut existing_history = match self.load_history_from_file(ctx).compat().await {
                    Ok(history) => history,
                    Err(e) => {
                        ctx.log.log(
                            "",
                            &[&"tx_history", &self.ticker],
                            &ERRL!("Error {} on 'load_history_from_file', stop the history loop", e),
                        );
                        return;
                    },
                };
                let internal_id = BytesJson::from(sha256(&json::to_vec(&event).unwrap()).to_vec());
                if existing_history.iter().any(|item| item.internal_id == internal_id) {
                    // the transaction already imported
                    continue;
                };

                let amount = U256::from(event.data.0.as_slice());
                let total_amount = u256_to_big_decimal(amount, self.decimals).unwrap();
                let mut received_by_me = 0.into();
                let mut spent_by_me = 0.into();

                let from_addr = H160::from(event.topics[1]);
                let to_addr = H160::from(event.topics[2]);

                if from_addr == my_address {
                    spent_by_me = total_amount.clone();
                }

                if to_addr == my_address {
                    received_by_me = total_amount.clone();
                }

                mm_counter!(ctx.metrics, "tx.history.request.count", 1,
                    "coin" => self.ticker.clone(), "client" => "ethereum", "method" => "tx_detail_by_hash");

                let web3_tx = match self
                    .transaction(TransactionId::Hash(event.transaction_hash.unwrap()))
                    .await
                {
                    Ok(tx) => tx,
                    Err(e) => {
                        ctx.log.log(
                            "",
                            &[&"tx_history", &self.ticker],
                            &ERRL!(
                                "Error {} on getting transaction {:?}",
                                e,
                                event.transaction_hash.unwrap()
                            ),
                        );
                        continue;
                    },
                };

                mm_counter!(ctx.metrics, "tx.history.response.count", 1,
                    "coin" => self.ticker.clone(), "client" => "ethereum", "method" => "tx_detail_by_hash");

                let web3_tx = match web3_tx {
                    Some(t) => t,
                    None => {
                        ctx.log.log(
                            "",
                            &[&"tx_history", &self.ticker],
                            &ERRL!("No such transaction {:?}", event.transaction_hash.unwrap()),
                        );
                        continue;
                    },
                };

                let receipt = match self.transaction_receipt(event.transaction_hash.unwrap()).await {
                    Ok(r) => r,
                    Err(e) => {
                        ctx.log.log(
                            "",
                            &[&"tx_history", &self.ticker],
                            &ERRL!(
                                "Error {} on getting transaction {:?} receipt",
                                e,
                                event.transaction_hash.unwrap()
                            ),
                        );
                        continue;
                    },
                };
                let fee_coin = match &self.coin_type {
                    EthCoinType::Eth => self.ticker(),
                    EthCoinType::Erc20 { platform, .. } => platform.as_str(),
                    EthCoinType::Nft { .. } => {
                        ctx.log.log(
                            "",
                            &[&"tx_history", &self.ticker],
                            &ERRL!("Error on getting fee coin: Nft Protocol is not supported yet!"),
                        );
                        continue;
                    },
                };
                let fee_details = match receipt {
                    Some(r) => {
                        let gas_used = r.gas_used.unwrap_or_default();
                        let gas_price = web3_tx.gas_price.unwrap_or_default();
                        // It's relatively safe to unwrap `EthTxFeeDetails::new` as it may fail
                        // due to `u256_to_big_decimal` only.
                        // Also TX history is not used by any GUI and has significant disadvantages.
                        Some(EthTxFeeDetails::new(gas_used, gas_price, fee_coin).unwrap())
                    },
                    None => None,
                };
                let block_number = event.block_number.unwrap();
                let block = match self.block(BlockId::Number(BlockNumber::Number(block_number))).await {
                    Ok(Some(b)) => b,
                    Ok(None) => {
                        ctx.log.log(
                            "",
                            &[&"tx_history", &self.ticker],
                            &ERRL!("Block {} is None", block_number),
                        );
                        continue;
                    },
                    Err(e) => {
                        ctx.log.log(
                            "",
                            &[&"tx_history", &self.ticker],
                            &ERRL!("Error {} on getting block {} data", e, block_number),
                        );
                        continue;
                    },
                };

                let raw = signed_tx_from_web3_tx(web3_tx).unwrap();
                let details = TransactionDetails {
                    my_balance_change: &received_by_me - &spent_by_me,
                    spent_by_me,
                    received_by_me,
                    total_amount,
                    to: vec![display_eth_address(&to_addr)],
                    from: vec![display_eth_address(&from_addr)],
                    coin: self.ticker.clone(),
                    fee_details: fee_details.map(|d| d.into()),
                    block_height: block_number.as_u64(),
                    tx_hash: format!("{:02x}", BytesJson(raw.hash.as_bytes().to_vec())),
                    tx_hex: BytesJson(rlp::encode(&raw).to_vec()),
                    internal_id: BytesJson(internal_id.to_vec()),
                    timestamp: block.timestamp.into_or_max(),
                    kmd_rewards: None,
                    transaction_type: Default::default(),
                    memo: None,
                };

                existing_history.push(details);

                if let Err(e) = self.save_history_to_file(ctx, existing_history).compat().await {
                    ctx.log.log(
                        "",
                        &[&"tx_history", &self.ticker],
                        &ERRL!("Error {} on 'save_history_to_file', stop the history loop", e),
                    );
                    return;
                }
            }
            if saved_events.earliest_block == 0.into() {
                if success_iteration == 0 {
                    ctx.log.log(
                        "😅",
                        &[&"tx_history", &("coin", self.ticker.clone().as_str())],
                        "history has been loaded successfully",
                    );
                }

                success_iteration += 1;
                *self.history_sync_state.lock().unwrap() = HistorySyncState::Finished;
                Timer::sleep(15.).await;
            } else {
                Timer::sleep(2.).await;
            }
        }
    }

    /// Retrieves the lock associated with a given address.
    ///
    /// This function is used to ensure that only one transaction is sent at a time per address.
    /// If the address does not have an associated lock, a new one is created and stored.
    async fn get_address_lock(&self, address: String) -> Arc<AsyncMutex<()>> {
        let address_lock = {
            let mut lock = self.address_nonce_locks.lock().await;
            lock.entry(address)
                .or_insert_with(|| Arc::new(AsyncMutex::new(())))
                .clone()
        };
        address_lock
    }
}

#[cfg_attr(test, mockable)]
impl EthCoin {
    pub(crate) fn sign_and_send_transaction(&self, value: U256, action: Action, data: Vec<u8>, gas: U256) -> EthTxFut {
        let coin = self.clone();
        let fut = async move {
            match coin.priv_key_policy {
                EthPrivKeyPolicy::Iguana(ref key_pair)
                | EthPrivKeyPolicy::HDWallet {
                    activated_key: ref key_pair,
                    ..
                } => {
                    let address = coin
                        .derivation_method
                        .single_addr_or_err()
                        .await
                        .map_err(|e| TransactionErr::Plain(ERRL!("{}", e)))?;
                    sign_and_send_transaction_with_keypair(&coin, key_pair, address, value, action, data, gas).await
                },
                EthPrivKeyPolicy::Trezor => Err(TransactionErr::Plain(ERRL!("Trezor is not supported for swaps yet!"))),
                #[cfg(target_arch = "wasm32")]
                EthPrivKeyPolicy::Metamask(_) => {
                    sign_and_send_transaction_with_metamask(coin, value, action, data, gas).await
                },
            }
        };
        Box::new(fut.boxed().compat())
    }

    pub fn send_to_address(&self, address: Address, value: U256) -> EthTxFut {
        match &self.coin_type {
            EthCoinType::Eth => self.sign_and_send_transaction(value, Call(address), vec![], U256::from(21000)),
            EthCoinType::Erc20 {
                platform: _,
                token_addr,
            } => {
                let abi = try_tx_fus!(Contract::load(ERC20_ABI.as_bytes()));
                let function = try_tx_fus!(abi.function("transfer"));
                let data = try_tx_fus!(function.encode_input(&[Token::Address(address), Token::Uint(value)]));
                self.sign_and_send_transaction(0.into(), Call(*token_addr), data, U256::from(210_000))
            },
            EthCoinType::Nft { .. } => {
                return Box::new(futures01::future::err(TransactionErr::ProtocolNotSupported(ERRL!(
                    "Nft Protocol is not supported yet!"
                ))))
            },
        }
    }

    fn send_hash_time_locked_payment(&self, args: SendPaymentArgs<'_>) -> EthTxFut {
        let receiver_addr = try_tx_fus!(addr_from_raw_pubkey(args.other_pubkey));
        let swap_contract_address = try_tx_fus!(args.swap_contract_address.try_to_address());
        let id = self.etomic_swap_id(try_tx_fus!(args.time_lock.try_into()), args.secret_hash);
        let trade_amount = try_tx_fus!(wei_from_big_decimal(&args.amount, self.decimals));

        let time_lock = U256::from(args.time_lock);
        let gas = U256::from(ETH_GAS);

        let secret_hash = if args.secret_hash.len() == 32 {
            ripemd160(args.secret_hash).to_vec()
        } else {
            args.secret_hash.to_vec()
        };

        match &self.coin_type {
            EthCoinType::Eth => {
                let function_name = get_function_name("ethPayment", args.watcher_reward.is_some());
                let function = try_tx_fus!(SWAP_CONTRACT.function(&function_name));

                let mut value = trade_amount;
                let data = match &args.watcher_reward {
                    Some(reward) => {
                        let reward_amount = try_tx_fus!(wei_from_big_decimal(&reward.amount, self.decimals));
                        if !matches!(reward.reward_target, RewardTarget::None) || reward.send_contract_reward_on_spend {
                            value += reward_amount;
                        }

                        try_tx_fus!(function.encode_input(&[
                            Token::FixedBytes(id),
                            Token::Address(receiver_addr),
                            Token::FixedBytes(secret_hash),
                            Token::Uint(time_lock),
                            Token::Uint(U256::from(reward.reward_target as u8)),
                            Token::Bool(reward.send_contract_reward_on_spend),
                            Token::Uint(reward_amount)
                        ]))
                    },
                    None => try_tx_fus!(function.encode_input(&[
                        Token::FixedBytes(id),
                        Token::Address(receiver_addr),
                        Token::FixedBytes(secret_hash),
                        Token::Uint(time_lock),
                    ])),
                };

                self.sign_and_send_transaction(value, Call(swap_contract_address), data, gas)
            },
            EthCoinType::Erc20 {
                platform: _,
                token_addr,
            } => {
                let allowance_fut = self
                    .allowance(swap_contract_address)
                    .map_err(|e| TransactionErr::Plain(ERRL!("{}", e)));

                let function_name = get_function_name("erc20Payment", args.watcher_reward.is_some());
                let function = try_tx_fus!(SWAP_CONTRACT.function(&function_name));

                let mut value = U256::from(0);
                let mut amount = trade_amount;

                debug!("Using watcher reward {:?} for swap payment", args.watcher_reward);

                let data = match args.watcher_reward {
                    Some(reward) => {
                        let reward_amount = match reward.reward_target {
                            RewardTarget::Contract | RewardTarget::PaymentSender => {
                                let eth_reward_amount = try_tx_fus!(wei_from_big_decimal(&reward.amount, ETH_DECIMALS));
                                value += eth_reward_amount;
                                eth_reward_amount
                            },
                            RewardTarget::PaymentSpender => {
                                let token_reward_amount =
                                    try_tx_fus!(wei_from_big_decimal(&reward.amount, self.decimals));
                                amount += token_reward_amount;
                                token_reward_amount
                            },
                            _ => {
                                // TODO tests passed without this change, need to research on how it worked
                                if reward.send_contract_reward_on_spend {
                                    let eth_reward_amount =
                                        try_tx_fus!(wei_from_big_decimal(&reward.amount, ETH_DECIMALS));
                                    value += eth_reward_amount;
                                    eth_reward_amount
                                } else {
                                    0.into()
                                }
                            },
                        };

                        try_tx_fus!(function.encode_input(&[
                            Token::FixedBytes(id),
                            Token::Uint(amount),
                            Token::Address(*token_addr),
                            Token::Address(receiver_addr),
                            Token::FixedBytes(secret_hash),
                            Token::Uint(time_lock),
                            Token::Uint(U256::from(reward.reward_target as u8)),
                            Token::Bool(reward.send_contract_reward_on_spend),
                            Token::Uint(reward_amount),
                        ]))
                    },
                    None => {
                        try_tx_fus!(function.encode_input(&[
                            Token::FixedBytes(id),
                            Token::Uint(trade_amount),
                            Token::Address(*token_addr),
                            Token::Address(receiver_addr),
                            Token::FixedBytes(secret_hash),
                            Token::Uint(time_lock)
                        ]))
                    },
                };

                let wait_for_required_allowance_until = args.wait_for_confirmation_until;

                let arc = self.clone();
                Box::new(allowance_fut.and_then(move |allowed| -> EthTxFut {
                    if allowed < amount {
                        Box::new(
                            arc.approve(swap_contract_address, U256::max_value())
                                .and_then(move |approved| {
                                    // make sure the approve tx is confirmed by making sure that the allowed value has been updated
                                    // this call is cheaper than waiting for confirmation calls
                                    arc.wait_for_required_allowance(
                                        swap_contract_address,
                                        amount,
                                        wait_for_required_allowance_until,
                                    )
                                    .map_err(move |e| {
                                        TransactionErr::Plain(ERRL!(
                                            "Allowed value was not updated in time after sending approve transaction {:02x}: {}",
                                            approved.tx_hash(),
                                            e
                                        ))
                                    })
                                    .and_then(move |_| {
                                        arc.sign_and_send_transaction(
                                            value,
                                            Call(swap_contract_address),
                                            data,
                                            gas,
                                        )
                                    })
                                }),
                        )
                    } else {
                        Box::new(arc.sign_and_send_transaction(
                            value,
                            Call(swap_contract_address),
                            data,
                            gas,
                        ))
                    }
                }))
            },
            EthCoinType::Nft { .. } => {
                return Box::new(futures01::future::err(TransactionErr::ProtocolNotSupported(ERRL!(
                    "Nft Protocol is not supported yet!"
                ))))
            },
        }
    }

    fn watcher_spends_hash_time_locked_payment(&self, input: SendMakerPaymentSpendPreimageInput) -> EthTxFut {
        let tx: UnverifiedTransaction = try_tx_fus!(rlp::decode(input.preimage));
        let payment = try_tx_fus!(SignedEthTx::new(tx));

        let function_name = get_function_name("receiverSpend", input.watcher_reward);
        let spend_func = try_tx_fus!(SWAP_CONTRACT.function(&function_name));
        let clone = self.clone();
        let secret_vec = input.secret.to_vec();
        let taker_addr = addr_from_raw_pubkey(input.taker_pub).unwrap();
        let swap_contract_address = match payment.action {
            Call(address) => address,
            Create => {
                return Box::new(futures01::future::err(TransactionErr::Plain(ERRL!(
                    "Invalid payment action: the payment action cannot be create"
                ))))
            },
        };

        let watcher_reward = input.watcher_reward;
        match self.coin_type {
            EthCoinType::Eth => {
                let function_name = get_function_name("ethPayment", watcher_reward);
                let payment_func = try_tx_fus!(SWAP_CONTRACT.function(&function_name));
                let decoded = try_tx_fus!(decode_contract_call(payment_func, &payment.data));
                let swap_id_input = try_tx_fus!(get_function_input_data(&decoded, payment_func, 0));

                let state_f = self.payment_status(swap_contract_address, swap_id_input.clone());
                Box::new(
                    state_f
                        .map_err(TransactionErr::Plain)
                        .and_then(move |state| -> EthTxFut {
                            if state != U256::from(PaymentState::Sent as u8) {
                                return Box::new(futures01::future::err(TransactionErr::Plain(ERRL!(
                                    "Payment {:?} state is not PAYMENT_STATE_SENT, got {}",
                                    payment,
                                    state
                                ))));
                            }

                            let value = payment.value;
                            let reward_target = try_tx_fus!(get_function_input_data(&decoded, payment_func, 4));
                            let sends_contract_reward = try_tx_fus!(get_function_input_data(&decoded, payment_func, 5));
                            let watcher_reward_amount = try_tx_fus!(get_function_input_data(&decoded, payment_func, 6));

                            let data = try_tx_fus!(spend_func.encode_input(&[
                                swap_id_input,
                                Token::Uint(value),
                                Token::FixedBytes(secret_vec.clone()),
                                Token::Address(Address::default()),
                                Token::Address(payment.sender()),
                                Token::Address(taker_addr),
                                reward_target,
                                sends_contract_reward,
                                watcher_reward_amount,
                            ]));

                            clone.sign_and_send_transaction(
                                0.into(),
                                Call(swap_contract_address),
                                data,
                                U256::from(ETH_GAS),
                            )
                        }),
                )
            },
            EthCoinType::Erc20 {
                platform: _,
                token_addr,
            } => {
                let function_name = get_function_name("erc20Payment", watcher_reward);
                let payment_func = try_tx_fus!(SWAP_CONTRACT.function(&function_name));

                let decoded = try_tx_fus!(decode_contract_call(payment_func, &payment.data));
                let swap_id_input = try_tx_fus!(get_function_input_data(&decoded, payment_func, 0));
                let amount_input = try_tx_fus!(get_function_input_data(&decoded, payment_func, 1));

                let reward_target = try_tx_fus!(get_function_input_data(&decoded, payment_func, 6));
                let sends_contract_reward = try_tx_fus!(get_function_input_data(&decoded, payment_func, 7));
                let reward_amount = try_tx_fus!(get_function_input_data(&decoded, payment_func, 8));

                let state_f = self.payment_status(swap_contract_address, swap_id_input.clone());

                Box::new(
                    state_f
                        .map_err(TransactionErr::Plain)
                        .and_then(move |state| -> EthTxFut {
                            if state != U256::from(PaymentState::Sent as u8) {
                                return Box::new(futures01::future::err(TransactionErr::Plain(ERRL!(
                                    "Payment {:?} state is not PAYMENT_STATE_SENT, got {}",
                                    payment,
                                    state
                                ))));
                            }
                            let data = try_tx_fus!(spend_func.encode_input(&[
                                swap_id_input.clone(),
                                amount_input,
                                Token::FixedBytes(secret_vec.clone()),
                                Token::Address(token_addr),
                                Token::Address(payment.sender()),
                                Token::Address(taker_addr),
                                reward_target,
                                sends_contract_reward,
                                reward_amount
                            ]));
                            clone.sign_and_send_transaction(
                                0.into(),
                                Call(swap_contract_address),
                                data,
                                U256::from(ETH_GAS),
                            )
                        }),
                )
            },
            EthCoinType::Nft { .. } => {
                return Box::new(futures01::future::err(TransactionErr::ProtocolNotSupported(ERRL!(
                    "Nft Protocol is not supported yet!"
                ))))
            },
        }
    }

    fn watcher_refunds_hash_time_locked_payment(&self, args: RefundPaymentArgs) -> EthTxFut {
        let tx: UnverifiedTransaction = try_tx_fus!(rlp::decode(args.payment_tx));
        let payment = try_tx_fus!(SignedEthTx::new(tx));

        let function_name = get_function_name("senderRefund", true);
        let refund_func = try_tx_fus!(SWAP_CONTRACT.function(&function_name));

        let clone = self.clone();
        let taker_addr = addr_from_raw_pubkey(args.other_pubkey).unwrap();
        let swap_contract_address = match payment.action {
            Call(address) => address,
            Create => {
                return Box::new(futures01::future::err(TransactionErr::Plain(ERRL!(
                    "Invalid payment action: the payment action cannot be create"
                ))))
            },
        };

        match self.coin_type {
            EthCoinType::Eth => {
                let function_name = get_function_name("ethPayment", true);
                let payment_func = try_tx_fus!(SWAP_CONTRACT.function(&function_name));
                let decoded = try_tx_fus!(decode_contract_call(payment_func, &payment.data));
                let swap_id_input = try_tx_fus!(get_function_input_data(&decoded, payment_func, 0));
                let receiver_input = try_tx_fus!(get_function_input_data(&decoded, payment_func, 1));
                let hash_input = try_tx_fus!(get_function_input_data(&decoded, payment_func, 2));

                let state_f = self.payment_status(swap_contract_address, swap_id_input.clone());
                Box::new(
                    state_f
                        .map_err(TransactionErr::Plain)
                        .and_then(move |state| -> EthTxFut {
                            if state != U256::from(PaymentState::Sent as u8) {
                                return Box::new(futures01::future::err(TransactionErr::Plain(ERRL!(
                                    "Payment {:?} state is not PAYMENT_STATE_SENT, got {}",
                                    payment,
                                    state
                                ))));
                            }

                            let value = payment.value;
                            let reward_target = try_tx_fus!(get_function_input_data(&decoded, payment_func, 4));
                            let sends_contract_reward = try_tx_fus!(get_function_input_data(&decoded, payment_func, 5));
                            let reward_amount = try_tx_fus!(get_function_input_data(&decoded, payment_func, 6));

                            let data = try_tx_fus!(refund_func.encode_input(&[
                                swap_id_input.clone(),
                                Token::Uint(value),
                                hash_input.clone(),
                                Token::Address(Address::default()),
                                Token::Address(taker_addr),
                                receiver_input.clone(),
                                reward_target,
                                sends_contract_reward,
                                reward_amount
                            ]));

                            clone.sign_and_send_transaction(
                                0.into(),
                                Call(swap_contract_address),
                                data,
                                U256::from(ETH_GAS),
                            )
                        }),
                )
            },
            EthCoinType::Erc20 {
                platform: _,
                token_addr,
            } => {
                let function_name = get_function_name("erc20Payment", true);
                let payment_func = try_tx_fus!(SWAP_CONTRACT.function(&function_name));

                let decoded = try_tx_fus!(decode_contract_call(payment_func, &payment.data));
                let swap_id_input = try_tx_fus!(get_function_input_data(&decoded, payment_func, 0));
                let amount_input = try_tx_fus!(get_function_input_data(&decoded, payment_func, 1));
                let receiver_input = try_tx_fus!(get_function_input_data(&decoded, payment_func, 3));
                let hash_input = try_tx_fus!(get_function_input_data(&decoded, payment_func, 4));

                let reward_target = try_tx_fus!(get_function_input_data(&decoded, payment_func, 6));
                let sends_contract_reward = try_tx_fus!(get_function_input_data(&decoded, payment_func, 7));
                let reward_amount = try_tx_fus!(get_function_input_data(&decoded, payment_func, 8));

                let state_f = self.payment_status(swap_contract_address, swap_id_input.clone());
                Box::new(
                    state_f
                        .map_err(TransactionErr::Plain)
                        .and_then(move |state| -> EthTxFut {
                            if state != U256::from(PaymentState::Sent as u8) {
                                return Box::new(futures01::future::err(TransactionErr::Plain(ERRL!(
                                    "Payment {:?} state is not PAYMENT_STATE_SENT, got {}",
                                    payment,
                                    state
                                ))));
                            }

                            let data = try_tx_fus!(refund_func.encode_input(&[
                                swap_id_input.clone(),
                                amount_input.clone(),
                                hash_input.clone(),
                                Token::Address(token_addr),
                                Token::Address(taker_addr),
                                receiver_input.clone(),
                                reward_target,
                                sends_contract_reward,
                                reward_amount
                            ]));

                            clone.sign_and_send_transaction(
                                0.into(),
                                Call(swap_contract_address),
                                data,
                                U256::from(ETH_GAS),
                            )
                        }),
                )
            },
            EthCoinType::Nft { .. } => {
                return Box::new(futures01::future::err(TransactionErr::ProtocolNotSupported(ERRL!(
                    "Nft Protocol is not supported yet!"
                ))))
            },
        }
    }

    async fn spend_hash_time_locked_payment<'a>(
        &self,
        args: SpendPaymentArgs<'a>,
    ) -> Result<SignedEthTx, TransactionErr> {
        let tx: UnverifiedTransaction = try_tx_s!(rlp::decode(args.other_payment_tx));
        let payment = try_tx_s!(SignedEthTx::new(tx));
        let my_address = try_tx_s!(self.derivation_method.single_addr_or_err().await);
        let swap_contract_address = try_tx_s!(args.swap_contract_address.try_to_address());

        let function_name = get_function_name("receiverSpend", args.watcher_reward);
        let spend_func = try_tx_s!(SWAP_CONTRACT.function(&function_name));

        let secret_vec = args.secret.to_vec();
        let watcher_reward = args.watcher_reward;

        match self.coin_type {
            EthCoinType::Eth => {
                let function_name = get_function_name("ethPayment", watcher_reward);
                let payment_func = try_tx_s!(SWAP_CONTRACT.function(&function_name));
                let decoded = try_tx_s!(decode_contract_call(payment_func, &payment.data));

                let state = try_tx_s!(
                    self.payment_status(swap_contract_address, decoded[0].clone())
                        .compat()
                        .await
                );
                if state != U256::from(PaymentState::Sent as u8) {
                    return Err(TransactionErr::Plain(ERRL!(
                        "Payment {:?} state is not PAYMENT_STATE_SENT, got {}",
                        payment,
                        state
                    )));
                }

                let data = if watcher_reward {
                    try_tx_s!(spend_func.encode_input(&[
                        decoded[0].clone(),
                        Token::Uint(payment.value),
                        Token::FixedBytes(secret_vec),
                        Token::Address(Address::default()),
                        Token::Address(payment.sender()),
                        Token::Address(my_address),
                        decoded[4].clone(),
                        decoded[5].clone(),
                        decoded[6].clone(),
                    ]))
                } else {
                    try_tx_s!(spend_func.encode_input(&[
                        decoded[0].clone(),
                        Token::Uint(payment.value),
                        Token::FixedBytes(secret_vec),
                        Token::Address(Address::default()),
                        Token::Address(payment.sender()),
                    ]))
                };

                self.sign_and_send_transaction(0.into(), Call(swap_contract_address), data, U256::from(ETH_GAS))
                    .compat()
                    .await
            },
            EthCoinType::Erc20 {
                platform: _,
                token_addr,
            } => {
                let function_name = get_function_name("erc20Payment", watcher_reward);
                let payment_func = try_tx_s!(SWAP_CONTRACT.function(&function_name));

                let decoded = try_tx_s!(decode_contract_call(payment_func, &payment.data));
                let state = try_tx_s!(
                    self.payment_status(swap_contract_address, decoded[0].clone())
                        .compat()
                        .await
                );
                if state != U256::from(PaymentState::Sent as u8) {
                    return Err(TransactionErr::Plain(ERRL!(
                        "Payment {:?} state is not PAYMENT_STATE_SENT, got {}",
                        payment,
                        state
                    )));
                }

                let data = if watcher_reward {
                    try_tx_s!(spend_func.encode_input(&[
                        decoded[0].clone(),
                        decoded[1].clone(),
                        Token::FixedBytes(secret_vec),
                        Token::Address(token_addr),
                        Token::Address(payment.sender()),
                        Token::Address(my_address),
                        decoded[6].clone(),
                        decoded[7].clone(),
                        decoded[8].clone(),
                    ]))
                } else {
                    try_tx_s!(spend_func.encode_input(&[
                        decoded[0].clone(),
                        decoded[1].clone(),
                        Token::FixedBytes(secret_vec),
                        Token::Address(token_addr),
                        Token::Address(payment.sender()),
                    ]))
                };

                self.sign_and_send_transaction(0.into(), Call(swap_contract_address), data, U256::from(ETH_GAS))
                    .compat()
                    .await
            },
            EthCoinType::Nft { .. } => {
                return Err(TransactionErr::ProtocolNotSupported(ERRL!(
                    "Nft Protocol is not supported!"
                )))
            },
        }
    }

    async fn refund_hash_time_locked_payment<'a>(
        &self,
        args: RefundPaymentArgs<'a>,
    ) -> Result<SignedEthTx, TransactionErr> {
        let tx: UnverifiedTransaction = try_tx_s!(rlp::decode(args.payment_tx));
        let payment = try_tx_s!(SignedEthTx::new(tx));
        let my_address = try_tx_s!(self.derivation_method.single_addr_or_err().await);
        let swap_contract_address = try_tx_s!(args.swap_contract_address.try_to_address());

        let function_name = get_function_name("senderRefund", args.watcher_reward);
        let refund_func = try_tx_s!(SWAP_CONTRACT.function(&function_name));
        let watcher_reward = args.watcher_reward;

        match self.coin_type {
            EthCoinType::Eth => {
                let function_name = get_function_name("ethPayment", watcher_reward);
                let payment_func = try_tx_s!(SWAP_CONTRACT.function(&function_name));

                let decoded = try_tx_s!(decode_contract_call(payment_func, &payment.data));

                let state = try_tx_s!(
                    self.payment_status(swap_contract_address, decoded[0].clone())
                        .compat()
                        .await
                );
                if state != U256::from(PaymentState::Sent as u8) {
                    return Err(TransactionErr::Plain(ERRL!(
                        "Payment {:?} state is not PAYMENT_STATE_SENT, got {}",
                        payment,
                        state
                    )));
                }

                let value = payment.value;
                let data = if watcher_reward {
                    try_tx_s!(refund_func.encode_input(&[
                        decoded[0].clone(),
                        Token::Uint(value),
                        decoded[2].clone(),
                        Token::Address(Address::default()),
                        Token::Address(my_address),
                        decoded[1].clone(),
                        decoded[4].clone(),
                        decoded[5].clone(),
                        decoded[6].clone(),
                    ]))
                } else {
                    try_tx_s!(refund_func.encode_input(&[
                        decoded[0].clone(),
                        Token::Uint(value),
                        decoded[2].clone(),
                        Token::Address(Address::default()),
                        decoded[1].clone(),
                    ]))
                };

                self.sign_and_send_transaction(0.into(), Call(swap_contract_address), data, U256::from(ETH_GAS))
                    .compat()
                    .await
            },
            EthCoinType::Erc20 {
                platform: _,
                token_addr,
            } => {
                let function_name = get_function_name("erc20Payment", watcher_reward);
                let payment_func = try_tx_s!(SWAP_CONTRACT.function(&function_name));

                let decoded = try_tx_s!(decode_contract_call(payment_func, &payment.data));
                let state = try_tx_s!(
                    self.payment_status(swap_contract_address, decoded[0].clone())
                        .compat()
                        .await
                );
                if state != U256::from(PaymentState::Sent as u8) {
                    return Err(TransactionErr::Plain(ERRL!(
                        "Payment {:?} state is not PAYMENT_STATE_SENT, got {}",
                        payment,
                        state
                    )));
                }

                let data = if watcher_reward {
                    try_tx_s!(refund_func.encode_input(&[
                        decoded[0].clone(),
                        decoded[1].clone(),
                        decoded[4].clone(),
                        Token::Address(token_addr),
                        Token::Address(my_address),
                        decoded[3].clone(),
                        decoded[6].clone(),
                        decoded[7].clone(),
                        decoded[8].clone(),
                    ]))
                } else {
                    try_tx_s!(refund_func.encode_input(&[
                        decoded[0].clone(),
                        decoded[1].clone(),
                        decoded[4].clone(),
                        Token::Address(token_addr),
                        decoded[3].clone(),
                    ]))
                };

                self.sign_and_send_transaction(0.into(), Call(swap_contract_address), data, U256::from(ETH_GAS))
                    .compat()
                    .await
            },
            EthCoinType::Nft { .. } => {
                return Err(TransactionErr::ProtocolNotSupported(ERRL!(
                    "Nft Protocol is not supported yet!"
                )))
            },
        }
    }

    fn address_balance(&self, address: Address) -> BalanceFut<U256> {
        let coin = self.clone();
        let fut = async move {
            match coin.coin_type {
                EthCoinType::Eth => Ok(coin.balance(address, Some(BlockNumber::Latest)).await?),
                EthCoinType::Erc20 { ref token_addr, .. } => {
                    let function = ERC20_CONTRACT.function("balanceOf")?;
                    let data = function.encode_input(&[Token::Address(address)])?;

                    let res = coin.call_request(address, *token_addr, None, Some(data.into())).await?;
                    let decoded = function.decode_output(&res.0)?;
                    match decoded[0] {
                        Token::Uint(number) => Ok(number),
                        _ => {
                            let error = format!("Expected U256 as balanceOf result but got {:?}", decoded);
                            MmError::err(BalanceError::InvalidResponse(error))
                        },
                    }
                },
                EthCoinType::Nft { .. } => {
                    MmError::err(BalanceError::Internal("Nft Protocol is not supported yet!".to_string()))
                },
            }
        };
        Box::new(fut.boxed().compat())
    }

    fn get_balance(&self) -> BalanceFut<U256> {
        let coin = self.clone();
        let fut = async move {
            let my_address = coin.derivation_method.single_addr_or_err().await?;
            coin.address_balance(my_address).compat().await
        };
        Box::new(fut.boxed().compat())
    }

    pub async fn get_tokens_balance_list_for_address(
        &self,
        address: Address,
    ) -> Result<CoinBalanceMap, MmError<BalanceError>> {
        let coin = || self;
        let mut requests = Vec::new();
        for (token_ticker, info) in self.get_erc_tokens_infos() {
            let fut = async move {
                let balance_as_u256 = coin()
                    .get_token_balance_for_address(address, info.token_address)
                    .await?;
                let balance_as_big_decimal = u256_to_big_decimal(balance_as_u256, info.decimals)?;
                let balance = CoinBalance::new(balance_as_big_decimal);
                Ok((token_ticker, balance))
            };
            requests.push(fut);
        }

        try_join_all(requests).await.map(|res| res.into_iter().collect())
    }

    pub async fn get_tokens_balance_list(&self) -> Result<CoinBalanceMap, MmError<BalanceError>> {
        let my_address = self.derivation_method.single_addr_or_err().await?;
        self.get_tokens_balance_list_for_address(my_address).await
    }

    async fn get_token_balance_for_address(
        &self,
        address: Address,
        token_address: Address,
    ) -> Result<U256, MmError<BalanceError>> {
        let function = ERC20_CONTRACT.function("balanceOf")?;
        let data = function.encode_input(&[Token::Address(address)])?;
        let res = self
            .call_request(address, token_address, None, Some(data.into()))
            .await?;
        let decoded = function.decode_output(&res.0)?;

        match decoded[0] {
            Token::Uint(number) => Ok(number),
            _ => {
                let error = format!("Expected U256 as balanceOf result but got {:?}", decoded);
                MmError::err(BalanceError::InvalidResponse(error))
            },
        }
    }

    async fn get_token_balance(&self, token_address: Address) -> Result<U256, MmError<BalanceError>> {
        let my_address = self.derivation_method.single_addr_or_err().await?;
        self.get_token_balance_for_address(my_address, token_address).await
    }

    async fn erc1155_balance(&self, token_addr: Address, token_id: &str) -> MmResult<BigDecimal, BalanceError> {
        let wallet_amount_uint = match self.coin_type {
            EthCoinType::Eth | EthCoinType::Nft { .. } => {
                let function = ERC1155_CONTRACT.function("balanceOf")?;
                let token_id_u256 =
                    U256::from_dec_str(token_id).map_to_mm(|e| NumConversError::new(format!("{:?}", e)))?;
                let my_address = self.derivation_method.single_addr_or_err().await?;
                let data = function.encode_input(&[Token::Address(my_address), Token::Uint(token_id_u256)])?;
                let result = self
                    .call_request(my_address, token_addr, None, Some(data.into()))
                    .await?;
                let decoded = function.decode_output(&result.0)?;
                match decoded[0] {
                    Token::Uint(number) => number,
                    _ => {
                        let error = format!("Expected U256 as balanceOf result but got {:?}", decoded);
                        return MmError::err(BalanceError::InvalidResponse(error));
                    },
                }
            },
            EthCoinType::Erc20 { .. } => {
                return MmError::err(BalanceError::Internal(
                    "Erc20 coin type doesnt support Erc1155 standard".to_owned(),
                ))
            },
        };
        let wallet_amount = u256_to_big_decimal(wallet_amount_uint, self.decimals)?;
        Ok(wallet_amount)
    }

    async fn erc721_owner(&self, token_addr: Address, token_id: &str) -> MmResult<Address, GetNftInfoError> {
        let owner_address = match self.coin_type {
            EthCoinType::Eth | EthCoinType::Nft { .. } => {
                let function = ERC721_CONTRACT.function("ownerOf")?;
                let token_id_u256 =
                    U256::from_dec_str(token_id).map_to_mm(|e| NumConversError::new(format!("{:?}", e)))?;
                let data = function.encode_input(&[Token::Uint(token_id_u256)])?;
                let my_address = self.derivation_method.single_addr_or_err().await?;
                let result = self
                    .call_request(my_address, token_addr, None, Some(data.into()))
                    .await?;
                let decoded = function.decode_output(&result.0)?;
                match decoded[0] {
                    Token::Address(owner) => owner,
                    _ => {
                        let error = format!("Expected Address as ownerOf result but got {:?}", decoded);
                        return MmError::err(GetNftInfoError::InvalidResponse(error));
                    },
                }
            },
            EthCoinType::Erc20 { .. } => {
                return MmError::err(GetNftInfoError::Internal(
                    "Erc20 coin type doesnt support Erc721 standard".to_owned(),
                ))
            },
        };
        Ok(owner_address)
    }

    fn estimate_gas_wrapper(&self, req: CallRequest) -> Box<dyn Future<Item = U256, Error = web3::Error> + Send> {
        let coin = self.clone();

        // always using None block number as old Geth version accept only single argument in this RPC
        let fut = async move { coin.estimate_gas(req, None).await };

        Box::new(fut.boxed().compat())
    }

    /// Estimates how much gas is necessary to allow the contract call to complete.
    /// `contract_addr` can be a ERC20 token address or any other contract address.
    ///
    /// # Important
    ///
    /// Don't use this method to estimate gas for a withdrawal of `ETH` coin.
    /// For more details, see `withdraw_impl`.
    ///
    /// Also, note that the contract call has to be initiated by my wallet address,
    /// because [`CallRequest::from`] is set to [`EthCoinImpl::my_address`].
    fn estimate_gas_for_contract_call(&self, contract_addr: Address, call_data: Bytes) -> Web3RpcFut<U256> {
        let coin = self.clone();
        let fut = async move {
            let my_address = coin.derivation_method.single_addr_or_err().await?;
            let gas_price = coin.get_gas_price().compat().await?;
            let eth_value = U256::zero();
            let estimate_gas_req = CallRequest {
                value: Some(eth_value),
                data: Some(call_data),
                from: Some(my_address),
                to: Some(contract_addr),
                gas: None,
                // gas price must be supplied because some smart contracts base their
                // logic on gas price, e.g. TUSD: https://github.com/KomodoPlatform/atomicDEX-API/issues/643
                gas_price: Some(gas_price),
                ..CallRequest::default()
            };
            coin.estimate_gas_wrapper(estimate_gas_req)
                .compat()
                .await
                .map_to_mm(Web3RpcError::from)
        };
        Box::new(fut.boxed().compat())
    }

    fn eth_balance(&self) -> BalanceFut<U256> {
        let coin = self.clone();
        let fut = async move {
            let my_address = coin.derivation_method.single_addr_or_err().await?;
            coin.balance(my_address, Some(BlockNumber::Latest))
                .await
                .map_to_mm(BalanceError::from)
        };
        Box::new(fut.boxed().compat())
    }

    pub(crate) async fn call_request(
        &self,
        from: Address,
        to: Address,
        value: Option<U256>,
        data: Option<Bytes>,
    ) -> Result<Bytes, web3::Error> {
        let request = CallRequest {
            from: Some(from),
            to: Some(to),
            gas: None,
            gas_price: None,
            value,
            data,
            ..CallRequest::default()
        };

        self.call(request, Some(BlockId::Number(BlockNumber::Latest))).await
    }

    fn allowance(&self, spender: Address) -> Web3RpcFut<U256> {
        let coin = self.clone();
        let fut = async move {
            match coin.coin_type {
                EthCoinType::Eth => MmError::err(Web3RpcError::Internal(
                    "'allowance' must not be called for ETH coin".to_owned(),
                )),
                EthCoinType::Erc20 { ref token_addr, .. } => {
                    let function = ERC20_CONTRACT.function("allowance")?;
                    let my_address = coin.derivation_method.single_addr_or_err().await?;
                    let data = function.encode_input(&[Token::Address(my_address), Token::Address(spender)])?;

                    let res = coin
                        .call_request(my_address, *token_addr, None, Some(data.into()))
                        .await?;
                    let decoded = function.decode_output(&res.0)?;

                    match decoded[0] {
                        Token::Uint(number) => Ok(number),
                        _ => {
                            let error = format!("Expected U256 as allowance result but got {:?}", decoded);
                            MmError::err(Web3RpcError::InvalidResponse(error))
                        },
                    }
                },
                EthCoinType::Nft { .. } => MmError::err(Web3RpcError::NftProtocolNotSupported),
            }
        };
        Box::new(fut.boxed().compat())
    }

    fn wait_for_required_allowance(
        &self,
        spender: Address,
        required_allowance: U256,
        wait_until: u64,
    ) -> Web3RpcFut<()> {
        const CHECK_ALLOWANCE_EVERY: f64 = 5.;

        let selfi = self.clone();
        let fut = async move {
            loop {
                if now_sec() > wait_until {
                    return MmError::err(Web3RpcError::Timeout(ERRL!(
                        "Waited too long until {} for allowance to be updated to at least {}",
                        wait_until,
                        required_allowance
                    )));
                }

                match selfi.allowance(spender).compat().await {
                    Ok(allowed) if allowed >= required_allowance => return Ok(()),
                    Ok(_allowed) => (),
                    Err(e) => match e.get_inner() {
                        Web3RpcError::Transport(e) => error!("Error {} on trying to get the allowed amount!", e),
                        _ => return Err(e),
                    },
                }

                Timer::sleep(CHECK_ALLOWANCE_EVERY).await;
            }
        };
        Box::new(fut.boxed().compat())
    }

    fn approve(&self, spender: Address, amount: U256) -> EthTxFut {
        let coin = self.clone();
        let fut = async move {
            let token_addr = match coin.coin_type {
                EthCoinType::Eth => return TX_PLAIN_ERR!("'approve' is expected to be call for ERC20 coins only"),
                EthCoinType::Erc20 { token_addr, .. } => token_addr,
                EthCoinType::Nft { .. } => {
                    return Err(TransactionErr::ProtocolNotSupported(ERRL!(
                        "Nft Protocol is not supported yet!"
                    )))
                },
            };
            let function = try_tx_s!(ERC20_CONTRACT.function("approve"));
            let data = try_tx_s!(function.encode_input(&[Token::Address(spender), Token::Uint(amount)]));

            let gas_limit = try_tx_s!(
                coin.estimate_gas_for_contract_call(token_addr, Bytes::from(data.clone()))
                    .compat()
                    .await
            );

            coin.sign_and_send_transaction(0.into(), Call(token_addr), data, gas_limit)
                .compat()
                .await
        };
        Box::new(fut.boxed().compat())
    }

    /// Gets `PaymentSent` events from etomic swap smart contract since `from_block`
    fn payment_sent_events(
        &self,
        swap_contract_address: Address,
        from_block: u64,
        to_block: u64,
    ) -> Box<dyn Future<Item = Vec<Log>, Error = String> + Send> {
        let contract_event = try_fus!(SWAP_CONTRACT.event("PaymentSent"));
        let filter = FilterBuilder::default()
            .topics(Some(vec![contract_event.signature()]), None, None, None)
            .from_block(BlockNumber::Number(from_block.into()))
            .to_block(BlockNumber::Number(to_block.into()))
            .address(vec![swap_contract_address])
            .build();

        let coin = self.clone();

        let fut = async move { coin.logs(filter).await.map_err(|e| ERRL!("{}", e)) };
        Box::new(fut.boxed().compat())
    }

    /// Gets `ReceiverSpent` events from etomic swap smart contract since `from_block`
    fn spend_events(
        &self,
        swap_contract_address: Address,
        from_block: u64,
        to_block: u64,
    ) -> Box<dyn Future<Item = Vec<Log>, Error = String> + Send> {
        let contract_event = try_fus!(SWAP_CONTRACT.event("ReceiverSpent"));
        let filter = FilterBuilder::default()
            .topics(Some(vec![contract_event.signature()]), None, None, None)
            .from_block(BlockNumber::Number(from_block.into()))
            .to_block(BlockNumber::Number(to_block.into()))
            .address(vec![swap_contract_address])
            .build();

        let coin = self.clone();

        let fut = async move { coin.logs(filter).await.map_err(|e| ERRL!("{}", e)) };
        Box::new(fut.boxed().compat())
    }

    fn validate_payment(&self, input: ValidatePaymentInput) -> ValidatePaymentFut<()> {
        let expected_swap_contract_address = try_f!(input
            .swap_contract_address
            .try_to_address()
            .map_to_mm(ValidatePaymentError::InvalidParameter));

        let unsigned: UnverifiedTransaction = try_f!(rlp::decode(&input.payment_tx));
        let tx =
            try_f!(SignedEthTx::new(unsigned)
                .map_to_mm(|err| ValidatePaymentError::TxDeserializationError(err.to_string())));
        let sender = try_f!(addr_from_raw_pubkey(&input.other_pub).map_to_mm(ValidatePaymentError::InvalidParameter));
        let time_lock = try_f!(input
            .time_lock
            .try_into()
            .map_to_mm(ValidatePaymentError::TimelockOverflow));

        let selfi = self.clone();
        let swap_id = selfi.etomic_swap_id(time_lock, &input.secret_hash);
        let decimals = self.decimals;
        let secret_hash = if input.secret_hash.len() == 32 {
            ripemd160(&input.secret_hash).to_vec()
        } else {
            input.secret_hash.to_vec()
        };
        let trade_amount = try_f!(wei_from_big_decimal(&(input.amount), decimals));
        let fut = async move {
            let status = selfi
                .payment_status(expected_swap_contract_address, Token::FixedBytes(swap_id.clone()))
                .compat()
                .await
                .map_to_mm(ValidatePaymentError::Transport)?;
            if status != U256::from(PaymentState::Sent as u8) {
                return MmError::err(ValidatePaymentError::UnexpectedPaymentState(format!(
                    "Payment state is not PAYMENT_STATE_SENT, got {}",
                    status
                )));
            }

            let tx_from_rpc = selfi.transaction(TransactionId::Hash(tx.hash)).await?;
            let tx_from_rpc = tx_from_rpc.as_ref().ok_or_else(|| {
                ValidatePaymentError::TxDoesNotExist(format!("Didn't find provided tx {:?} on ETH node", tx.hash))
            })?;

            if tx_from_rpc.from != Some(sender) {
                return MmError::err(ValidatePaymentError::WrongPaymentTx(format!(
                    "Payment tx {:?} was sent from wrong address, expected {:?}",
                    tx_from_rpc, sender
                )));
            }

            let my_address = selfi.derivation_method.single_addr_or_err().await?;
            match &selfi.coin_type {
                EthCoinType::Eth => {
                    let mut expected_value = trade_amount;

                    if tx_from_rpc.to != Some(expected_swap_contract_address) {
                        return MmError::err(ValidatePaymentError::WrongPaymentTx(format!(
                            "Payment tx {:?} was sent to wrong address, expected {:?}",
                            tx_from_rpc, expected_swap_contract_address,
                        )));
                    }

                    let function_name = get_function_name("ethPayment", input.watcher_reward.is_some());
                    let function = SWAP_CONTRACT
                        .function(&function_name)
                        .map_to_mm(|err| ValidatePaymentError::InternalError(err.to_string()))?;

                    let decoded = decode_contract_call(function, &tx_from_rpc.input.0)
                        .map_to_mm(|err| ValidatePaymentError::TxDeserializationError(err.to_string()))?;

                    if decoded[0] != Token::FixedBytes(swap_id.clone()) {
                        return MmError::err(ValidatePaymentError::WrongPaymentTx(format!(
                            "Invalid 'swap_id' {:?}, expected {:?}",
                            decoded, swap_id
                        )));
                    }

                    if decoded[1] != Token::Address(my_address) {
                        return MmError::err(ValidatePaymentError::WrongPaymentTx(format!(
                            "Payment tx receiver arg {:?} is invalid, expected {:?}",
                            decoded[1],
                            Token::Address(my_address)
                        )));
                    }

                    if decoded[2] != Token::FixedBytes(secret_hash.to_vec()) {
                        return MmError::err(ValidatePaymentError::WrongPaymentTx(format!(
                            "Payment tx secret_hash arg {:?} is invalid, expected {:?}",
                            decoded[2],
                            Token::FixedBytes(secret_hash.to_vec()),
                        )));
                    }

                    if decoded[3] != Token::Uint(U256::from(input.time_lock)) {
                        return MmError::err(ValidatePaymentError::WrongPaymentTx(format!(
                            "Payment tx time_lock arg {:?} is invalid, expected {:?}",
                            decoded[3],
                            Token::Uint(U256::from(input.time_lock)),
                        )));
                    }

                    if let Some(watcher_reward) = input.watcher_reward {
                        if decoded[4] != Token::Uint(U256::from(watcher_reward.reward_target as u8)) {
                            return MmError::err(ValidatePaymentError::WrongPaymentTx(format!(
                                "Payment tx reward target arg {:?} is invalid, expected {:?}",
                                decoded[4], watcher_reward.reward_target as u8
                            )));
                        }

                        if decoded[5] != Token::Bool(watcher_reward.send_contract_reward_on_spend) {
                            return MmError::err(ValidatePaymentError::WrongPaymentTx(format!(
                                "Payment tx sends_contract_reward_on_spend arg {:?} is invalid, expected {:?}",
                                decoded[5], watcher_reward.send_contract_reward_on_spend
                            )));
                        }

                        let expected_reward_amount = wei_from_big_decimal(&watcher_reward.amount, decimals)?;
                        let actual_reward_amount = decoded[6].clone().into_uint().ok_or_else(|| {
                            ValidatePaymentError::WrongPaymentTx("Invalid type for watcher reward argument".to_string())
                        })?;

                        validate_watcher_reward(
                            expected_reward_amount.as_u64(),
                            actual_reward_amount.as_u64(),
                            watcher_reward.is_exact_amount,
                        )?;

                        match watcher_reward.reward_target {
                            RewardTarget::None | RewardTarget::PaymentReceiver => {
                                if watcher_reward.send_contract_reward_on_spend {
                                    expected_value += actual_reward_amount
                                }
                            },
                            RewardTarget::PaymentSender | RewardTarget::PaymentSpender | RewardTarget::Contract => {
                                expected_value += actual_reward_amount
                            },
                        };
                    }

                    if tx_from_rpc.value != expected_value {
                        return MmError::err(ValidatePaymentError::WrongPaymentTx(format!(
                            "Payment tx value arg {:?} is invalid, expected {:?}",
                            tx_from_rpc.value, trade_amount
                        )));
                    }
                },
                EthCoinType::Erc20 {
                    platform: _,
                    token_addr,
                } => {
                    let mut expected_value = U256::from(0);
                    let mut expected_amount = trade_amount;

                    if tx_from_rpc.to != Some(expected_swap_contract_address) {
                        return MmError::err(ValidatePaymentError::WrongPaymentTx(format!(
                            "Payment tx {:?} was sent to wrong address, expected {:?}",
                            tx_from_rpc, expected_swap_contract_address,
                        )));
                    }
                    let function_name = get_function_name("erc20Payment", input.watcher_reward.is_some());
                    let function = SWAP_CONTRACT
                        .function(&function_name)
                        .map_to_mm(|err| ValidatePaymentError::InternalError(err.to_string()))?;
                    let decoded = decode_contract_call(function, &tx_from_rpc.input.0)
                        .map_to_mm(|err| ValidatePaymentError::TxDeserializationError(err.to_string()))?;

                    if decoded[0] != Token::FixedBytes(swap_id.clone()) {
                        return MmError::err(ValidatePaymentError::WrongPaymentTx(format!(
                            "Invalid 'swap_id' {:?}, expected {:?}",
                            decoded, swap_id
                        )));
                    }

                    if decoded[2] != Token::Address(*token_addr) {
                        return MmError::err(ValidatePaymentError::WrongPaymentTx(format!(
                            "Payment tx token_addr arg {:?} is invalid, expected {:?}",
                            decoded[2],
                            Token::Address(*token_addr)
                        )));
                    }

                    if decoded[3] != Token::Address(my_address) {
                        return MmError::err(ValidatePaymentError::WrongPaymentTx(format!(
                            "Payment tx receiver arg {:?} is invalid, expected {:?}",
                            decoded[3],
                            Token::Address(my_address),
                        )));
                    }

                    if decoded[4] != Token::FixedBytes(secret_hash.to_vec()) {
                        return MmError::err(ValidatePaymentError::WrongPaymentTx(format!(
                            "Payment tx secret_hash arg {:?} is invalid, expected {:?}",
                            decoded[4],
                            Token::FixedBytes(secret_hash.to_vec()),
                        )));
                    }

                    if decoded[5] != Token::Uint(U256::from(input.time_lock)) {
                        return MmError::err(ValidatePaymentError::WrongPaymentTx(format!(
                            "Payment tx time_lock arg {:?} is invalid, expected {:?}",
                            decoded[5],
                            Token::Uint(U256::from(input.time_lock)),
                        )));
                    }

                    if let Some(watcher_reward) = input.watcher_reward {
                        if decoded[6] != Token::Uint(U256::from(watcher_reward.reward_target as u8)) {
                            return MmError::err(ValidatePaymentError::WrongPaymentTx(format!(
                                "Payment tx reward target arg {:?} is invalid, expected {:?}",
                                decoded[4], watcher_reward.reward_target as u8
                            )));
                        }

                        if decoded[7] != Token::Bool(watcher_reward.send_contract_reward_on_spend) {
                            return MmError::err(ValidatePaymentError::WrongPaymentTx(format!(
                                "Payment tx sends_contract_reward_on_spend arg {:?} is invalid, expected {:?}",
                                decoded[5], watcher_reward.send_contract_reward_on_spend
                            )));
                        }

                        let expected_reward_amount = match watcher_reward.reward_target {
                            RewardTarget::Contract | RewardTarget::PaymentSender => {
                                wei_from_big_decimal(&watcher_reward.amount, ETH_DECIMALS)?
                            },
                            RewardTarget::PaymentSpender => {
                                wei_from_big_decimal(&watcher_reward.amount, selfi.decimals)?
                            },
                            _ => {
                                // TODO tests passed without this change, need to research on how it worked
                                if watcher_reward.send_contract_reward_on_spend {
                                    wei_from_big_decimal(&watcher_reward.amount, ETH_DECIMALS)?
                                } else {
                                    0.into()
                                }
                            },
                        };

                        let actual_reward_amount = get_function_input_data(&decoded, function, 8)
                            .map_to_mm(ValidatePaymentError::TxDeserializationError)?
                            .into_uint()
                            .ok_or_else(|| {
                                ValidatePaymentError::WrongPaymentTx(
                                    "Invalid type for watcher reward argument".to_string(),
                                )
                            })?;

                        validate_watcher_reward(
                            expected_reward_amount.as_u64(),
                            actual_reward_amount.as_u64(),
                            watcher_reward.is_exact_amount,
                        )?;

                        match watcher_reward.reward_target {
                            RewardTarget::PaymentSender | RewardTarget::Contract => {
                                expected_value += actual_reward_amount
                            },
                            RewardTarget::PaymentSpender => expected_amount += actual_reward_amount,
                            _ => {
                                if watcher_reward.send_contract_reward_on_spend {
                                    expected_value += actual_reward_amount
                                }
                            },
                        };

                        if decoded[1] != Token::Uint(expected_amount) {
                            return MmError::err(ValidatePaymentError::WrongPaymentTx(format!(
                                "Payment tx amount arg {:?} is invalid, expected {:?}",
                                decoded[1], expected_amount,
                            )));
                        }
                    }

                    if tx_from_rpc.value != expected_value {
                        return MmError::err(ValidatePaymentError::WrongPaymentTx(format!(
                            "Payment tx value arg {:?} is invalid, expected {:?}",
                            tx_from_rpc.value, expected_value
                        )));
                    }
                },
                EthCoinType::Nft { .. } => return MmError::err(ValidatePaymentError::NftProtocolNotSupported),
            }

            Ok(())
        };
        Box::new(fut.boxed().compat())
    }

    fn payment_status(
        &self,
        swap_contract_address: H160,
        token: Token,
    ) -> Box<dyn Future<Item = U256, Error = String> + Send + 'static> {
        let function = try_fus!(SWAP_CONTRACT.function("payments"));

        let data = try_fus!(function.encode_input(&[token]));

        let coin = self.clone();
        let fut = async move {
            let my_address = coin
                .derivation_method
                .single_addr_or_err()
                .await
                .map_err(|e| ERRL!("{}", e))?;
            coin.call_request(my_address, swap_contract_address, None, Some(data.into()))
                .await
                .map_err(|e| ERRL!("{}", e))
        };

        Box::new(fut.boxed().compat().and_then(move |bytes| {
            let decoded_tokens = try_s!(function.decode_output(&bytes.0));
            let state = decoded_tokens
                .get(2)
                .ok_or_else(|| ERRL!("Payment status must contain 'state' as the 2nd token"))?;
            match state {
                Token::Uint(state) => Ok(*state),
                _ => ERR!("Payment status must be uint, got {:?}", state),
            }
        }))
    }

    async fn search_for_swap_tx_spend(
        &self,
        tx: &[u8],
        swap_contract_address: Address,
        _secret_hash: &[u8],
        search_from_block: u64,
        watcher_reward: bool,
    ) -> Result<Option<FoundSwapTxSpend>, String> {
        let unverified: UnverifiedTransaction = try_s!(rlp::decode(tx));
        let tx = try_s!(SignedEthTx::new(unverified));

        let func_name = match self.coin_type {
            EthCoinType::Eth => get_function_name("ethPayment", watcher_reward),
            EthCoinType::Erc20 { .. } => get_function_name("erc20Payment", watcher_reward),
            EthCoinType::Nft { .. } => return ERR!("Nft Protocol is not supported yet!"),
        };

        let payment_func = try_s!(SWAP_CONTRACT.function(&func_name));
        let decoded = try_s!(decode_contract_call(payment_func, &tx.data));
        let id = match decoded.first() {
            Some(Token::FixedBytes(bytes)) => bytes.clone(),
            invalid_token => return ERR!("Expected Token::FixedBytes, got {:?}", invalid_token),
        };

        let mut current_block = try_s!(self.current_block().compat().await);
        if current_block < search_from_block {
            current_block = search_from_block;
        }

        let mut from_block = search_from_block;

        loop {
            let to_block = current_block.min(from_block + self.logs_block_range);

            let spend_events = try_s!(
                self.spend_events(swap_contract_address, from_block, to_block)
                    .compat()
                    .await
            );
            let found = spend_events.iter().find(|event| &event.data.0[..32] == id.as_slice());

            if let Some(event) = found {
                match event.transaction_hash {
                    Some(tx_hash) => {
                        let transaction = match try_s!(self.transaction(TransactionId::Hash(tx_hash)).await) {
                            Some(t) => t,
                            None => {
                                return ERR!("Found ReceiverSpent event, but transaction {:02x} is missing", tx_hash)
                            },
                        };

                        return Ok(Some(FoundSwapTxSpend::Spent(TransactionEnum::from(try_s!(
                            signed_tx_from_web3_tx(transaction)
                        )))));
                    },
                    None => return ERR!("Found ReceiverSpent event, but it doesn't have tx_hash"),
                }
            }

            let refund_events = try_s!(
                self.refund_events(swap_contract_address, from_block, to_block)
                    .compat()
                    .await
            );
            let found = refund_events.iter().find(|event| &event.data.0[..32] == id.as_slice());

            if let Some(event) = found {
                match event.transaction_hash {
                    Some(tx_hash) => {
                        let transaction = match try_s!(self.transaction(TransactionId::Hash(tx_hash)).await) {
                            Some(t) => t,
                            None => {
                                return ERR!("Found SenderRefunded event, but transaction {:02x} is missing", tx_hash)
                            },
                        };

                        return Ok(Some(FoundSwapTxSpend::Refunded(TransactionEnum::from(try_s!(
                            signed_tx_from_web3_tx(transaction)
                        )))));
                    },
                    None => return ERR!("Found SenderRefunded event, but it doesn't have tx_hash"),
                }
            }

            if to_block >= current_block {
                break;
            }
            from_block = to_block;
        }

        Ok(None)
    }

    pub async fn get_watcher_reward_amount(&self, wait_until: u64) -> Result<BigDecimal, MmError<WatcherRewardError>> {
        let gas_price = repeatable!(async { self.get_gas_price().compat().await.retry_on_err() })
            .until_s(wait_until)
            .repeat_every_secs(10.)
            .await
            .map_err(|_| WatcherRewardError::RPCError("Error getting the gas price".to_string()))?;

        let gas_cost_wei = U256::from(REWARD_GAS_AMOUNT) * gas_price;
        let gas_cost_eth = u256_to_big_decimal(gas_cost_wei, ETH_DECIMALS)
            .map_err(|e| WatcherRewardError::InternalError(e.to_string()))?;
        Ok(gas_cost_eth)
    }

    /// Get gas price
    pub fn get_gas_price(&self) -> Web3RpcFut<U256> {
        let coin = self.clone();
        let fut = async move {
            // TODO refactor to error_log_passthrough once simple maker bot is merged
            let gas_station_price = match &coin.gas_station_url {
                Some(url) => {
                    match GasStationData::get_gas_price(url, coin.gas_station_decimals, coin.gas_station_policy.clone())
                        .compat()
                        .await
                    {
                        Ok(from_station) => Some(increase_by_percent_one_gwei(from_station, GAS_PRICE_PERCENT)),
                        Err(e) => {
                            error!("Error {} on request to gas station url {}", e, url);
                            None
                        },
                    }
                },
                None => None,
            };

            let eth_gas_price = match coin.gas_price().await {
                Ok(eth_gas) => Some(eth_gas),
                Err(e) => {
                    error!("Error {} on eth_gasPrice request", e);
                    None
                },
            };

            let eth_fee_history_price = match coin.eth_fee_history(U256::from(1u64), BlockNumber::Latest, &[]).await {
                Ok(res) => res
                    .base_fee_per_gas
                    .first()
                    .map(|val| increase_by_percent_one_gwei(*val, BASE_BLOCK_FEE_DIFF_PCT)),
                Err(e) => {
                    debug!("Error {} on eth_feeHistory request", e);
                    None
                },
            };

            // on editions < 2021 the compiler will resolve array.into_iter() as (&array).into_iter()
            // https://doc.rust-lang.org/edition-guide/rust-2021/IntoIterator-for-arrays.html#details
            IntoIterator::into_iter([gas_station_price, eth_gas_price, eth_fee_history_price])
                .flatten()
                .max()
                .or_mm_err(|| Web3RpcError::Internal("All requests failed".into()))
        };
        Box::new(fut.boxed().compat())
    }

    /// Checks every second till at least one ETH node recognizes that nonce is increased.
    /// Parity has reliable "nextNonce" method that always returns correct nonce for address.
    /// But we can't expect that all nodes will always be Parity.
    /// Some of ETH forks use Geth only so they don't have Parity nodes at all.
    ///
    /// Please note that we just keep looping in case of a transport error hoping it will go away.
    ///
    /// # Warning
    ///
    /// The function is endless, we just keep looping in case of a transport error hoping it will go away.
    async fn wait_for_addr_nonce_increase(&self, addr: Address, prev_nonce: U256) {
        repeatable!(async {
            match self.clone().get_addr_nonce(addr).compat().await {
                Ok((new_nonce, _)) if new_nonce > prev_nonce => Ready(()),
                Ok((_nonce, _)) => Retry(()),
                Err(e) => {
                    error!("Error getting {} {} nonce: {}", self.ticker(), addr, e);
                    Retry(())
                },
            }
        })
        .until_ready()
        .repeat_every_secs(1.)
        .await
        .ok();
    }

    /// Returns `None` if the transaction hasn't appeared on the RPC nodes at the specified time.
    #[cfg(target_arch = "wasm32")]
    async fn wait_for_tx_appears_on_rpc(
        &self,
        tx_hash: H256,
        wait_rpc_timeout_ms: u64,
        check_every: f64,
    ) -> Web3RpcResult<Option<SignedEthTx>> {
        let wait_until = wait_until_ms(wait_rpc_timeout_ms);
        while now_ms() < wait_until {
            let maybe_tx = self.transaction(TransactionId::Hash(tx_hash)).await?;
            if let Some(tx) = maybe_tx {
                let signed_tx = signed_tx_from_web3_tx(tx).map_to_mm(Web3RpcError::InvalidResponse)?;
                return Ok(Some(signed_tx));
            }

            Timer::sleep(check_every).await;
        }

        let timeout_s = wait_rpc_timeout_ms / 1000;
        warn!(
            "Couldn't fetch the '{tx_hash:02x}' transaction hex as it hasn't appeared on the RPC node in {timeout_s}s"
        );
        Ok(None)
    }

    fn transaction_confirmed_at(&self, payment_hash: H256, wait_until: u64, check_every: f64) -> Web3RpcFut<U64> {
        let selfi = self.clone();
        let fut = async move {
            loop {
                if now_sec() > wait_until {
                    return MmError::err(Web3RpcError::Timeout(ERRL!(
                        "Waited too long until {} for payment tx: {:02x}, for coin:{}, to be confirmed!",
                        wait_until,
                        payment_hash,
                        selfi.ticker()
                    )));
                }

                let web3_receipt = match selfi.transaction_receipt(payment_hash).await {
                    Ok(r) => r,
                    Err(e) => {
                        error!(
                            "Error {:?} getting the {} transaction {:?}, retrying in 15 seconds",
                            e,
                            selfi.ticker(),
                            payment_hash
                        );
                        Timer::sleep(check_every).await;
                        continue;
                    },
                };

                if let Some(receipt) = web3_receipt {
                    if receipt.status != Some(1.into()) {
                        return MmError::err(Web3RpcError::Internal(ERRL!(
                            "Tx receipt {:?} status of {} tx {:?} is failed",
                            receipt,
                            selfi.ticker(),
                            payment_hash
                        )));
                    }

                    if let Some(confirmed_at) = receipt.block_number {
                        break Ok(confirmed_at);
                    }
                }

                Timer::sleep(check_every).await;
            }
        };
        Box::new(fut.boxed().compat())
    }

    fn wait_for_block(&self, block_number: U64, wait_until: u64, check_every: f64) -> Web3RpcFut<()> {
        let selfi = self.clone();
        let fut = async move {
            loop {
                if now_sec() > wait_until {
                    return MmError::err(Web3RpcError::Timeout(ERRL!(
                        "Waited too long until {} for block number: {:02x} to appear on-chain, for coin:{}",
                        wait_until,
                        block_number,
                        selfi.ticker()
                    )));
                }

                match selfi.block_number().await {
                    Ok(current_block) => {
                        if current_block >= block_number {
                            break Ok(());
                        }
                    },
                    Err(e) => {
                        error!(
                            "Error {:?} getting the {} block number retrying in 15 seconds",
                            e,
                            selfi.ticker()
                        );
                    },
                };

                Timer::sleep(check_every).await;
            }
        };
        Box::new(fut.boxed().compat())
    }

    async fn spawn_balance_stream_if_enabled(&self, ctx: &MmArc) -> Result<(), String> {
        if let Some(stream_config) = &ctx.event_stream_configuration {
            if let EventInitStatus::Failed(err) = EventBehaviour::spawn_if_active(self.clone(), stream_config).await {
                return ERR!("Failed spawning balance events. Error: {}", err);
            }
        }

        Ok(())
    }

    /// Requests the nonce from all available nodes and returns the highest nonce available with the list of nodes that returned the highest nonce.
    /// Transactions will be sent using the nodes that returned the highest nonce.
    pub fn get_addr_nonce(
        self,
        addr: Address,
    ) -> Box<dyn Future<Item = (U256, Vec<Web3Instance>), Error = String> + Send> {
        const TMP_SOCKET_DURATION: Duration = Duration::from_secs(300);

        let fut = async move {
            let mut errors: u32 = 0;
            let web3_instances = self.web3_instances.lock().await.to_vec();
            loop {
                let (futures, web3_instances): (Vec<_>, Vec<_>) = web3_instances
                    .iter()
                    .map(|instance| {
                        if let Web3Transport::Websocket(socket_transport) = instance.web3.transport() {
                            socket_transport.maybe_spawn_temporary_connection_loop(
                                self.clone(),
                                Instant::now() + TMP_SOCKET_DURATION,
                            );
                        };

                        if instance.is_parity {
                            let parity: ParityNonce<_> = instance.web3.api();
                            (Either::Left(parity.parity_next_nonce(addr)), instance.clone())
                        } else {
                            (
                                Either::Right(instance.web3.eth().transaction_count(addr, Some(BlockNumber::Pending))),
                                instance.clone(),
                            )
                        }
                    })
                    .unzip();

                let nonces: Vec<_> = join_all(futures)
                    .await
                    .into_iter()
                    .zip(web3_instances.into_iter())
                    .filter_map(|(nonce_res, instance)| match nonce_res {
                        Ok(n) => Some((n, instance)),
                        Err(e) => {
                            error!("Error getting nonce for addr {:?}: {}", addr, e);
                            None
                        },
                    })
                    .collect();
                if nonces.is_empty() {
                    // all requests errored
                    errors += 1;
                    if errors > 5 {
                        return ERR!("Couldn't get nonce after 5 errored attempts, aborting");
                    }
                } else {
                    let max = nonces
                        .iter()
                        .map(|(n, _)| *n)
                        .max()
                        .expect("nonces should not be empty!");
                    break Ok((
                        max,
                        nonces
                            .into_iter()
                            .filter_map(|(n, instance)| if n == max { Some(instance) } else { None })
                            .collect(),
                    ));
                }
                Timer::sleep(1.).await
            }
        };
        Box::new(Box::pin(fut).compat())
    }
}

#[derive(Clone, Debug, Deserialize, PartialEq, Serialize)]
pub struct EthTxFeeDetails {
    pub coin: String,
    pub gas: u64,
    /// WEI units per 1 gas
    pub gas_price: BigDecimal,
    pub total_fee: BigDecimal,
}

impl EthTxFeeDetails {
    pub(crate) fn new(gas: U256, gas_price: U256, coin: &str) -> NumConversResult<EthTxFeeDetails> {
        let total_fee = gas * gas_price;
        // Fees are always paid in ETH, can use 18 decimals by default
        let total_fee = u256_to_big_decimal(total_fee, ETH_DECIMALS)?;
        let gas_price = u256_to_big_decimal(gas_price, ETH_DECIMALS)?;

        let gas_u64 = u64::try_from(gas).map_to_mm(|e| NumConversError::new(e.to_string()))?;

        Ok(EthTxFeeDetails {
            coin: coin.to_owned(),
            gas: gas_u64,
            gas_price,
            total_fee,
        })
    }
}

#[async_trait]
impl MmCoin for EthCoin {
    fn is_asset_chain(&self) -> bool { false }

    fn spawner(&self) -> CoinFutSpawner { CoinFutSpawner::new(&self.abortable_system) }

    fn get_raw_transaction(&self, req: RawTransactionRequest) -> RawTransactionFut {
        Box::new(get_raw_transaction_impl(self.clone(), req).boxed().compat())
    }

    fn get_tx_hex_by_hash(&self, tx_hash: Vec<u8>) -> RawTransactionFut {
        if tx_hash.len() != H256::len_bytes() {
            let error = format!(
                "TX hash should have exactly {} bytes, got {}",
                H256::len_bytes(),
                tx_hash.len(),
            );
            return Box::new(futures01::future::err(MmError::new(
                RawTransactionError::InvalidHashError(error),
            )));
        }

        let tx_hash = H256::from_slice(tx_hash.as_slice());
        Box::new(get_tx_hex_by_hash_impl(self.clone(), tx_hash).boxed().compat())
    }

    fn withdraw(&self, req: WithdrawRequest) -> WithdrawFut {
        Box::new(Box::pin(withdraw_impl(self.clone(), req)).compat())
    }

    fn decimals(&self) -> u8 { self.decimals }

    fn convert_to_address(&self, from: &str, to_address_format: Json) -> Result<String, String> {
        let to_address_format: EthAddressFormat =
            json::from_value(to_address_format).map_err(|e| ERRL!("Error on parse ETH address format {:?}", e))?;
        match to_address_format {
            EthAddressFormat::SingleCase => ERR!("conversion is available only to mixed-case"),
            EthAddressFormat::MixedCase => {
                let _addr = try_s!(addr_from_str(from));
                Ok(checksum_address(from))
            },
        }
    }

    fn validate_address(&self, address: &str) -> ValidateAddressResult {
        let result = self.address_from_str(address);
        ValidateAddressResult {
            is_valid: result.is_ok(),
            reason: result.err(),
        }
    }

    fn process_history_loop(&self, ctx: MmArc) -> Box<dyn Future<Item = (), Error = ()> + Send> {
        cfg_wasm32! {
            ctx.log.log(
                "🤔",
                &[&"tx_history", &self.ticker],
                &ERRL!("Transaction history is not supported for ETH/ERC20 coins"),
            );
            Box::new(futures01::future::ok(()))
        }
        cfg_native! {
            let coin = self.clone();
            let fut = async move {
                match coin.coin_type {
                    EthCoinType::Eth => coin.process_eth_history(&ctx).await,
                    EthCoinType::Erc20 { ref token_addr, .. } => coin.process_erc20_history(*token_addr, &ctx).await,
                    EthCoinType::Nft {..} => return Err(())
                }
                Ok(())
            };
            Box::new(fut.boxed().compat())
        }
    }

    fn history_sync_status(&self) -> HistorySyncState { self.history_sync_state.lock().unwrap().clone() }

    fn get_trade_fee(&self) -> Box<dyn Future<Item = TradeFee, Error = String> + Send> {
        let coin = self.clone();
        Box::new(
            self.get_gas_price()
                .map_err(|e| e.to_string())
                .and_then(move |gas_price| {
                    let fee = gas_price * U256::from(ETH_GAS);
                    let fee_coin = match &coin.coin_type {
                        EthCoinType::Eth => &coin.ticker,
                        EthCoinType::Erc20 { platform, .. } => platform,
                        EthCoinType::Nft { .. } => return ERR!("Nft Protocol is not supported yet!"),
                    };
                    Ok(TradeFee {
                        coin: fee_coin.into(),
                        amount: try_s!(u256_to_big_decimal(fee, ETH_DECIMALS)).into(),
                        paid_from_trading_vol: false,
                    })
                }),
        )
    }

    async fn get_sender_trade_fee(
        &self,
        value: TradePreimageValue,
        stage: FeeApproxStage,
    ) -> TradePreimageResult<TradeFee> {
        let gas_price = self.get_gas_price().compat().await?;
        let gas_price = increase_gas_price_by_stage(gas_price, &stage);
        let gas_limit = match self.coin_type {
            EthCoinType::Eth => {
                // this gas_limit includes gas for `ethPayment` and `senderRefund` contract calls
                U256::from(300_000)
            },
            EthCoinType::Erc20 { token_addr, .. } => {
                let value = match value {
                    TradePreimageValue::Exact(value) | TradePreimageValue::UpperBound(value) => {
                        wei_from_big_decimal(&value, self.decimals)?
                    },
                };
                let allowed = self.allowance(self.swap_contract_address).compat().await?;
                if allowed < value {
                    // estimate gas for the `approve` contract call

                    // Pass a dummy spender. Let's use `my_address`.
                    let spender = self.derivation_method.single_addr_or_err().await?;
                    let approve_function = ERC20_CONTRACT.function("approve")?;
                    let approve_data = approve_function.encode_input(&[Token::Address(spender), Token::Uint(value)])?;
                    let approve_gas_limit = self
                        .estimate_gas_for_contract_call(token_addr, Bytes::from(approve_data))
                        .compat()
                        .await?;

                    // this gas_limit includes gas for `approve`, `erc20Payment` and `senderRefund` contract calls
                    U256::from(300_000) + approve_gas_limit
                } else {
                    // this gas_limit includes gas for `erc20Payment` and `senderRefund` contract calls
                    U256::from(300_000)
                }
            },
            EthCoinType::Nft { .. } => return MmError::err(TradePreimageError::NftProtocolNotSupported),
        };

        let total_fee = gas_limit * gas_price;
        let amount = u256_to_big_decimal(total_fee, ETH_DECIMALS)?;
        let fee_coin = match &self.coin_type {
            EthCoinType::Eth => &self.ticker,
            EthCoinType::Erc20 { platform, .. } => platform,
            EthCoinType::Nft { .. } => return MmError::err(TradePreimageError::NftProtocolNotSupported),
        };
        Ok(TradeFee {
            coin: fee_coin.into(),
            amount: amount.into(),
            paid_from_trading_vol: false,
        })
    }

    fn get_receiver_trade_fee(&self, stage: FeeApproxStage) -> TradePreimageFut<TradeFee> {
        let coin = self.clone();
        let fut = async move {
            let gas_price = coin.get_gas_price().compat().await?;
            let gas_price = increase_gas_price_by_stage(gas_price, &stage);
            let total_fee = gas_price * U256::from(ETH_GAS);
            let amount = u256_to_big_decimal(total_fee, ETH_DECIMALS)?;
            let fee_coin = match &coin.coin_type {
                EthCoinType::Eth => &coin.ticker,
                EthCoinType::Erc20 { platform, .. } => platform,
                EthCoinType::Nft { .. } => return MmError::err(TradePreimageError::NftProtocolNotSupported),
            };
            Ok(TradeFee {
                coin: fee_coin.into(),
                amount: amount.into(),
                paid_from_trading_vol: false,
            })
        };
        Box::new(fut.boxed().compat())
    }

    async fn get_fee_to_send_taker_fee(
        &self,
        dex_fee_amount: DexFee,
        stage: FeeApproxStage,
    ) -> TradePreimageResult<TradeFee> {
        let dex_fee_amount = wei_from_big_decimal(&dex_fee_amount.fee_amount().into(), self.decimals)?;

        // pass the dummy params
        let to_addr = addr_from_raw_pubkey(&DEX_FEE_ADDR_RAW_PUBKEY)
            .expect("addr_from_raw_pubkey should never fail with DEX_FEE_ADDR_RAW_PUBKEY");
        let (eth_value, data, call_addr, fee_coin) = match &self.coin_type {
            EthCoinType::Eth => (dex_fee_amount, Vec::new(), &to_addr, &self.ticker),
            EthCoinType::Erc20 { platform, token_addr } => {
                let function = ERC20_CONTRACT.function("transfer")?;
                let data = function.encode_input(&[Token::Address(to_addr), Token::Uint(dex_fee_amount)])?;
                (0.into(), data, token_addr, platform)
            },
            EthCoinType::Nft { .. } => return MmError::err(TradePreimageError::NftProtocolNotSupported),
        };

        let my_address = self.derivation_method.single_addr_or_err().await?;
        let gas_price = self.get_gas_price().compat().await?;
        let gas_price = increase_gas_price_by_stage(gas_price, &stage);
        let estimate_gas_req = CallRequest {
            value: Some(eth_value),
            data: Some(data.clone().into()),
            from: Some(my_address),
            to: Some(*call_addr),
            gas: None,
            // gas price must be supplied because some smart contracts base their
            // logic on gas price, e.g. TUSD: https://github.com/KomodoPlatform/atomicDEX-API/issues/643
            gas_price: Some(gas_price),
            ..CallRequest::default()
        };

        // Please note if the wallet's balance is insufficient to withdraw, then `estimate_gas` may fail with the `Exception` error.
        // Ideally we should determine the case when we have the insufficient balance and return `TradePreimageError::NotSufficientBalance` error.
        let gas_limit = self.estimate_gas_wrapper(estimate_gas_req).compat().await?;
        let total_fee = gas_limit * gas_price;
        let amount = u256_to_big_decimal(total_fee, ETH_DECIMALS)?;
        Ok(TradeFee {
            coin: fee_coin.into(),
            amount: amount.into(),
            paid_from_trading_vol: false,
        })
    }

    fn required_confirmations(&self) -> u64 { self.required_confirmations.load(AtomicOrdering::Relaxed) }

    fn requires_notarization(&self) -> bool { false }

    fn set_required_confirmations(&self, confirmations: u64) {
        self.required_confirmations
            .store(confirmations, AtomicOrdering::Relaxed);
    }

    fn set_requires_notarization(&self, _requires_nota: bool) {
        warn!("set_requires_notarization doesn't take any effect on ETH/ERC20 coins");
    }

    fn swap_contract_address(&self) -> Option<BytesJson> {
        Some(BytesJson::from(self.swap_contract_address.0.as_ref()))
    }

    fn fallback_swap_contract(&self) -> Option<BytesJson> {
        self.fallback_swap_contract.map(|a| BytesJson::from(a.0.as_ref()))
    }

    fn mature_confirmations(&self) -> Option<u32> { None }

    fn coin_protocol_info(&self, _amount_to_receive: Option<MmNumber>) -> Vec<u8> { Vec::new() }

    fn is_coin_protocol_supported(
        &self,
        _info: &Option<Vec<u8>>,
        _amount_to_send: Option<MmNumber>,
        _locktime: u64,
        _is_maker: bool,
    ) -> bool {
        true
    }

    fn on_disabled(&self) -> Result<(), AbortedError> { AbortableSystem::abort_all(&self.abortable_system) }

    fn on_token_deactivated(&self, ticker: &str) {
        if let Ok(tokens) = self.erc20_tokens_infos.lock().as_deref_mut() {
            tokens.remove(ticker);
        };
    }
}

pub trait TryToAddress {
    fn try_to_address(&self) -> Result<Address, String>;
}

impl TryToAddress for BytesJson {
    fn try_to_address(&self) -> Result<Address, String> { self.0.try_to_address() }
}

impl TryToAddress for [u8] {
    fn try_to_address(&self) -> Result<Address, String> { (&self).try_to_address() }
}

impl<'a> TryToAddress for &'a [u8] {
    fn try_to_address(&self) -> Result<Address, String> {
        if self.len() != Address::len_bytes() {
            return ERR!(
                "Cannot construct an Ethereum address from {} bytes slice",
                Address::len_bytes()
            );
        }

        Ok(Address::from_slice(self))
    }
}

impl<T: TryToAddress> TryToAddress for Option<T> {
    fn try_to_address(&self) -> Result<Address, String> {
        match self {
            Some(ref inner) => inner.try_to_address(),
            None => ERR!("Cannot convert None to address"),
        }
    }
}

pub trait GuiAuthMessages {
    fn gui_auth_sign_message_hash(message: String) -> Option<[u8; 32]>;
    fn generate_gui_auth_signed_validation(generator: GuiAuthValidationGenerator)
        -> SignatureResult<GuiAuthValidation>;
}

impl GuiAuthMessages for EthCoin {
    fn gui_auth_sign_message_hash(message: String) -> Option<[u8; 32]> {
        let message_prefix = "atomicDEX Auth Ethereum Signed Message:\n";
        let prefix_len = CompactInteger::from(message_prefix.len());

        let mut stream = Stream::new();
        prefix_len.serialize(&mut stream);
        stream.append_slice(message_prefix.as_bytes());
        stream.append_slice(message.len().to_string().as_bytes());
        stream.append_slice(message.as_bytes());

        Some(keccak256(&stream.out()).take())
    }

    fn generate_gui_auth_signed_validation(
        generator: GuiAuthValidationGenerator,
    ) -> SignatureResult<GuiAuthValidation> {
        let timestamp_message = get_utc_timestamp() + GUI_AUTH_SIGNED_MESSAGE_LIFETIME_SEC;

        let message_hash =
            EthCoin::gui_auth_sign_message_hash(timestamp_message.to_string()).ok_or(SignatureError::PrefixNotFound)?;
        let signature = sign(&generator.secret, &H256::from(message_hash))?;

        Ok(GuiAuthValidation {
            coin_ticker: generator.coin_ticker,
            address: generator.address,
            timestamp_message,
            signature: format!("0x{}", signature),
        })
    }
}

fn validate_fee_impl(coin: EthCoin, validate_fee_args: EthValidateFeeArgs<'_>) -> ValidatePaymentFut<()> {
    let fee_tx_hash = validate_fee_args.fee_tx_hash.to_owned();
    let sender_addr = try_f!(
        addr_from_raw_pubkey(validate_fee_args.expected_sender).map_to_mm(ValidatePaymentError::InvalidParameter)
    );
    let fee_addr = try_f!(addr_from_raw_pubkey(coin.dex_pubkey()).map_to_mm(ValidatePaymentError::InvalidParameter));
    let amount = validate_fee_args.amount.clone();
    let min_block_number = validate_fee_args.min_block_number;

    let fut = async move {
        let expected_value = wei_from_big_decimal(&amount, coin.decimals)?;
        let tx_from_rpc = coin.transaction(TransactionId::Hash(fee_tx_hash)).await?;

        let tx_from_rpc = tx_from_rpc.as_ref().ok_or_else(|| {
            ValidatePaymentError::TxDoesNotExist(format!("Didn't find provided tx {:?} on ETH node", fee_tx_hash))
        })?;

        if tx_from_rpc.from != Some(sender_addr) {
            return MmError::err(ValidatePaymentError::WrongPaymentTx(format!(
                "{}: Fee tx {:?} was sent from wrong address, expected {:?}",
                INVALID_SENDER_ERR_LOG, tx_from_rpc, sender_addr
            )));
        }

        if let Some(block_number) = tx_from_rpc.block_number {
            if block_number <= min_block_number.into() {
                return MmError::err(ValidatePaymentError::WrongPaymentTx(format!(
                    "{}: Fee tx {:?} confirmed before min_block {}",
                    EARLY_CONFIRMATION_ERR_LOG, tx_from_rpc, min_block_number
                )));
            }
        }
        match &coin.coin_type {
            EthCoinType::Eth => {
                if tx_from_rpc.to != Some(fee_addr) {
                    return MmError::err(ValidatePaymentError::WrongPaymentTx(format!(
                        "{}: Fee tx {:?} was sent to wrong address, expected {:?}",
                        INVALID_RECEIVER_ERR_LOG, tx_from_rpc, fee_addr
                    )));
                }

                if tx_from_rpc.value < expected_value {
                    return MmError::err(ValidatePaymentError::WrongPaymentTx(format!(
                        "Fee tx {:?} value is less than expected {:?}",
                        tx_from_rpc, expected_value
                    )));
                }
            },
            EthCoinType::Erc20 {
                platform: _,
                token_addr,
            } => {
                if tx_from_rpc.to != Some(*token_addr) {
                    return MmError::err(ValidatePaymentError::WrongPaymentTx(format!(
                        "{}: ERC20 Fee tx {:?} called wrong smart contract, expected {:?}",
                        INVALID_CONTRACT_ADDRESS_ERR_LOG, tx_from_rpc, token_addr
                    )));
                }

                let function = ERC20_CONTRACT
                    .function("transfer")
                    .map_to_mm(|e| ValidatePaymentError::InternalError(e.to_string()))?;
                let decoded_input = decode_contract_call(function, &tx_from_rpc.input.0)
                    .map_to_mm(|e| ValidatePaymentError::TxDeserializationError(e.to_string()))?;
                let address_input = get_function_input_data(&decoded_input, function, 0)
                    .map_to_mm(ValidatePaymentError::TxDeserializationError)?;

                if address_input != Token::Address(fee_addr) {
                    return MmError::err(ValidatePaymentError::WrongPaymentTx(format!(
                        "{}: ERC20 Fee tx was sent to wrong address {:?}, expected {:?}",
                        INVALID_RECEIVER_ERR_LOG, address_input, fee_addr
                    )));
                }

                let value_input = get_function_input_data(&decoded_input, function, 1)
                    .map_to_mm(ValidatePaymentError::TxDeserializationError)?;

                match value_input {
                    Token::Uint(value) => {
                        if value < expected_value {
                            return MmError::err(ValidatePaymentError::WrongPaymentTx(format!(
                                "ERC20 Fee tx value {} is less than expected {}",
                                value, expected_value
                            )));
                        }
                    },
                    _ => {
                        return MmError::err(ValidatePaymentError::WrongPaymentTx(format!(
                            "Should have got uint token but got {:?}",
                            value_input
                        )))
                    },
                }
            },
            EthCoinType::Nft { .. } => return MmError::err(ValidatePaymentError::NftProtocolNotSupported),
        }

        Ok(())
    };
    Box::new(fut.boxed().compat())
}

fn get_function_input_data(decoded: &[Token], func: &Function, index: usize) -> Result<Token, String> {
    decoded.get(index).cloned().ok_or(format!(
        "Missing input in function {}: No input found at index {}",
        func.name.clone(),
        index
    ))
}

fn get_function_name(name: &str, watcher_reward: bool) -> String {
    if watcher_reward {
        format!("{}{}", name, "Reward")
    } else {
        name.to_owned()
    }
}

pub fn addr_from_raw_pubkey(pubkey: &[u8]) -> Result<Address, String> {
    let pubkey = try_s!(PublicKey::from_slice(pubkey).map_err(|e| ERRL!("{:?}", e)));
    let eth_public = Public::from_slice(&pubkey.serialize_uncompressed()[1..65]);
    Ok(public_to_address(&eth_public))
}

pub fn addr_from_pubkey_str(pubkey: &str) -> Result<String, String> {
    let pubkey_bytes = try_s!(hex::decode(pubkey));
    let addr = try_s!(addr_from_raw_pubkey(&pubkey_bytes));
    Ok(format!("{:#02x}", addr))
}

fn display_u256_with_decimal_point(number: U256, decimals: u8) -> String {
    let mut string = number.to_string();
    let decimals = decimals as usize;
    if string.len() <= decimals {
        string.insert_str(0, &"0".repeat(decimals - string.len() + 1));
    }

    string.insert(string.len() - decimals, '.');
    string.trim_end_matches('0').into()
}

pub fn u256_to_big_decimal(number: U256, decimals: u8) -> NumConversResult<BigDecimal> {
    let string = display_u256_with_decimal_point(number, decimals);
    Ok(string.parse::<BigDecimal>()?)
}

pub fn wei_from_big_decimal(amount: &BigDecimal, decimals: u8) -> NumConversResult<U256> {
    let mut amount = amount.to_string();
    let dot = amount.find(|c| c == '.');
    let decimals = decimals as usize;
    if let Some(index) = dot {
        let mut fractional = amount.split_off(index);
        // remove the dot from fractional part
        fractional.remove(0);
        if fractional.len() < decimals {
            fractional.insert_str(fractional.len(), &"0".repeat(decimals - fractional.len()));
        }
        fractional.truncate(decimals);
        amount.push_str(&fractional);
    } else {
        amount.insert_str(amount.len(), &"0".repeat(decimals));
    }
    U256::from_dec_str(&amount).map_to_mm(|e| NumConversError::new(format!("{:?}", e)))
}

impl Transaction for SignedEthTx {
    fn tx_hex(&self) -> Vec<u8> { rlp::encode(self).to_vec() }

    fn tx_hash(&self) -> BytesJson { self.hash.0.to_vec().into() }
}

fn signed_tx_from_web3_tx(transaction: Web3Transaction) -> Result<SignedEthTx, String> {
    let r = transaction.r.ok_or_else(|| ERRL!("'Transaction::r' is not set"))?;
    let s = transaction.s.ok_or_else(|| ERRL!("'Transaction::s' is not set"))?;
    let v = transaction
        .v
        .ok_or_else(|| ERRL!("'Transaction::v' is not set"))?
        .as_u64();
    let gas_price = transaction
        .gas_price
        .ok_or_else(|| ERRL!("'Transaction::gas_price' is not set"))?;

    let unverified = UnverifiedTransaction {
        r,
        s,
        v,
        hash: transaction.hash,
        unsigned: UnSignedEthTx {
            data: transaction.input.0,
            gas_price,
            gas: transaction.gas,
            value: transaction.value,
            nonce: transaction.nonce,
            action: match transaction.to {
                Some(addr) => Call(addr),
                None => Action::Create,
            },
        },
    };

    Ok(try_s!(SignedEthTx::new(unverified)))
}

#[derive(Deserialize, Debug, Serialize)]
pub struct GasStationData {
    // matic gas station average fees is named standard, using alias to support both format.
    #[serde(alias = "average", alias = "standard")]
    average: MmNumber,
    fast: MmNumber,
}

impl GasStationData {
    fn average_gwei(&self, decimals: u8, gas_price_policy: GasStationPricePolicy) -> NumConversResult<U256> {
        let gas_price = match gas_price_policy {
            GasStationPricePolicy::MeanAverageFast => ((&self.average + &self.fast) / MmNumber::from(2)).into(),
            GasStationPricePolicy::Average => self.average.to_decimal(),
        };
        wei_from_big_decimal(&gas_price, decimals)
    }

    fn get_gas_price(uri: &str, decimals: u8, gas_price_policy: GasStationPricePolicy) -> Web3RpcFut<U256> {
        let uri = uri.to_owned();
        let fut = async move {
            make_gas_station_request(&uri)
                .await?
                .average_gwei(decimals, gas_price_policy)
                .mm_err(|e| Web3RpcError::Internal(e.0))
        };
        Box::new(fut.boxed().compat())
    }
}

async fn get_token_decimals(web3: &Web3<Web3Transport>, token_addr: Address) -> Result<u8, String> {
    let function = try_s!(ERC20_CONTRACT.function("decimals"));
    let data = try_s!(function.encode_input(&[]));
    let request = CallRequest {
        from: Some(Address::default()),
        to: Some(token_addr),
        gas: None,
        gas_price: None,
        value: Some(0.into()),
        data: Some(data.into()),
        ..CallRequest::default()
    };

    let res = web3
        .eth()
        .call(request, Some(BlockId::Number(BlockNumber::Latest)))
        .map_err(|e| ERRL!("{}", e))
        .await?;
    let tokens = try_s!(function.decode_output(&res.0));
    let decimals = match tokens[0] {
        Token::Uint(dec) => dec.as_u64(),
        _ => return ERR!("Invalid decimals type {:?}", tokens),
    };
    Ok(decimals as u8)
}

pub fn valid_addr_from_str(addr_str: &str) -> Result<Address, String> {
    let addr = try_s!(addr_from_str(addr_str));
    if !is_valid_checksum_addr(addr_str) {
        return ERR!("Invalid address checksum");
    }
    Ok(addr)
}

pub fn addr_from_str(addr_str: &str) -> Result<Address, String> {
    if !addr_str.starts_with("0x") {
        return ERR!("Address must be prefixed with 0x");
    };

    Ok(try_s!(Address::from_str(&addr_str[2..])))
}

/// This function fixes a bug appeared on `ethabi` update:
/// 1. `ethabi(6.1.0)::Function::decode_input` had
/// ```rust
/// decode(&self.input_param_types(), &data[4..])
/// ```
///
/// 2. `ethabi(17.2.0)::Function::decode_input` has
/// ```rust
/// decode(&self.input_param_types(), data)
/// ```
pub fn decode_contract_call(function: &Function, contract_call_bytes: &[u8]) -> Result<Vec<Token>, ethabi::Error> {
    if contract_call_bytes.len() < 4 {
        return Err(ethabi::Error::Other(
            "Contract call should contain at least 4 bytes known as a function signature".into(),
        ));
    }

    let actual_signature = &contract_call_bytes[..4];
    let expected_signature = &function.short_signature();
    if actual_signature != expected_signature {
        let error =
            format!("Unexpected contract call signature: expected {expected_signature:?}, found {actual_signature:?}");
        return Err(ethabi::Error::Other(error.into()));
    }

    function.decode_input(&contract_call_bytes[4..])
}

fn rpc_event_handlers_for_eth_transport(ctx: &MmArc, ticker: String) -> Vec<RpcTransportEventHandlerShared> {
    let metrics = ctx.metrics.weak();
    vec![CoinTransportMetrics::new(metrics, ticker, RpcClientType::Ethereum).into_shared()]
}

#[inline]
fn new_nonce_lock() -> HashMap<String, Arc<AsyncMutex<()>>> { HashMap::new() }

/// Activate eth coin or erc20 token from coin config and private key build policy
pub async fn eth_coin_from_conf_and_request(
    ctx: &MmArc,
    ticker: &str,
    conf: &Json,
    req: &Json,
    protocol: CoinProtocol,
    priv_key_policy: PrivKeyBuildPolicy,
) -> Result<EthCoin, String> {
    // Convert `PrivKeyBuildPolicy` to `EthPrivKeyBuildPolicy` if it's possible.
    let priv_key_policy = try_s!(EthPrivKeyBuildPolicy::try_from(priv_key_policy));

    let mut urls: Vec<String> = try_s!(json::from_value(req["urls"].clone()));
    if urls.is_empty() {
        return ERR!("Enable request for ETH coin must have at least 1 node URL");
    }
    let mut rng = small_rng();
    urls.as_mut_slice().shuffle(&mut rng);

    let swap_contract_address: Address = try_s!(json::from_value(req["swap_contract_address"].clone()));
    if swap_contract_address == Address::default() {
        return ERR!("swap_contract_address can't be zero address");
    }
    let fallback_swap_contract: Option<Address> = try_s!(json::from_value(req["fallback_swap_contract"].clone()));
    if let Some(fallback) = fallback_swap_contract {
        if fallback == Address::default() {
            return ERR!("fallback_swap_contract can't be zero address");
        }
    }
    let contract_supports_watchers = req["contract_supports_watchers"].as_bool().unwrap_or_default();

    let path_to_address = try_s!(json::from_value::<Option<HDPathAccountToAddressId>>(
        req["path_to_address"].clone()
    ))
    .unwrap_or_default();
    let (key_pair, derivation_method) =
        try_s!(build_address_and_priv_key_policy(ctx, ticker, conf, priv_key_policy, &path_to_address, None).await);

    let mut web3_instances = vec![];
    let event_handlers = rpc_event_handlers_for_eth_transport(ctx, ticker.to_string());
    for url in urls.iter() {
        let uri: Uri = try_s!(url.parse());

        let transport = match uri.scheme_str() {
            Some("ws") | Some("wss") => {
                const TMP_SOCKET_CONNECTION: Duration = Duration::from_secs(20);

                let node = WebsocketTransportNode {
                    uri: uri.clone(),
                    gui_auth: false,
                };
                let websocket_transport = WebsocketTransport::with_event_handlers(node, event_handlers.clone());

                // Temporarily start the connection loop (we close the connection once we have the client version below).
                // Ideally, it would be much better to not do this workaround, which requires a lot of refactoring or
                // dropping websocket support on parity nodes.
                let fut = websocket_transport
                    .clone()
                    .start_connection_loop(Some(Instant::now() + TMP_SOCKET_CONNECTION));
                let settings = AbortSettings::info_on_abort(format!("connection loop stopped for {:?}", uri));
                ctx.spawner().spawn_with_settings(fut, settings);

                Web3Transport::Websocket(websocket_transport)
            },
            Some("http") | Some("https") => {
                let node = HttpTransportNode { uri, gui_auth: false };

                Web3Transport::new_http_with_event_handlers(node, event_handlers.clone())
            },
            _ => {
                return ERR!(
                    "Invalid node address '{}'. Only http(s) and ws(s) nodes are supported",
                    uri
                );
            },
        };

        let web3 = Web3::new(transport);
        let version = match web3.web3().client_version().await {
            Ok(v) => v,
            Err(e) => {
                error!("Couldn't get client version for url {}: {}", url, e);

                continue;
            },
        };

        web3_instances.push(Web3Instance {
            web3,
            is_parity: version.contains("Parity") || version.contains("parity"),
        })
    }

    if web3_instances.is_empty() {
        return ERR!("Failed to get client version for all urls");
    }

    let (coin_type, decimals) = match protocol {
        CoinProtocol::ETH => (EthCoinType::Eth, ETH_DECIMALS),
        CoinProtocol::ERC20 {
            platform,
            contract_address,
        } => {
            let token_addr = try_s!(valid_addr_from_str(&contract_address));
            let decimals = match conf["decimals"].as_u64() {
                None | Some(0) => try_s!(
                    get_token_decimals(
                        &web3_instances
                            .first()
                            .expect("web3_instances can't be empty in ETH activation")
                            .web3,
                        token_addr
                    )
                    .await
                ),
                Some(d) => d as u8,
            };
            (EthCoinType::Erc20 { platform, token_addr }, decimals)
        },
        CoinProtocol::NFT { platform } => (EthCoinType::Nft { platform }, ETH_DECIMALS),
        _ => return ERR!("Expect ETH, ERC20 or NFT protocol"),
    };

    // param from request should override the config
    let required_confirmations = req["required_confirmations"]
        .as_u64()
        .unwrap_or_else(|| {
            conf["required_confirmations"]
                .as_u64()
                .unwrap_or(DEFAULT_REQUIRED_CONFIRMATIONS as u64)
        })
        .into();

    if req["requires_notarization"].as_bool().is_some() {
        warn!("requires_notarization doesn't take any effect on ETH/ERC20 coins");
    }

    let sign_message_prefix: Option<String> = json::from_value(conf["sign_message_prefix"].clone()).unwrap_or(None);

    let chain_id = try_s!(conf["chain_id"]
        .as_u64()
        .ok_or_else(|| format!("chain_id is not set for {}", ticker)));

    let trezor_coin: Option<String> = json::from_value(conf["trezor_coin"].clone()).unwrap_or(None);

    let initial_history_state = if req["tx_history"].as_bool().unwrap_or(false) {
        HistorySyncState::NotStarted
    } else {
        HistorySyncState::NotEnabled
    };

    let gas_station_decimals: Option<u8> = try_s!(json::from_value(req["gas_station_decimals"].clone()));
    let gas_station_policy: GasStationPricePolicy =
        json::from_value(req["gas_station_policy"].clone()).unwrap_or_default();

    let key_lock = match &coin_type {
        EthCoinType::Eth => String::from(ticker),
        EthCoinType::Erc20 { platform, .. } | EthCoinType::Nft { platform } => String::from(platform),
    };

    let address_nonce_locks = {
        let mut map = NONCE_LOCK.lock().unwrap();
        Arc::new(AsyncMutex::new(
            map.entry(key_lock).or_insert_with(new_nonce_lock).clone(),
        ))
    };

    // Create an abortable system linked to the `MmCtx` so if the context is stopped via `MmArc::stop`,
    // all spawned futures related to `ETH` coin will be aborted as well.
    let abortable_system = try_s!(ctx.abortable_system.create_subsystem());

    let coin = EthCoinImpl {
        priv_key_policy: key_pair,
        derivation_method: Arc::new(derivation_method),
        coin_type,
        sign_message_prefix,
        swap_contract_address,
        fallback_swap_contract,
        contract_supports_watchers,
        decimals,
        ticker: ticker.into(),
        gas_station_url: try_s!(json::from_value(req["gas_station_url"].clone())),
        gas_station_decimals: gas_station_decimals.unwrap_or(ETH_GAS_STATION_DECIMALS),
        gas_station_policy,
        web3_instances: AsyncMutex::new(web3_instances),
        history_sync_state: Mutex::new(initial_history_state),
        ctx: ctx.weak(),
        required_confirmations,
        chain_id,
        trezor_coin,
        logs_block_range: conf["logs_block_range"].as_u64().unwrap_or(DEFAULT_LOGS_BLOCK_RANGE),
        address_nonce_locks,
        erc20_tokens_infos: Default::default(),
        nfts_infos: Default::default(),
        abortable_system,
    };

    let coin = EthCoin(Arc::new(coin));
    coin.spawn_balance_stream_if_enabled(ctx).await?;

    Ok(coin)
}

/// Displays the address in mixed-case checksum form
/// https://github.com/ethereum/EIPs/blob/master/EIPS/eip-55.md
pub fn checksum_address(addr: &str) -> String {
    let mut addr = addr.to_lowercase();
    if addr.starts_with("0x") {
        addr.replace_range(..2, "");
    }

    let mut hasher = Keccak256::default();
    hasher.update(&addr);
    let hash = hasher.finalize();
    let mut result: String = "0x".into();
    for (i, c) in addr.chars().enumerate() {
        if c.is_ascii_digit() {
            result.push(c);
        } else {
            // https://github.com/ethereum/EIPs/blob/master/EIPS/eip-55.md#specification
            // Convert the address to hex, but if the ith digit is a letter (ie. it's one of abcdef)
            // print it in uppercase if the 4*ith bit of the hash of the lowercase hexadecimal
            // address is 1 otherwise print it in lowercase.
            if hash[i / 2] & (1 << (7 - 4 * (i % 2))) != 0 {
                result.push(c.to_ascii_uppercase());
            } else {
                result.push(c.to_ascii_lowercase());
            }
        }
    }

    result
}

/// `eth_addr_to_hex` converts Address to hex format.
/// Note: the result will be in lowercase.
pub fn eth_addr_to_hex(address: &Address) -> String { format!("{:#02x}", address) }

/// Checks that input is valid mixed-case checksum form address
/// The input must be 0x prefixed hex string
fn is_valid_checksum_addr(addr: &str) -> bool { addr == checksum_address(addr) }

/// `display_eth_address` converts Address to mixed-case checksum form.
#[inline]
pub fn display_eth_address(addr: &Address) -> String { checksum_address(&eth_addr_to_hex(addr)) }

fn increase_by_percent_one_gwei(num: U256, percent: u64) -> U256 {
    let one_gwei = U256::from(10u64.pow(9));
    let percent = (num / U256::from(100)) * U256::from(percent);
    if percent < one_gwei {
        num + one_gwei
    } else {
        num + percent
    }
}

fn increase_gas_price_by_stage(gas_price: U256, level: &FeeApproxStage) -> U256 {
    match level {
        FeeApproxStage::WithoutApprox => gas_price,
        FeeApproxStage::StartSwap => {
            increase_by_percent_one_gwei(gas_price, GAS_PRICE_APPROXIMATION_PERCENT_ON_START_SWAP)
        },
        FeeApproxStage::OrderIssue => {
            increase_by_percent_one_gwei(gas_price, GAS_PRICE_APPROXIMATION_PERCENT_ON_ORDER_ISSUE)
        },
        FeeApproxStage::TradePreimage => {
            increase_by_percent_one_gwei(gas_price, GAS_PRICE_APPROXIMATION_PERCENT_ON_TRADE_PREIMAGE)
        },
        FeeApproxStage::WatcherPreimage => {
            increase_by_percent_one_gwei(gas_price, GAS_PRICE_APPROXIMATION_PERCENT_ON_WATCHER_PREIMAGE)
        },
    }
}

/// Represents errors that can occur while retrieving an Ethereum address.
#[derive(Clone, Debug, Deserialize, Display, PartialEq, Serialize)]
pub enum GetEthAddressError {
    UnexpectedDerivationMethod(UnexpectedDerivationMethod),
    EthActivationV2Error(EthActivationV2Error),
    Internal(String),
}

impl From<UnexpectedDerivationMethod> for GetEthAddressError {
    fn from(e: UnexpectedDerivationMethod) -> Self { GetEthAddressError::UnexpectedDerivationMethod(e) }
}

impl From<EthActivationV2Error> for GetEthAddressError {
    fn from(e: EthActivationV2Error) -> Self { GetEthAddressError::EthActivationV2Error(e) }
}

impl From<CryptoCtxError> for GetEthAddressError {
    fn from(e: CryptoCtxError) -> Self { GetEthAddressError::Internal(e.to_string()) }
}

// Todo: `get_eth_address` should be removed since NFT is now part of the coins ctx.
/// `get_eth_address` returns wallet address for coin with `ETH` protocol type.
/// Note: result address has mixed-case checksum form.
pub async fn get_eth_address(
    ctx: &MmArc,
    conf: &Json,
    ticker: &str,
    path_to_address: &HDPathAccountToAddressId,
) -> MmResult<MyWalletAddress, GetEthAddressError> {
    let crypto_ctx = CryptoCtx::from_ctx(ctx)?;
    let priv_key_policy = if crypto_ctx.hw_ctx().is_some() {
        PrivKeyBuildPolicy::Trezor
    } else {
        PrivKeyBuildPolicy::detect_priv_key_policy(ctx)?
    }
    .into();

    let (_, derivation_method) =
        build_address_and_priv_key_policy(ctx, ticker, conf, priv_key_policy, path_to_address, None).await?;
    let my_address = match derivation_method {
        EthDerivationMethod::SingleAddress(my_address) => my_address,
        EthDerivationMethod::HDWallet(_) => {
            return Err(MmError::new(GetEthAddressError::UnexpectedDerivationMethod(
                UnexpectedDerivationMethod::UnsupportedError("HDWallet is not supported for NFT yet!".to_owned()),
            )));
        },
    };

    Ok(MyWalletAddress {
        coin: ticker.to_owned(),
        wallet_address: display_eth_address(&my_address),
    })
}

/// Errors encountered while validating Ethereum addresses for NFT withdrawal.
#[derive(Display)]
pub enum GetValidEthWithdrawAddError {
    /// The specified coin does not support NFT withdrawal.
    #[display(fmt = "{} coin doesn't support NFT withdrawing", coin)]
    CoinDoesntSupportNftWithdraw { coin: String },
    /// The provided address is invalid.
    InvalidAddress(String),
}

/// Validates Ethereum addresses for NFT withdrawal.
/// Returns a tuple of valid `to` address, `token` address, and `EthCoin` instance on success.
/// Errors if the coin doesn't support NFT withdrawal or if the addresses are invalid.
fn get_valid_nft_addr_to_withdraw(
    coin_enum: MmCoinEnum,
    to: &str,
    token_add: &str,
) -> MmResult<(Address, Address, EthCoin), GetValidEthWithdrawAddError> {
    let eth_coin = match coin_enum {
        MmCoinEnum::EthCoin(eth_coin) => eth_coin,
        _ => {
            return MmError::err(GetValidEthWithdrawAddError::CoinDoesntSupportNftWithdraw {
                coin: coin_enum.ticker().to_owned(),
            })
        },
    };
    let to_addr = valid_addr_from_str(to).map_err(GetValidEthWithdrawAddError::InvalidAddress)?;
    let token_addr = addr_from_str(token_add).map_err(GetValidEthWithdrawAddError::InvalidAddress)?;
    Ok((to_addr, token_addr, eth_coin))
}

#[derive(Clone, Debug, Deserialize, Display, EnumFromStringify, PartialEq, Serialize)]
pub enum EthGasDetailsErr {
    #[display(fmt = "Invalid fee policy: {}", _0)]
    InvalidFeePolicy(String),
    #[from_stringify("NumConversError")]
    #[display(fmt = "Internal error: {}", _0)]
    Internal(String),
    #[display(fmt = "Transport: {}", _0)]
    Transport(String),
    #[display(fmt = "Nft Protocol is not supported yet!")]
    NftProtocolNotSupported,
}

impl From<web3::Error> for EthGasDetailsErr {
    fn from(e: web3::Error) -> Self { EthGasDetailsErr::from(Web3RpcError::from(e)) }
}

impl From<Web3RpcError> for EthGasDetailsErr {
    fn from(e: Web3RpcError) -> Self {
        match e {
            Web3RpcError::Transport(tr) | Web3RpcError::InvalidResponse(tr) => EthGasDetailsErr::Transport(tr),
            Web3RpcError::Internal(internal) | Web3RpcError::Timeout(internal) => EthGasDetailsErr::Internal(internal),
            Web3RpcError::NftProtocolNotSupported => EthGasDetailsErr::NftProtocolNotSupported,
        }
    }
}

async fn get_eth_gas_details(
    eth_coin: &EthCoin,
    fee: Option<WithdrawFee>,
    eth_value: U256,
    data: Bytes,
    sender_address: Address,
    call_addr: Address,
    fungible_max: bool,
) -> MmResult<GasDetails, EthGasDetailsErr> {
    match fee {
        Some(WithdrawFee::EthGas { gas_price, gas }) => {
            let gas_price = wei_from_big_decimal(&gas_price, 9)?;
            Ok((gas.into(), gas_price))
        },
        Some(fee_policy) => {
            let error = format!("Expected 'EthGas' fee type, found {:?}", fee_policy);
            MmError::err(EthGasDetailsErr::InvalidFeePolicy(error))
        },
        None => {
            let gas_price = eth_coin.get_gas_price().compat().await?;
            // covering edge case by deducting the standard transfer fee when we want to max withdraw ETH
            let eth_value_for_estimate = if fungible_max && eth_coin.coin_type == EthCoinType::Eth {
                eth_value - gas_price * U256::from(21000)
            } else {
                eth_value
            };
            let estimate_gas_req = CallRequest {
                value: Some(eth_value_for_estimate),
                data: Some(data),
                from: Some(sender_address),
                to: Some(call_addr),
                gas: None,
                // gas price must be supplied because some smart contracts base their
                // logic on gas price, e.g. TUSD: https://github.com/KomodoPlatform/atomicDEX-API/issues/643
                gas_price: Some(gas_price),
                ..CallRequest::default()
            };
            // TODO Note if the wallet's balance is insufficient to withdraw, then `estimate_gas` may fail with the `Exception` error.
            // TODO Ideally we should determine the case when we have the insufficient balance and return `WithdrawError::NotSufficientBalance`.
            let gas_limit = eth_coin.estimate_gas_wrapper(estimate_gas_req).compat().await?;
            Ok((gas_limit, gas_price))
        },
    }
}

impl ToBytes for Signature {
    fn to_bytes(&self) -> Vec<u8> { self.to_vec() }
}

impl ToBytes for SignedEthTx {
    fn to_bytes(&self) -> Vec<u8> {
        let mut stream = RlpStream::new();
        self.rlp_append(&mut stream);
        // Handle potential panicking.
        if stream.is_finished() {
            Vec::from(stream.out())
        } else {
            // TODO: Consider returning Result<Vec<u8>, Error> in future refactoring for better error handling.
            warn!("RlpStream was not finished; returning an empty Vec as a fail-safe.");
            vec![]
        }
    }
}

#[derive(Debug, Display)]
pub enum EthAssocTypesError {
    InvalidHexString(String),
    TxParseError(String),
    ParseSignatureError(String),
    KeysError(keys::Error),
}

impl From<DecoderError> for EthAssocTypesError {
    fn from(e: DecoderError) -> Self { EthAssocTypesError::TxParseError(e.to_string()) }
}

impl From<keys::Error> for EthAssocTypesError {
    fn from(e: keys::Error) -> Self { EthAssocTypesError::KeysError(e) }
}

#[derive(Debug, Display)]
pub enum EthNftAssocTypesError {
    Utf8Error(String),
    ParseContractTypeError(ParseContractTypeError),
    ParseTokenContractError(String),
}

impl From<ParseContractTypeError> for EthNftAssocTypesError {
    fn from(e: ParseContractTypeError) -> Self { EthNftAssocTypesError::ParseContractTypeError(e) }
}

#[async_trait]
impl ParseCoinAssocTypes for EthCoin {
    type Address = Address;
    type AddressParseError = MmError<EthAssocTypesError>;
    type Pubkey = HtlcPubKey;
    type PubkeyParseError = MmError<EthAssocTypesError>;
    type Tx = SignedEthTx;
    type TxParseError = MmError<EthAssocTypesError>;
    type Preimage = SignedEthTx;
    type PreimageParseError = MmError<EthAssocTypesError>;
    type Sig = Signature;
    type SigParseError = MmError<EthAssocTypesError>;

    async fn my_addr(&self) -> Self::Address {
        match self.derivation_method() {
            DerivationMethod::SingleAddress(addr) => *addr,
            // Todo: Expect should not fail but we need to handle it properly
            DerivationMethod::HDWallet(hd_wallet) => hd_wallet
                .get_enabled_address()
                .await
                .expect("Getting enabled address should not fail!")
                .address(),
        }
    }

    fn parse_address(&self, address: &str) -> Result<Self::Address, Self::AddressParseError> {
        Address::from_str(address).map_to_mm(|e| EthAssocTypesError::InvalidHexString(e.to_string()))
    }

    fn parse_pubkey(&self, pubkey: &[u8]) -> Result<Self::Pubkey, Self::PubkeyParseError> {
        HtlcPubKey::from_slice(pubkey).map_to_mm(EthAssocTypesError::from)
    }

    fn parse_tx(&self, tx: &[u8]) -> Result<Self::Tx, Self::TxParseError> {
        let unverified: UnverifiedTransaction = rlp::decode(tx).map_err(EthAssocTypesError::from)?;
        SignedEthTx::new(unverified).map_to_mm(|e| EthAssocTypesError::TxParseError(e.to_string()))
    }

    fn parse_preimage(&self, tx: &[u8]) -> Result<Self::Preimage, Self::PreimageParseError> { self.parse_tx(tx) }

    fn parse_signature(&self, sig: &[u8]) -> Result<Self::Sig, Self::SigParseError> {
        if sig.len() != 65 {
            return MmError::err(EthAssocTypesError::ParseSignatureError(
                "Signature slice is not 65 bytes long".to_string(),
            ));
        };

        let mut arr = [0; 65];
        arr.copy_from_slice(sig);
        Ok(Signature::from(arr)) // Assuming `Signature::from([u8; 65])` exists
    }
}

impl ToBytes for Address {
    fn to_bytes(&self) -> Vec<u8> { self.0.to_vec() }
}

impl ToBytes for BigUint {
    fn to_bytes(&self) -> Vec<u8> { self.to_bytes_be() }
}

impl ToBytes for ContractType {
    fn to_bytes(&self) -> Vec<u8> { self.to_string().into_bytes() }
}

impl ParseNftAssocTypes for EthCoin {
    type ContractAddress = Address;
    type TokenId = BigUint;
    type ContractType = ContractType;
    type NftAssocTypesError = MmError<EthNftAssocTypesError>;

    fn parse_contract_address(
        &self,
        contract_address: &[u8],
    ) -> Result<Self::ContractAddress, Self::NftAssocTypesError> {
        contract_address
            .try_to_address()
            .map_to_mm(EthNftAssocTypesError::ParseTokenContractError)
    }

    fn parse_token_id(&self, token_id: &[u8]) -> Result<Self::TokenId, Self::NftAssocTypesError> {
        Ok(BigUint::from_bytes_be(token_id))
    }

    fn parse_contract_type(&self, contract_type: &[u8]) -> Result<Self::ContractType, Self::NftAssocTypesError> {
        let contract_str = from_utf8(contract_type).map_err(|e| EthNftAssocTypesError::Utf8Error(e.to_string()))?;
        ContractType::from_str(contract_str).map_to_mm(EthNftAssocTypesError::from)
    }
}

#[async_trait]
impl MakerNftSwapOpsV2 for EthCoin {
    async fn send_nft_maker_payment_v2(
        &self,
        args: SendNftMakerPaymentArgs<'_, Self>,
    ) -> Result<Self::Tx, TransactionErr> {
        self.send_nft_maker_payment_v2_impl(args).await
    }

    async fn validate_nft_maker_payment_v2(
        &self,
        args: ValidateNftMakerPaymentArgs<'_, Self>,
    ) -> ValidatePaymentResult<()> {
        self.validate_nft_maker_payment_v2_impl(args).await
    }

    async fn spend_nft_maker_payment_v2(
        &self,
        args: SpendNftMakerPaymentArgs<'_, Self>,
    ) -> Result<Self::Tx, TransactionErr> {
        self.spend_nft_maker_payment_v2_impl(args).await
    }

    async fn refund_nft_maker_payment_v2_timelock(
        &self,
        args: RefundPaymentArgs<'_>,
    ) -> Result<Self::Tx, TransactionErr> {
        self.refund_nft_maker_payment_v2_timelock_impl(args).await
    }

    async fn refund_nft_maker_payment_v2_secret(
        &self,
        _args: RefundMakerPaymentArgs<'_, Self>,
    ) -> Result<Self::Tx, TransactionErr> {
        todo!()
    }
}

impl CoinWithPrivKeyPolicy for EthCoin {
    type KeyPair = KeyPair;

    fn priv_key_policy(&self) -> &PrivKeyPolicy<Self::KeyPair> { &self.priv_key_policy }
}

impl CoinWithDerivationMethod for EthCoin {
    fn derivation_method(&self) -> &DerivationMethod<HDCoinAddress<Self>, Self::HDWallet> { &self.derivation_method }
}

#[async_trait]
impl IguanaBalanceOps for EthCoin {
    type BalanceObject = CoinBalanceMap;

    async fn iguana_balances(&self) -> BalanceResult<Self::BalanceObject> {
        let platform_balance = self.my_balance().compat().await?;
        let token_balances = self.get_tokens_balance_list().await?;
        let mut balances = CoinBalanceMap::new();
        balances.insert(self.ticker().to_string(), platform_balance);
        balances.extend(token_balances.into_iter());
        Ok(balances)
    }
}

#[async_trait]
impl GetNewAddressRpcOps for EthCoin {
    type BalanceObject = CoinBalanceMap;
    async fn get_new_address_rpc_without_conf(
        &self,
        params: GetNewAddressParams,
    ) -> MmResult<GetNewAddressResponse<Self::BalanceObject>, GetNewAddressRpcError> {
        get_new_address::common_impl::get_new_address_rpc_without_conf(self, params).await
    }

    async fn get_new_address_rpc<ConfirmAddress>(
        &self,
        params: GetNewAddressParams,
        confirm_address: &ConfirmAddress,
    ) -> MmResult<GetNewAddressResponse<Self::BalanceObject>, GetNewAddressRpcError>
    where
        ConfirmAddress: HDConfirmAddress,
    {
        get_new_address::common_impl::get_new_address_rpc(self, params, confirm_address).await
    }
}

#[async_trait]
impl AccountBalanceRpcOps for EthCoin {
    type BalanceObject = CoinBalanceMap;

    async fn account_balance_rpc(
        &self,
        params: AccountBalanceParams,
    ) -> MmResult<HDAccountBalanceResponse<Self::BalanceObject>, HDAccountBalanceRpcError> {
        account_balance::common_impl::account_balance_rpc(self, params).await
    }
}

#[async_trait]
impl InitAccountBalanceRpcOps for EthCoin {
    type BalanceObject = CoinBalanceMap;

    async fn init_account_balance_rpc(
        &self,
        params: InitAccountBalanceParams,
    ) -> MmResult<HDAccountBalance<Self::BalanceObject>, HDAccountBalanceRpcError> {
        init_account_balance::common_impl::init_account_balance_rpc(self, params).await
    }
}

#[async_trait]
impl InitScanAddressesRpcOps for EthCoin {
    type BalanceObject = CoinBalanceMap;

    async fn init_scan_for_new_addresses_rpc(
        &self,
        params: ScanAddressesParams,
    ) -> MmResult<ScanAddressesResponse<Self::BalanceObject>, HDAccountBalanceRpcError> {
        init_scan_for_new_addresses::common_impl::scan_for_new_addresses_rpc(self, params).await
    }
}

#[async_trait]
impl InitCreateAccountRpcOps for EthCoin {
    type BalanceObject = CoinBalanceMap;

    async fn init_create_account_rpc<XPubExtractor>(
        &self,
        params: CreateNewAccountParams,
        state: CreateAccountState,
        xpub_extractor: Option<XPubExtractor>,
    ) -> MmResult<HDAccountBalance<Self::BalanceObject>, CreateAccountRpcError>
    where
        XPubExtractor: HDXPubExtractor + Send,
    {
        init_create_account::common_impl::init_create_new_account_rpc(self, params, state, xpub_extractor).await
    }

    async fn revert_creating_account(&self, account_id: u32) {
        init_create_account::common_impl::revert_creating_account(self, account_id).await
    }
}

/// Converts and extended public key derived using BIP32 to an Ethereum public key.
pub fn pubkey_from_extended(extended_pubkey: &Secp256k1ExtendedPublicKey) -> Public {
    let serialized = extended_pubkey.public_key().serialize_uncompressed();
    let mut pubkey_uncompressed = Public::default();
    pubkey_uncompressed.as_mut().copy_from_slice(&serialized[1..]);
    pubkey_uncompressed
}<|MERGE_RESOLUTION|>--- conflicted
+++ resolved
@@ -80,7 +80,7 @@
 use mm2_number::bigdecimal_custom::CheckedDivision;
 use mm2_number::{BigDecimal, BigUint, MmNumber};
 use mm2_rpc::data::legacy::GasStationPricePolicy;
-#[cfg(test)] use mocktopus::macros::*;
+//#[cfg(test)] use mocktopus::macros::*;
 use rand::seq::SliceRandom;
 use rlp::{DecoderError, Encodable, RlpStream};
 use rpc::v1::types::Bytes as BytesJson;
@@ -1914,7 +1914,6 @@
 
 #[async_trait]
 #[cfg_attr(test, mockable)]
-#[async_trait]
 impl MarketCoinOps for EthCoin {
     fn ticker(&self) -> &str { &self.ticker[..] }
 
@@ -2288,12 +2287,10 @@
         MmNumber::from(1) / MmNumber::from(10u64.pow(pow))
     }
 
-<<<<<<< HEAD
     #[inline]
     fn is_evm(&self) -> bool { true }
-=======
+
     fn is_trezor(&self) -> bool { self.priv_key_policy.is_trezor() }
->>>>>>> 2462d9a6
 }
 
 pub fn signed_eth_tx_from_bytes(bytes: &[u8]) -> Result<SignedEthTx, String> {
