--- conflicted
+++ resolved
@@ -770,7 +770,7 @@
             let signed = tx.sign(key_pair.secret(), coin.chain_id);
             let bytes = rlp::encode(&signed);
 
-            (signed.hash, BytesJson::from(bytes))
+            (signed.hash, BytesJson::from(bytes.to_vec()))
         },
         #[cfg(target_arch = "wasm32")]
         EthPrivKeyPolicy::Metamask(ref metamask) => {
@@ -782,7 +782,7 @@
                 value: Some(eth_value),
                 data: Some(data.clone().into()),
                 nonce: Some(nonce),
-                condition: None,
+                ..TransactionRequest::default()
             };
 
             // Wait for 10 seconds for the transaction to appear on the RPC node.
@@ -793,14 +793,14 @@
                 .await?;
 
             let tx_hex = signed_tx
-                .map(|tx| BytesJson::from(rlp::encode(&tx)))
+                .map(|tx| BytesJson::from(rlp::encode(&tx).to_vec()))
                 // Return an empty `tx_hex` if the transaction is still not appeared on the RPC node.
                 .unwrap_or_default();
             (tx_hash, tx_hex)
         },
     };
 
-    let tx_hash_bytes = BytesJson::from(tx_hash.to_vec());
+    let tx_hash_bytes = BytesJson::from(tx_hash.0.to_vec());
     let tx_hash_str = format!("{:02x}", tx_hash_bytes);
 
     let amount_decimal = u256_to_big_decimal(wei_amount, coin.decimals)?;
@@ -822,13 +822,8 @@
         my_balance_change: &received_by_me - &spent_by_me,
         spent_by_me,
         received_by_me,
-<<<<<<< HEAD
         tx_hex,
         tx_hash: tx_hash_str,
-=======
-        tx_hex: bytes.as_ref().into(),
-        tx_hash: format!("{:02x}", signed.tx_hash()),
->>>>>>> 476e53c2
         block_height: 0,
         fee_details: Some(fee_details.into()),
         coin: coin.ticker.clone(),
@@ -3242,12 +3237,7 @@
 
         let wait_until = now_ms() + wait_rpc_timeout_ms;
         while now_ms() < wait_until {
-            let maybe_tx = self
-                .web3
-                .eth()
-                .transaction(TransactionId::Hash(tx_hash))
-                .compat()
-                .await?;
+            let maybe_tx = self.web3.eth().transaction(TransactionId::Hash(tx_hash)).await?;
             if let Some(tx) = maybe_tx {
                 let signed_tx = signed_tx_from_web3_tx(tx).map_to_mm(Web3RpcError::InvalidResponse)?;
                 return Ok(SendMetamaskTx {
