--- conflicted
+++ resolved
@@ -29,7 +29,7 @@
                        HDCoinWithdrawOps, HDConfirmAddress, HDWalletCoinOps, HDXPubExtractor};
 use crate::lp_price::get_base_price_in_rel;
 use crate::nft::nft_structs::{ContractType, ConvertChain, TransactionNftDetails, WithdrawErc1155, WithdrawErc721};
-use crate::nft::{find_wallet_nft_amount, WithdrawNftResult};
+use crate::nft::WithdrawNftResult;
 use crate::rpc_command::account_balance::{AccountBalanceParams, AccountBalanceRpcOps, HDAccountBalanceResponse};
 use crate::rpc_command::get_new_address::{GetNewAddressParams, GetNewAddressResponse, GetNewAddressRpcError,
                                           GetNewAddressRpcOps};
@@ -111,19 +111,9 @@
 use eth_hd_wallet::EthHDWallet;
 
 #[path = "eth/v2_activation.rs"] pub mod v2_activation;
-<<<<<<< HEAD
 use v2_activation::{build_address_and_priv_key_policy, EthActivationV2Error};
 
 mod nonce;
-=======
-use crate::nft::WithdrawNftResult;
-use v2_activation::{build_address_and_priv_key_policy, EthActivationV2Error};
-
-mod nonce;
-use crate::hd_wallet::HDAccountAddressId;
-use crate::nft::nft_errors::GetNftInfoError;
-use crate::{PrivKeyPolicy, TransactionResult};
->>>>>>> b2cd2a5a
 use nonce::ParityNonce;
 
 /// https://github.com/artemii235/etomic-swap/blob/master/contracts/EtomicSwap.sol
@@ -918,24 +908,11 @@
 pub async fn withdraw_erc1155(ctx: MmArc, withdraw_type: WithdrawErc1155) -> WithdrawNftResult {
     let coin = lp_coinfind_or_err(&ctx, withdraw_type.chain.to_ticker()).await?;
     let (to_addr, token_addr, eth_coin) =
-<<<<<<< HEAD
-        get_valid_nft_add_to_withdraw(coin, &withdraw_type.to, &withdraw_type.token_address)?;
-
-    let wallet_amount = find_wallet_nft_amount(
-        &ctx,
-        &withdraw_type.chain,
-        withdraw_type.token_address.to_lowercase(),
-        withdraw_type.token_id.clone(),
-    )
-    .await?;
-=======
         get_valid_nft_addr_to_withdraw(coin, &withdraw_type.to, &withdraw_type.token_address)?;
-    let my_address_str = eth_coin.my_address()?;
 
     let token_id_str = &withdraw_type.token_id.to_string();
     let wallet_amount = eth_coin.erc1155_balance(token_addr, token_id_str).await?;
 
->>>>>>> b2cd2a5a
     let amount_dec = if withdraw_type.max {
         wallet_amount.clone()
     } else {
@@ -1008,11 +985,7 @@
     Ok(TransactionNftDetails {
         tx_hex: BytesJson::from(signed_bytes.to_vec()),
         tx_hash: format!("{:02x}", signed.tx_hash()),
-<<<<<<< HEAD
         from: vec![eth_coin.my_address()?],
-=======
-        from: vec![my_address_str],
->>>>>>> b2cd2a5a
         to: vec![withdraw_type.to],
         contract_type: ContractType::Erc1155,
         token_address: withdraw_type.token_address,
@@ -1032,22 +1005,17 @@
 pub async fn withdraw_erc721(ctx: MmArc, withdraw_type: WithdrawErc721) -> WithdrawNftResult {
     let coin = lp_coinfind_or_err(&ctx, withdraw_type.chain.to_ticker()).await?;
     let (to_addr, token_addr, eth_coin) =
-<<<<<<< HEAD
-        get_valid_nft_add_to_withdraw(coin, &withdraw_type.to, &withdraw_type.token_address)?;
-=======
         get_valid_nft_addr_to_withdraw(coin, &withdraw_type.to, &withdraw_type.token_address)?;
-    let my_address_str = eth_coin.my_address()?;
 
     let token_id_str = &withdraw_type.token_id.to_string();
     let token_owner = eth_coin.erc721_owner(token_addr, token_id_str).await?;
-    let my_address = eth_coin.my_address;
+    let my_address = eth_coin.derivation_method.single_addr_or_err().await?;
     if token_owner != my_address {
         return MmError::err(WithdrawError::MyAddressNotNftOwner {
             my_address: eth_addr_to_hex(&my_address),
             token_owner: eth_addr_to_hex(&token_owner),
         });
     }
->>>>>>> b2cd2a5a
 
     let my_address = eth_coin.derivation_method.single_addr_or_err().await?;
     let (eth_value, data, call_addr, fee_coin) = match eth_coin.coin_type {
@@ -1102,11 +1070,7 @@
     Ok(TransactionNftDetails {
         tx_hex: BytesJson::from(signed_bytes.to_vec()),
         tx_hash: format!("{:02x}", signed.tx_hash()),
-<<<<<<< HEAD
         from: vec![eth_coin.my_address()?],
-=======
-        from: vec![my_address_str],
->>>>>>> b2cd2a5a
         to: vec![withdraw_type.to],
         contract_type: ContractType::Erc721,
         token_address: withdraw_type.token_address,
@@ -4117,8 +4081,11 @@
                 let function = ERC1155_CONTRACT.function("balanceOf")?;
                 let token_id_u256 =
                     U256::from_dec_str(token_id).map_to_mm(|e| NumConversError::new(format!("{:?}", e)))?;
-                let data = function.encode_input(&[Token::Address(self.my_address), Token::Uint(token_id_u256)])?;
-                let result = self.call_request(token_addr, None, Some(data.into())).await?;
+                let my_address = self.derivation_method.single_addr_or_err().await?;
+                let data = function.encode_input(&[Token::Address(my_address), Token::Uint(token_id_u256)])?;
+                let result = self
+                    .call_request(my_address, token_addr, None, Some(data.into()))
+                    .await?;
                 let decoded = function.decode_output(&result.0)?;
                 match decoded[0] {
                     Token::Uint(number) => number,
@@ -4145,7 +4112,10 @@
                 let token_id_u256 =
                     U256::from_dec_str(token_id).map_to_mm(|e| NumConversError::new(format!("{:?}", e)))?;
                 let data = function.encode_input(&[Token::Uint(token_id_u256)])?;
-                let result = self.call_request(token_addr, None, Some(data.into())).await?;
+                let my_address = self.derivation_method.single_addr_or_err().await?;
+                let result = self
+                    .call_request(my_address, token_addr, None, Some(data.into()))
+                    .await?;
                 let decoded = function.decode_output(&result.0)?;
                 match decoded[0] {
                     Token::Address(owner) => owner,
