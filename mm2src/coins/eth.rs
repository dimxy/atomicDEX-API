--- conflicted
+++ resolved
@@ -39,6 +39,7 @@
                                               InitCreateAccountRpcOps};
 use crate::rpc_command::init_scan_for_new_addresses::{InitScanAddressesRpcOps, ScanAddressesParams,
                                                       ScanAddressesResponse};
+use crate::rpc_command::init_withdraw::{InitWithdrawCoin, WithdrawTaskHandleShared};
 use crate::rpc_command::{account_balance, get_new_address, init_account_balance, init_create_account,
                          init_scan_for_new_addresses};
 use crate::{coin_balance, scan_for_new_addresses_impl, BalanceResult, CoinWithDerivationMethod, DerivationMethod,
@@ -117,24 +118,6 @@
 
 mod nonce;
 use nonce::ParityNonce;
-<<<<<<< HEAD
-
-use crate::coin_balance::{EnableCoinBalanceError, EnabledCoinBalanceParams, HDAccountBalance, HDAddressBalance,
-                          HDAddressBalanceScanner, HDBalanceAddress, HDWalletBalance, HDWalletBalanceOps};
-use crate::rpc_command::account_balance::{AccountBalanceParams, AccountBalanceRpcOps, HDAccountBalanceResponse};
-use crate::rpc_command::get_new_address::{GetNewAddressParams, GetNewAddressResponse, GetNewAddressRpcError,
-                                          GetNewAddressRpcOps};
-use crate::rpc_command::hd_account_balance_rpc_error::HDAccountBalanceRpcError;
-use crate::rpc_command::init_account_balance::{InitAccountBalanceParams, InitAccountBalanceRpcOps};
-use crate::rpc_command::init_create_account::{CreateAccountRpcError, CreateAccountState, CreateNewAccountParams,
-                                              InitCreateAccountRpcOps};
-use crate::rpc_command::init_scan_for_new_addresses::{InitScanAddressesRpcOps, ScanAddressesParams,
-                                                      ScanAddressesResponse};
-use crate::rpc_command::init_withdraw::{InitWithdrawCoin, WithdrawTaskHandle};
-use crate::rpc_command::{account_balance, get_new_address, init_account_balance, init_create_account,
-                         init_scan_for_new_addresses};
-=======
->>>>>>> 63def736
 
 /// https://github.com/artemii235/etomic-swap/blob/master/contracts/EtomicSwap.sol
 /// Dev chain (195.201.137.5:8565) contract address: 0x83965C539899cC0F918552e5A26915de40ee8852
@@ -761,7 +744,7 @@
         &self,
         ctx: MmArc,
         req: WithdrawRequest,
-        task_handle: &WithdrawTaskHandle,
+        task_handle: WithdrawTaskHandleShared,
     ) -> Result<TransactionDetails, MmError<WithdrawError>> {
         InitEthWithdraw::new(ctx, self.clone(), req, task_handle)?.build().await
     }
@@ -2406,65 +2389,6 @@
     coin.wait_for_addr_nonce_increase(address, signed.transaction.unsigned.nonce)
         .await;
     Ok(signed)
-}
-
-/// TODO: use when Trezor is supported for swaps
-/// If implement Trezor support for swaps this should be done as a RpcTaskManager task
-/// also consider passing an RpcTaskHandle<..> param here to update task status
-#[allow(dead_code)]
-async fn sign_and_send_transaction_with_trezor(
-    ctx: MmArc,
-    coin: &EthCoin,
-    derivation_path: DerivationPath,
-    value: U256,
-    action: Action,
-    data: Vec<u8>,
-    gas: U256,
-) -> Result<SignedEthTx, TransactionErr> {
-    let mut status = ctx.log.status_handle();
-    macro_rules! tags {
-        () => {
-            &[&"sign-and-send"]
-        };
-    }
-    let _nonce_lock = coin.nonce_lock.lock().await;
-    status.status(tags!(), "get_addr_nonce…");
-    let my_address = try_tx_s!(coin.derivation_method.single_addr_or_err().await);
-    let (nonce, web3_instances_with_latest_nonce) =
-        try_tx_s!(get_addr_nonce(my_address, coin.web3_instances.clone()).compat().await);
-    status.status(tags!(), "get_gas_price…");
-    let gas_price = try_tx_s!(coin.get_gas_price().compat().await);
-
-    let tx = UnSignedEthTx {
-        nonce,
-        gas_price,
-        gas,
-        action,
-        value,
-        data,
-    };
-
-    let crypto_ctx = try_tx_s!(CryptoCtx::from_ctx(&ctx));
-    let hw_ctx = try_tx_s!(crypto_ctx
-        .hw_ctx()
-        .ok_or_else(|| ERRL!("{}", "no hardware wallet initialized")));
-    let mut trezor_session = try_tx_s!(hw_ctx.trezor().await);
-    let chain_id = try_tx_s!(coin
-        .chain_id
-        .ok_or_else(|| ERRL!("{}", "chain_id is required for Trezor wallet")));
-    let unverified_tx = try_tx_s!(trezor_session.sign_eth_tx(&derivation_path, &tx, chain_id).await);
-    let signed_tx = try_tx_s!(SignedEthTx::new(unverified_tx));
-    let bytes = Bytes(rlp::encode(&signed_tx).to_vec());
-
-    status.status(tags!(), "send_raw_transaction…");
-    let futures = web3_instances_with_latest_nonce
-        .into_iter()
-        .map(|web3_instance| web3_instance.web3.eth().send_raw_transaction(bytes.clone()));
-    try_tx_s!(select_ok(futures).await.map_err(|e| ERRL!("{}", e)), signed_tx);
-
-    status.status(tags!(), "get_addr_nonce…");
-    coin.wait_for_addr_nonce_increase(my_address, nonce).await;
-    Ok(signed_tx)
 }
 
 #[cfg(target_arch = "wasm32")]
@@ -3311,10 +3235,6 @@
                 | EthPrivKeyPolicy::HDWallet {
                     activated_key: ref key_pair,
                     ..
-<<<<<<< HEAD
-                } => sign_and_send_transaction_with_keypair(ctx, &coin, key_pair, value, action, data, gas).await,
-                EthPrivKeyPolicy::Trezor => Err(TransactionErr::Plain(ERRL!("Trezor is not supported for swaps yet!"))),
-=======
                 } => {
                     let address = coin
                         .derivation_method
@@ -3324,8 +3244,7 @@
                     sign_and_send_transaction_with_keypair(ctx, &coin, key_pair, address, value, action, data, gas)
                         .await
                 },
-                EthPrivKeyPolicy::Trezor => Err(TransactionErr::Plain(ERRL!("Trezor is not supported for EVM yet!"))),
->>>>>>> 63def736
+                EthPrivKeyPolicy::Trezor => Err(TransactionErr::Plain(ERRL!("Trezor is not supported for swaps yet!"))),
                 #[cfg(target_arch = "wasm32")]
                 EthPrivKeyPolicy::Metamask(_) => {
                     sign_and_send_transaction_with_metamask(coin, value, action, data, gas).await
