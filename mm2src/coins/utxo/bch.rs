--- conflicted
+++ resolved
@@ -12,8 +12,7 @@
 use crate::utxo::utxo_tx_history_v2::{UtxoMyAddressesHistoryError, UtxoTxDetailsError, UtxoTxDetailsParams,
                                       UtxoTxHistoryOps};
 use crate::{BlockHeightAndTime, CanRefundHtlc, CheckIfMyPaymentSentArgs, CoinBalance, CoinProtocol,
-<<<<<<< HEAD
-            CoinWithDerivationMethod, CoinWithPrivKeyPolicy, ConfirmPaymentInput, GetWithdrawSenderAddress,
+            CoinWithDerivationMethod, CoinWithPrivKeyPolicy, ConfirmPaymentInput, DexFee, GetWithdrawSenderAddress,
             IguanaPrivKey, MakerSwapTakerCoin, MmCoinEnum, NegotiateSwapContractAddrErr, PaymentInstructionArgs,
             PaymentInstructions, PaymentInstructionsErr, PrivKeyBuildPolicy, RawTransactionFut, RawTransactionRequest,
             RefundError, RefundPaymentArgs, RefundResult, SearchForSwapTxSpendInput,
@@ -24,19 +23,6 @@
             ValidatePaymentInput, ValidateWatcherSpendInput, VerificationResult, WaitForHTLCTxSpendArgs, WatcherOps,
             WatcherReward, WatcherRewardError, WatcherSearchForSwapTxSpendInput, WatcherValidatePaymentInput,
             WatcherValidateTakerFeeInput, WithdrawFut};
-=======
-            CoinWithDerivationMethod, ConfirmPaymentInput, DexFee, GetWithdrawSenderAddress, IguanaPrivKey,
-            MakerSwapTakerCoin, MmCoinEnum, NegotiateSwapContractAddrErr, PaymentInstructionArgs, PaymentInstructions,
-            PaymentInstructionsErr, PrivKeyBuildPolicy, RawTransactionFut, RawTransactionRequest, RefundError,
-            RefundPaymentArgs, RefundResult, SearchForSwapTxSpendInput, SendMakerPaymentSpendPreimageInput,
-            SendPaymentArgs, SignatureResult, SpendPaymentArgs, SwapOps, TakerSwapMakerCoin, TradePreimageValue,
-            TransactionFut, TransactionResult, TransactionType, TxFeeDetails, TxMarshalingErr,
-            UnexpectedDerivationMethod, ValidateAddressResult, ValidateFeeArgs, ValidateInstructionsErr,
-            ValidateOtherPubKeyErr, ValidatePaymentError, ValidatePaymentFut, ValidatePaymentInput,
-            ValidateWatcherSpendInput, VerificationResult, WaitForHTLCTxSpendArgs, WatcherOps, WatcherReward,
-            WatcherRewardError, WatcherSearchForSwapTxSpendInput, WatcherValidatePaymentInput,
-            WatcherValidateTakerFeeInput, WithdrawFut, WithdrawSenderAddress};
->>>>>>> bdd71bb3
 use common::executor::{AbortableSystem, AbortedError};
 use common::log::warn;
 use derive_more::Display;
