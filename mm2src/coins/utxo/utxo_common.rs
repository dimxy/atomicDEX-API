use super::*;
use crate::coin_balance::{AddressBalanceStatus, HDAddressBalance, HDWalletBalanceOps};
use crate::coin_errors::{MyAddressError, ValidatePaymentError};
use crate::eth::EthCoinType;
use crate::hd_confirm_address::HDConfirmAddress;
use crate::hd_pubkey::{ExtractExtendedPubkey, HDExtractPubkeyError, HDXPubExtractor};
use crate::hd_wallet::{AccountUpdatingError, AddressDerivingResult, HDAccountMut, HDAccountsMap,
                       NewAccountCreatingError, NewAddressDeriveConfirmError, NewAddressDerivingError};
use crate::hd_wallet_storage::{HDWalletCoinWithStorageOps, HDWalletStorageResult};
use crate::lp_price::get_base_price_in_rel;
use crate::rpc_command::init_withdraw::WithdrawTaskHandle;
use crate::utxo::rpc_clients::{electrum_script_hash, BlockHashOrHeight, UnspentInfo, UnspentMap, UtxoRpcClientEnum,
                               UtxoRpcClientOps, UtxoRpcResult};
use crate::utxo::spv::SimplePaymentVerification;
use crate::utxo::tx_cache::TxCacheResult;
use crate::utxo::utxo_withdraw::{InitUtxoWithdraw, StandardUtxoWithdraw, UtxoWithdraw};
use crate::watcher_common::validate_watcher_reward;
<<<<<<< HEAD
use crate::{CanRefundHtlc, CoinBalance, CoinWithDerivationMethod, ConfirmPaymentInput, GenTakerPaymentSpendArgs,
            GenTakerPaymentSpendResult, GetWithdrawSenderAddress, HDAccountAddressId, RawTransactionError,
            RawTransactionRequest, RawTransactionRes, RefundPaymentArgs, RewardTarget, SearchForSwapTxSpendInput,
            SendCombinedTakerPaymentArgs, SendMakerPaymentSpendPreimageInput, SendPaymentArgs, SignatureError,
            SignatureResult, SpendPaymentArgs, SwapOps, TradePreimageValue, TransactionFut, TransactionResult,
            TxFeeDetails, TxGenError, TxMarshalingErr, TxPreimageWithSig, ValidateAddressResult,
            ValidateOtherPubKeyErr, ValidatePaymentFut, ValidatePaymentInput, ValidateTakerPaymentArgs,
            ValidateTakerPaymentError, ValidateTakerPaymentResult, ValidateTakerPaymentSpendPreimageError,
            ValidateTakerPaymentSpendPreimageResult, ValidateWatcherSpendInput, VerificationError, VerificationResult,
            WatcherSearchForSwapTxSpendInput, WatcherValidatePaymentInput, WatcherValidateTakerFeeInput,
            WithdrawResult, WithdrawSenderAddress, EARLY_CONFIRMATION_ERR_LOG, INVALID_RECEIVER_ERR_LOG,
            INVALID_REFUND_TX_ERR_LOG, INVALID_SCRIPT_ERR_LOG, INVALID_SENDER_ERR_LOG, OLD_TRANSACTION_ERR_LOG};
=======
use crate::{CanRefundHtlc, CoinBalance, CoinWithDerivationMethod, ConfirmPaymentInput, DexFee, GenPreimageResult,
            GenTakerFundingSpendArgs, GenTakerPaymentSpendArgs, GetWithdrawSenderAddress, HDAccountAddressId,
            RawTransactionError, RawTransactionRequest, RawTransactionRes, RefundFundingSecretArgs, RefundPaymentArgs,
            RewardTarget, SearchForSwapTxSpendInput, SendMakerPaymentSpendPreimageInput, SendPaymentArgs,
            SendTakerFundingArgs, SignatureError, SignatureResult, SpendPaymentArgs, SwapOps, TradePreimageValue,
            TransactionFut, TransactionResult, TxFeeDetails, TxGenError, TxMarshalingErr, TxPreimageWithSig,
            ValidateAddressResult, ValidateOtherPubKeyErr, ValidatePaymentFut, ValidatePaymentInput,
            ValidateTakerFundingArgs, ValidateTakerFundingError, ValidateTakerFundingResult,
            ValidateTakerFundingSpendPreimageError, ValidateTakerFundingSpendPreimageResult,
            ValidateTakerPaymentSpendPreimageError, ValidateTakerPaymentSpendPreimageResult,
            ValidateWatcherSpendInput, VerificationError, VerificationResult, WatcherSearchForSwapTxSpendInput,
            WatcherValidatePaymentInput, WatcherValidateTakerFeeInput, WithdrawFrom, WithdrawResult,
            WithdrawSenderAddress, EARLY_CONFIRMATION_ERR_LOG, INVALID_RECEIVER_ERR_LOG, INVALID_REFUND_TX_ERR_LOG,
            INVALID_SCRIPT_ERR_LOG, INVALID_SENDER_ERR_LOG, OLD_TRANSACTION_ERR_LOG};
>>>>>>> 0221505e
use crate::{MmCoinEnum, WatcherReward, WatcherRewardError};
pub use bitcrypto::{dhash160, sha256, ChecksumType};
use bitcrypto::{dhash256, ripemd160};
use chain::constants::SEQUENCE_FINAL;
use chain::{OutPoint, TransactionOutput};
use common::executor::Timer;
use common::jsonrpc_client::JsonRpcErrorType;
use common::log::{error, warn};
use crypto::{Bip32DerPathOps, Bip44Chain, RpcDerivationPath};
use futures::compat::Future01CompatExt;
use futures::future::{FutureExt, TryFutureExt};
use futures01::future::Either;
use itertools::Itertools;
use keys::bytes::Bytes;
use keys::{Address, AddressFormat as UtxoAddressFormat, AddressHashEnum, CompactSignature, Public, SegwitAddress,
           Type as ScriptType};
use mm2_core::mm_ctx::MmArc;
use mm2_err_handle::prelude::*;
use mm2_number::bigdecimal_custom::CheckedDivision;
use mm2_number::{BigDecimal, MmNumber};
use primitives::hash::H512;
use rpc::v1::types::{Bytes as BytesJson, ToTxHash, TransactionInputEnum, H256 as H256Json};
use script::{Builder, Opcode, Script, ScriptAddress, TransactionInputSigner, UnsignedTransactionInput};
use secp256k1::{PublicKey, Signature as SecpSignature};
use serde_json::{self as json};
use serialization::{deserialize, serialize, serialize_with_flags, CoinVariant, CompactInteger, Serializable, Stream,
                    SERIALIZE_TRANSACTION_WITNESS};
use std::cmp::Ordering;
use std::collections::hash_map::{Entry, HashMap};
use std::str::FromStr;
use std::sync::atomic::Ordering as AtomicOrdering;
use utxo_signer::with_key_pair::{calc_and_sign_sighash, p2sh_spend, signature_hash_to_sign, SIGHASH_ALL,
                                 SIGHASH_SINGLE};
use utxo_signer::UtxoSignerOps;

pub use chain::Transaction as UtxoTx;

pub mod utxo_tx_history_v2_common;

pub const DEFAULT_FEE_VOUT: usize = 0;
pub const DEFAULT_SWAP_TX_SPEND_SIZE: u64 = 305;
pub const DEFAULT_SWAP_VOUT: usize = 0;
pub const DEFAULT_SWAP_VIN: usize = 0;
const MIN_BTC_TRADING_VOL: &str = "0.00777";

macro_rules! true_or {
    ($cond: expr, $etype: expr) => {
        if !$cond {
            return Err(MmError::new($etype));
        }
    };
}

lazy_static! {
    pub static ref HISTORY_TOO_LARGE_ERROR: Json = json!({
        "code": 1,
        "message": "history too large"
    });
}

pub const HISTORY_TOO_LARGE_ERR_CODE: i64 = -1;

pub async fn get_tx_fee(coin: &UtxoCoinFields) -> UtxoRpcResult<ActualTxFee> {
    let conf = &coin.conf;
    match &coin.tx_fee {
        TxFee::Dynamic(method) => {
            let fee = coin
                .rpc_client
                .estimate_fee_sat(coin.decimals, method, &conf.estimate_fee_mode, conf.estimate_fee_blocks)
                .compat()
                .await?;
            Ok(ActualTxFee::Dynamic(fee))
        },
        TxFee::FixedPerKb(satoshis) => Ok(ActualTxFee::FixedPerKb(*satoshis)),
    }
}

fn derive_address_with_cache<T>(
    coin: &T,
    hd_account: &UtxoHDAccount,
    hd_addresses_cache: &mut HashMap<HDAddressId, UtxoHDAddress>,
    hd_address_id: HDAddressId,
) -> AddressDerivingResult<UtxoHDAddress>
where
    T: UtxoCommonOps,
{
    // Check if the given HD address has been derived already.
    if let Some(hd_address) = hd_addresses_cache.get(&hd_address_id) {
        return Ok(hd_address.clone());
    }

    let change_child = hd_address_id.chain.to_child_number();
    let address_id_child = ChildNumber::from(hd_address_id.address_id);

    let derived_pubkey = hd_account
        .extended_pubkey
        .derive_child(change_child)?
        .derive_child(address_id_child)?;
    let address = coin.address_from_extended_pubkey(&derived_pubkey);
    let pubkey = Public::Compressed(H264::from(derived_pubkey.public_key().serialize()));

    let mut derivation_path = hd_account.account_derivation_path.to_derivation_path();
    derivation_path.push(change_child);
    derivation_path.push(address_id_child);

    let hd_address = HDAddress {
        address,
        pubkey,
        derivation_path,
    };

    // Cache the derived `hd_address`.
    hd_addresses_cache.insert(hd_address_id, hd_address.clone());
    Ok(hd_address)
}

/// [`HDWalletCoinOps::derive_addresses`] native implementation.
///
/// # Important
///
/// The [`HDAddressesCache::cache`] mutex is locked once for the entire duration of this function.
#[cfg(not(target_arch = "wasm32"))]
pub async fn derive_addresses<T, Ids>(
    coin: &T,
    hd_account: &UtxoHDAccount,
    address_ids: Ids,
) -> AddressDerivingResult<Vec<UtxoHDAddress>>
where
    T: UtxoCommonOps,
    Ids: Iterator<Item = HDAddressId>,
{
    let mut hd_addresses_cache = hd_account.derived_addresses.lock().await;
    address_ids
        .map(|hd_address_id| derive_address_with_cache(coin, hd_account, &mut hd_addresses_cache, hd_address_id))
        .collect()
}

/// [`HDWalletCoinOps::derive_addresses`] WASM implementation.
///
/// # Important
///
/// This function locks [`HDAddressesCache::cache`] mutex at each iteration.
///
/// # Performance
///
/// Locking the [`HDAddressesCache::cache`] mutex at each iteration may significantly degrade performance.
/// But this is required at least for now due the facts that:
/// 1) mm2 runs in the same thread as `KomodoPlatform/air_dex` runs;
/// 2) [`ExtendedPublicKey::derive_child`] is a synchronous operation, and it takes a long time.
/// So we need to periodically invoke Javascript runtime to handle UI events and other asynchronous tasks.
#[cfg(target_arch = "wasm32")]
pub async fn derive_addresses<T, Ids>(
    coin: &T,
    hd_account: &UtxoHDAccount,
    address_ids: Ids,
) -> AddressDerivingResult<Vec<UtxoHDAddress>>
where
    T: UtxoCommonOps,
    Ids: Iterator<Item = HDAddressId>,
{
    let mut result = Vec::new();
    for hd_address_id in address_ids {
        let mut hd_addresses_cache = hd_account.derived_addresses.lock().await;

        let hd_address = derive_address_with_cache(coin, hd_account, &mut hd_addresses_cache, hd_address_id)?;
        result.push(hd_address);
    }

    Ok(result)
}

pub async fn generate_and_confirm_new_address<Coin, ConfirmAddress>(
    coin: &Coin,
    hd_wallet: &Coin::HDWallet,
    hd_account: &mut Coin::HDAccount,
    chain: Bip44Chain,
    confirm_address: &ConfirmAddress,
) -> MmResult<HDAddress<Coin::Address, Coin::Pubkey>, NewAddressDeriveConfirmError>
where
    Coin: HDWalletCoinWithStorageOps<Address = Address, HDWallet = UtxoHDWallet, HDAccount = UtxoHDAccount>
        + AsRef<UtxoCoinFields>
        + Sync,
    ConfirmAddress: HDConfirmAddress,
{
    use crate::hd_wallet::inner_impl;

    let inner_impl::NewAddress {
        address,
        new_known_addresses_number,
    } = inner_impl::generate_new_address_immutable(coin, hd_wallet, hd_account, chain).await?;

    let trezor_coin = coin.as_ref().conf.trezor_coin.clone().or_mm_err(|| {
        let ticker = &coin.as_ref().conf.ticker;
        let error = format!("'{ticker}' coin must contain the 'trezor_coin' field in the coins config");
        NewAddressDeriveConfirmError::DeriveError(NewAddressDerivingError::Internal(error))
    })?;
    let expected_address = address.address.to_string();
    // Ask the user to confirm if the given `expected_address` is the same as on the HW display.
    confirm_address
        .confirm_utxo_address(trezor_coin, address.derivation_path.clone(), expected_address)
        .await?;

    let actual_known_addresses_number = hd_account.known_addresses_number(chain)?;
    // Check if the actual `known_addresses_number` hasn't been changed while we waited for the user confirmation.
    // If the actual value is greater than the new one, we don't need to update.
    if actual_known_addresses_number < new_known_addresses_number {
        coin.set_known_addresses_number(hd_wallet, hd_account, chain, new_known_addresses_number)
            .await?;
    }

    Ok(address)
}

pub async fn create_new_account<'a, Coin, XPubExtractor>(
    coin: &Coin,
    hd_wallet: &'a UtxoHDWallet,
    xpub_extractor: Option<XPubExtractor>,
    account_id: Option<u32>,
) -> MmResult<HDAccountMut<'a, UtxoHDAccount>, NewAccountCreatingError>
where
    Coin: ExtractExtendedPubkey<ExtendedPublicKey = Secp256k1ExtendedPublicKey>
        + HDWalletCoinWithStorageOps<HDWallet = UtxoHDWallet, HDAccount = UtxoHDAccount>
        + Sync,
    XPubExtractor: HDXPubExtractor + Send,
{
    const INIT_ACCOUNT_ID: u32 = 0;
    let new_account_id = match account_id {
        Some(account_id) => account_id,
        None => {
            let accounts = hd_wallet.accounts.lock().await;
            let last_account_id = accounts.iter().last().map(|(account_id, _account)| *account_id);
            last_account_id.map_or(INIT_ACCOUNT_ID, |last_id| {
                (INIT_ACCOUNT_ID..=last_id)
                    .find(|id| !accounts.contains_key(id))
                    .unwrap_or(last_id + 1)
            })
        },
    };
    let max_accounts_number = hd_wallet.account_limit();
    if new_account_id >= max_accounts_number {
        return MmError::err(NewAccountCreatingError::AccountLimitReached { max_accounts_number });
    }

    let account_child_hardened = true;
    let account_child = ChildNumber::new(new_account_id, account_child_hardened)
        .map_to_mm(|e| NewAccountCreatingError::Internal(e.to_string()))?;

    let account_derivation_path: StandardHDPathToAccount = hd_wallet.derivation_path.derive(account_child)?;
    let account_pubkey = coin
        .extract_extended_pubkey(xpub_extractor, account_derivation_path.to_derivation_path())
        .await?;

    let new_account = UtxoHDAccount {
        account_id: new_account_id,
        extended_pubkey: account_pubkey,
        account_derivation_path,
        // We don't know how many addresses are used by the user at this moment.
        external_addresses_number: 0,
        internal_addresses_number: 0,
        derived_addresses: HDAddressesCache::default(),
    };

    let accounts = hd_wallet.accounts.lock().await;
    if accounts.contains_key(&new_account_id) {
        let error = format!(
            "Account '{}' has been activated while we proceed the 'create_new_account' function",
            new_account_id
        );
        return MmError::err(NewAccountCreatingError::Internal(error));
    }

    coin.upload_new_account(hd_wallet, new_account.to_storage_item())
        .await?;

    Ok(AsyncMutexGuard::map(accounts, |accounts| {
        accounts
            .entry(new_account_id)
            // the `entry` method should return [`Entry::Vacant`] due to the checks above
            .or_insert(new_account)
    }))
}

pub async fn set_known_addresses_number<T>(
    coin: &T,
    hd_wallet: &UtxoHDWallet,
    hd_account: &mut UtxoHDAccount,
    chain: Bip44Chain,
    new_known_addresses_number: u32,
) -> MmResult<(), AccountUpdatingError>
where
    T: HDWalletCoinWithStorageOps<HDWallet = UtxoHDWallet, HDAccount = UtxoHDAccount> + Sync,
{
    let max_addresses_number = hd_wallet.address_limit();
    if new_known_addresses_number >= max_addresses_number {
        return MmError::err(AccountUpdatingError::AddressLimitReached { max_addresses_number });
    }
    match chain {
        Bip44Chain::External => {
            coin.update_external_addresses_number(hd_wallet, hd_account.account_id, new_known_addresses_number)
                .await?;
            hd_account.external_addresses_number = new_known_addresses_number;
        },
        Bip44Chain::Internal => {
            coin.update_internal_addresses_number(hd_wallet, hd_account.account_id, new_known_addresses_number)
                .await?;
            hd_account.internal_addresses_number = new_known_addresses_number;
        },
    }
    Ok(())
}

pub async fn produce_hd_address_scanner<T>(coin: &T) -> BalanceResult<UtxoAddressScanner>
where
    T: AsRef<UtxoCoinFields>,
{
    Ok(UtxoAddressScanner::init(coin.as_ref().rpc_client.clone()).await?)
}

pub async fn scan_for_new_addresses<T>(
    coin: &T,
    hd_wallet: &T::HDWallet,
    hd_account: &mut T::HDAccount,
    address_scanner: &T::HDAddressScanner,
    gap_limit: u32,
) -> BalanceResult<Vec<HDAddressBalance>>
where
    T: HDWalletBalanceOps + Sync,
    T::Address: std::fmt::Display,
{
    let mut addresses = scan_for_new_addresses_impl(
        coin,
        hd_wallet,
        hd_account,
        address_scanner,
        Bip44Chain::External,
        gap_limit,
    )
    .await?;
    addresses.extend(
        scan_for_new_addresses_impl(
            coin,
            hd_wallet,
            hd_account,
            address_scanner,
            Bip44Chain::Internal,
            gap_limit,
        )
        .await?,
    );

    Ok(addresses)
}

/// Checks addresses that either had empty transaction history last time we checked or has not been checked before.
/// The checking stops at the moment when we find `gap_limit` consecutive empty addresses.
pub async fn scan_for_new_addresses_impl<T>(
    coin: &T,
    hd_wallet: &T::HDWallet,
    hd_account: &mut T::HDAccount,
    address_scanner: &T::HDAddressScanner,
    chain: Bip44Chain,
    gap_limit: u32,
) -> BalanceResult<Vec<HDAddressBalance>>
where
    T: HDWalletBalanceOps + Sync,
    T::Address: std::fmt::Display,
{
    let mut balances = Vec::with_capacity(gap_limit as usize);

    // Get the first unknown address id.
    let mut checking_address_id = hd_account
        .known_addresses_number(chain)
        // A UTXO coin should support both [`Bip44Chain::External`] and [`Bip44Chain::Internal`].
        .mm_err(|e| BalanceError::Internal(e.to_string()))?;

    let mut unused_addresses_counter = 0;
    let max_addresses_number = hd_wallet.address_limit();
    while checking_address_id < max_addresses_number && unused_addresses_counter <= gap_limit {
        let HDAddress {
            address: checking_address,
            derivation_path: checking_address_der_path,
            ..
        } = coin.derive_address(hd_account, chain, checking_address_id).await?;

        match coin.is_address_used(&checking_address, address_scanner).await? {
            // We found a non-empty address, so we have to fill up the balance list
            // with zeros starting from `last_non_empty_address_id = checking_address_id - unused_addresses_counter`.
            AddressBalanceStatus::Used(non_empty_balance) => {
                let last_non_empty_address_id = checking_address_id - unused_addresses_counter;

                // First, derive all empty addresses and put it into `balances` with default balance.
                let address_ids = (last_non_empty_address_id..checking_address_id)
                    .into_iter()
                    .map(|address_id| HDAddressId { chain, address_id });
                let empty_addresses =
                    coin.derive_addresses(hd_account, address_ids)
                        .await?
                        .into_iter()
                        .map(|empty_address| HDAddressBalance {
                            address: empty_address.address.to_string(),
                            derivation_path: RpcDerivationPath(empty_address.derivation_path),
                            chain,
                            balance: CoinBalance::default(),
                        });
                balances.extend(empty_addresses);

                // Then push this non-empty address.
                balances.push(HDAddressBalance {
                    address: checking_address.to_string(),
                    derivation_path: RpcDerivationPath(checking_address_der_path),
                    chain,
                    balance: non_empty_balance,
                });
                // Reset the counter of unused addresses to zero since we found a non-empty address.
                unused_addresses_counter = 0;
            },
            AddressBalanceStatus::NotUsed => unused_addresses_counter += 1,
        }

        checking_address_id += 1;
    }

    coin.set_known_addresses_number(
        hd_wallet,
        hd_account,
        chain,
        checking_address_id - unused_addresses_counter,
    )
    .await?;

    Ok(balances)
}

pub async fn all_known_addresses_balances<T>(
    coin: &T,
    hd_account: &T::HDAccount,
) -> BalanceResult<Vec<HDAddressBalance>>
where
    T: HDWalletBalanceOps + Sync,
    T::Address: std::fmt::Display + Clone,
{
    let external_addresses = hd_account
        .known_addresses_number(Bip44Chain::External)
        // A UTXO coin should support both [`Bip44Chain::External`] and [`Bip44Chain::Internal`].
        .mm_err(|e| BalanceError::Internal(e.to_string()))?;
    let internal_addresses = hd_account
        .known_addresses_number(Bip44Chain::Internal)
        // A UTXO coin should support both [`Bip44Chain::External`] and [`Bip44Chain::Internal`].
        .mm_err(|e| BalanceError::Internal(e.to_string()))?;

    let mut balances = coin
        .known_addresses_balances_with_ids(hd_account, Bip44Chain::External, 0..external_addresses)
        .await?;
    balances.extend(
        coin.known_addresses_balances_with_ids(hd_account, Bip44Chain::Internal, 0..internal_addresses)
            .await?,
    );

    Ok(balances)
}

pub async fn load_hd_accounts_from_storage(
    hd_wallet_storage: &HDWalletCoinStorage,
    derivation_path: &StandardHDPathToCoin,
) -> HDWalletStorageResult<HDAccountsMap<UtxoHDAccount>> {
    let accounts = hd_wallet_storage.load_all_accounts().await?;
    let res: HDWalletStorageResult<HDAccountsMap<UtxoHDAccount>> = accounts
        .iter()
        .map(|account_info| {
            let account = UtxoHDAccount::try_from_storage_item(derivation_path, account_info)?;
            Ok((account.account_id, account))
        })
        .collect();
    match res {
        Ok(accounts) => Ok(accounts),
        Err(e) if e.get_inner().is_deserializing_err() => {
            warn!("Error loading HD accounts from the storage: '{}'. Clear accounts", e);
            hd_wallet_storage.clear_accounts().await?;
            Ok(HDAccountsMap::new())
        },
        Err(e) => Err(e),
    }
}

/// Requests balance of the given `address`.
pub async fn address_balance<T>(coin: &T, address: &Address) -> BalanceResult<CoinBalance>
where
    T: UtxoCommonOps + GetUtxoListOps + MarketCoinOps,
{
    if coin.as_ref().check_utxo_maturity {
        let (unspents, _) = coin.get_mature_unspent_ordered_list(address).await?;
        return Ok(unspents.to_coin_balance(coin.as_ref().decimals));
    }

    let balance = coin
        .as_ref()
        .rpc_client
        .display_balance(address.clone(), coin.as_ref().decimals)
        .compat()
        .await?;

    Ok(CoinBalance {
        spendable: balance,
        unspendable: BigDecimal::from(0),
    })
}

/// Requests balances of the given `addresses`.
/// The pairs `(Address, CoinBalance)` are guaranteed to be in the same order in which they were requested.
pub async fn addresses_balances<T>(coin: &T, addresses: Vec<Address>) -> BalanceResult<Vec<(Address, CoinBalance)>>
where
    T: UtxoCommonOps + GetUtxoMapOps + MarketCoinOps,
{
    if coin.as_ref().check_utxo_maturity {
        let (unspents_map, _) = coin.get_mature_unspent_ordered_map(addresses.clone()).await?;
        addresses
            .into_iter()
            .map(|address| {
                let unspents = unspents_map.get(&address).or_mm_err(|| {
                    let error = format!("'get_mature_unspent_ordered_map' should have returned '{}'", address);
                    BalanceError::Internal(error)
                })?;
                let balance = unspents.to_coin_balance(coin.as_ref().decimals);
                Ok((address, balance))
            })
            .collect()
    } else {
        Ok(coin
            .as_ref()
            .rpc_client
            .display_balances(addresses.clone(), coin.as_ref().decimals)
            .compat()
            .await?
            .into_iter()
            .map(|(address, spendable)| {
                let unspendable = BigDecimal::from(0);
                let balance = CoinBalance { spendable, unspendable };
                (address, balance)
            })
            .collect())
    }
}

pub fn derivation_method(coin: &UtxoCoinFields) -> &DerivationMethod<Address, UtxoHDWallet> { &coin.derivation_method }

pub async fn extract_extended_pubkey<XPubExtractor>(
    coin: &UtxoCoinFields,
    xpub_extractor: Option<XPubExtractor>,
    derivation_path: DerivationPath,
) -> MmResult<Secp256k1ExtendedPublicKey, HDExtractPubkeyError>
where
    XPubExtractor: HDXPubExtractor + Send,
{
    match xpub_extractor {
        Some(xpub_extractor) => {
            let trezor_coin = coin
                .conf
                .trezor_coin
                .clone()
                .or_mm_err(|| HDExtractPubkeyError::CoinDoesntSupportTrezor)?;
            let xpub = xpub_extractor.extract_utxo_xpub(trezor_coin, derivation_path).await?;
            Secp256k1ExtendedPublicKey::from_str(&xpub).map_to_mm(|e| HDExtractPubkeyError::InvalidXpub(e.to_string()))
        },
        None => {
            let mut priv_key = coin
                .priv_key_policy
                .bip39_secp_priv_key_or_err()
                .mm_err(|e| HDExtractPubkeyError::Internal(e.to_string()))?
                .clone();
            for child in derivation_path {
                priv_key = priv_key
                    .derive_child(child)
                    .map_to_mm(|e| HDExtractPubkeyError::Internal(e.to_string()))?;
            }
            drop_mutability!(priv_key);
            Ok(priv_key.public_key())
        },
    }
}

/// returns the fee required to be paid for HTLC spend transaction
pub async fn get_htlc_spend_fee<T: UtxoCommonOps>(
    coin: &T,
    tx_size: u64,
    stage: &FeeApproxStage,
) -> UtxoRpcResult<u64> {
    let coin_fee = coin.get_tx_fee().await?;
    let mut fee = match coin_fee {
        // atomic swap payment spend transaction is slightly more than 300 bytes in average as of now
        ActualTxFee::Dynamic(fee_per_kb) => {
            let fee_per_kb = increase_dynamic_fee_by_stage(&coin, fee_per_kb, stage);
            (fee_per_kb * tx_size) / KILO_BYTE
        },
        // return satoshis here as swap spend transaction size is always less than 1 kb
        ActualTxFee::FixedPerKb(satoshis) => {
            let tx_size_kb = if tx_size % KILO_BYTE == 0 {
                tx_size / KILO_BYTE
            } else {
                tx_size / KILO_BYTE + 1
            };
            satoshis * tx_size_kb
        },
    };
    if coin.as_ref().conf.force_min_relay_fee {
        let relay_fee = coin.as_ref().rpc_client.get_relay_fee().compat().await?;
        let relay_fee_sat = sat_from_big_decimal(&relay_fee, coin.as_ref().decimals)?;
        if fee < relay_fee_sat {
            fee = relay_fee_sat;
        }
    }
    Ok(fee)
}

pub fn addresses_from_script<T: UtxoCommonOps>(coin: &T, script: &Script) -> Result<Vec<Address>, String> {
    let destinations: Vec<ScriptAddress> = try_s!(script.extract_destinations());

    let conf = &coin.as_ref().conf;

    let addresses = destinations
        .into_iter()
        .map(|dst| {
            let (prefix, t_addr_prefix, addr_format) = match dst.kind {
                ScriptType::P2PKH => (
                    conf.pub_addr_prefix,
                    conf.pub_t_addr_prefix,
                    coin.addr_format_for_standard_scripts(),
                ),
                ScriptType::P2SH => (
                    conf.p2sh_addr_prefix,
                    conf.p2sh_t_addr_prefix,
                    coin.addr_format_for_standard_scripts(),
                ),
                ScriptType::P2WPKH => (conf.pub_addr_prefix, conf.pub_t_addr_prefix, UtxoAddressFormat::Segwit),
                ScriptType::P2WSH => (conf.pub_addr_prefix, conf.pub_t_addr_prefix, UtxoAddressFormat::Segwit),
            };

            Address {
                hash: dst.hash,
                checksum_type: conf.checksum_type,
                prefix,
                t_addr_prefix,
                hrp: conf.bech32_hrp.clone(),
                addr_format,
            }
        })
        .collect();

    Ok(addresses)
}

pub fn denominate_satoshis(coin: &UtxoCoinFields, satoshi: i64) -> f64 {
    satoshi as f64 / 10f64.powf(coin.decimals as f64)
}

pub fn base_coin_balance<T>(coin: &T) -> BalanceFut<BigDecimal>
where
    T: MarketCoinOps,
{
    coin.my_spendable_balance()
}

pub fn address_from_str_unchecked(coin: &UtxoCoinFields, address: &str) -> MmResult<Address, AddrFromStrError> {
    let mut errors = Vec::with_capacity(3);

    match Address::from_str(address) {
        Ok(legacy) => return Ok(legacy),
        Err(e) => errors.push(e.to_string()),
    };

    match Address::from_segwitaddress(
        address,
        coin.conf.checksum_type,
        coin.conf.pub_addr_prefix,
        coin.conf.pub_t_addr_prefix,
    ) {
        Ok(segwit) => return Ok(segwit),
        Err(e) => errors.push(e),
    }

    match Address::from_cashaddress(
        address,
        coin.conf.checksum_type,
        coin.conf.pub_addr_prefix,
        coin.conf.p2sh_addr_prefix,
        coin.conf.pub_t_addr_prefix,
    ) {
        Ok(cashaddress) => return Ok(cashaddress),
        Err(e) => errors.push(e),
    }

    MmError::err(AddrFromStrError::CannotDetermineFormat(errors))
}

pub fn my_public_key(coin: &UtxoCoinFields) -> Result<&Public, MmError<UnexpectedDerivationMethod>> {
    match coin.priv_key_policy {
        PrivKeyPolicy::Iguana(ref key_pair) => Ok(key_pair.public()),
        PrivKeyPolicy::HDWallet {
            activated_key: ref activated_key_pair,
            ..
        } => Ok(activated_key_pair.public()),
        // Hardware Wallets requires BIP32/BIP44 derivation path to extract a public key.
        PrivKeyPolicy::Trezor => MmError::err(UnexpectedDerivationMethod::Trezor),
        #[cfg(target_arch = "wasm32")]
        PrivKeyPolicy::Metamask(_) => MmError::err(UnexpectedDerivationMethod::UnsupportedError(
            "`PrivKeyPolicy::Metamask` is not supported in this context".to_string(),
        )),
    }
}

pub fn checked_address_from_str<T: UtxoCommonOps>(coin: &T, address: &str) -> MmResult<Address, AddrFromStrError> {
    let addr = address_from_str_unchecked(coin.as_ref(), address)?;
    check_withdraw_address_supported(coin, &addr)?;
    Ok(addr)
}

pub async fn get_current_mtp(coin: &UtxoCoinFields, coin_variant: CoinVariant) -> UtxoRpcResult<u32> {
    let current_block = coin.rpc_client.get_block_count().compat().await?;
    coin.rpc_client
        .get_median_time_past(current_block, coin.conf.mtp_block_count, coin_variant)
        .compat()
        .await
}

pub fn send_outputs_from_my_address<T>(coin: T, outputs: Vec<TransactionOutput>) -> TransactionFut
where
    T: UtxoCommonOps + GetUtxoListOps,
{
    let fut = send_outputs_from_my_address_impl(coin, outputs);
    Box::new(fut.boxed().compat().map(|tx| tx.into()))
}

pub fn tx_size_in_v_bytes(from_addr_format: &UtxoAddressFormat, tx: &UtxoTx) -> usize {
    let transaction_bytes = serialize(tx);
    // 2 bytes are used to indicate the length of signature and pubkey
    // total is 107
    let additional_len = 2 + MAX_DER_SIGNATURE_LEN + COMPRESSED_PUBKEY_LEN;
    // Virtual size of the transaction
    // https://bitcoin.stackexchange.com/questions/87275/how-to-calculate-segwit-transaction-fee-in-bytes/87276#87276
    match from_addr_format {
        UtxoAddressFormat::Segwit => {
            let base_size = transaction_bytes.len();
            // 4 additional bytes (2 for the marker and 2 for the flag) and 1 additional byte for every input in the witness for the SIGHASH flag
            let total_size = transaction_bytes.len() + 4 + tx.inputs().len() * (additional_len + 1);
            ((0.75 * base_size as f64) + (0.25 * total_size as f64)) as usize
        },
        _ => transaction_bytes.len() + tx.inputs().len() * additional_len,
    }
}

pub struct UtxoTxBuilder<'a, T: AsRef<UtxoCoinFields> + UtxoTxGenerationOps> {
    coin: &'a T,
    from: Option<Address>,
    /// The available inputs that *can* be included in the resulting tx
    available_inputs: Vec<UnspentInfo>,
    fee_policy: FeePolicy,
    fee: Option<ActualTxFee>,
    gas_fee: Option<u64>,
    tx: TransactionInputSigner,
    change: u64,
    sum_inputs: u64,
    sum_outputs_value: u64,
    tx_fee: u64,
    min_relay_fee: Option<u64>,
    dust: Option<u64>,
}

impl<'a, T: AsRef<UtxoCoinFields> + UtxoTxGenerationOps> UtxoTxBuilder<'a, T> {
    pub async fn new(coin: &'a T) -> UtxoTxBuilder<'a, T> {
        UtxoTxBuilder {
            tx: coin.as_ref().transaction_preimage(),
            coin,
            from: coin.as_ref().derivation_method.single_addr().await,
            available_inputs: vec![],
            fee_policy: FeePolicy::SendExact,
            fee: None,
            gas_fee: None,
            change: 0,
            sum_inputs: 0,
            sum_outputs_value: 0,
            tx_fee: 0,
            min_relay_fee: None,
            dust: None,
        }
    }

    pub fn with_from_address(mut self, from: Address) -> Self {
        self.from = Some(from);
        self
    }

    pub fn with_dust(mut self, dust_amount: u64) -> Self {
        self.dust = Some(dust_amount);
        self
    }

    pub fn add_required_inputs(mut self, inputs: impl IntoIterator<Item = UnspentInfo>) -> Self {
        self.tx
            .inputs
            .extend(inputs.into_iter().map(|input| UnsignedTransactionInput {
                previous_output: input.outpoint,
                sequence: SEQUENCE_FINAL,
                amount: input.value,
                witness: Vec::new(),
            }));
        self
    }

    /// This function expects that utxos are sorted by amounts in ascending order
    /// Consider sorting before calling this function
    pub fn add_available_inputs(mut self, inputs: impl IntoIterator<Item = UnspentInfo>) -> Self {
        self.available_inputs.extend(inputs);
        self
    }

    pub fn add_outputs(mut self, outputs: impl IntoIterator<Item = TransactionOutput>) -> Self {
        self.tx.outputs.extend(outputs);
        self
    }

    pub fn with_fee_policy(mut self, new_policy: FeePolicy) -> Self {
        self.fee_policy = new_policy;
        self
    }

    pub fn with_fee(mut self, fee: ActualTxFee) -> Self {
        self.fee = Some(fee);
        self
    }

    /// Note `gas_fee` should be enough to execute all of the contract calls within UTXO outputs.
    /// QRC20 specific: `gas_fee` should be calculated by: gas_limit * gas_price * (count of contract calls),
    /// or should be sum of gas fee of all contract calls.
    pub fn with_gas_fee(mut self, gas_fee: u64) -> Self {
        self.gas_fee = Some(gas_fee);
        self
    }

    /// Recalculates fee and checks whether transaction is complete (inputs collected cover the outputs)
    fn update_fee_and_check_completeness(
        &mut self,
        from_addr_format: &UtxoAddressFormat,
        actual_tx_fee: &ActualTxFee,
    ) -> bool {
        self.tx_fee = match &actual_tx_fee {
            ActualTxFee::Dynamic(f) => {
                let transaction = UtxoTx::from(self.tx.clone());
                let v_size = tx_size_in_v_bytes(from_addr_format, &transaction);
                (f * v_size as u64) / KILO_BYTE
            },
            ActualTxFee::FixedPerKb(f) => {
                let transaction = UtxoTx::from(self.tx.clone());
                let v_size = tx_size_in_v_bytes(from_addr_format, &transaction) as u64;
                let v_size_kb = if v_size % KILO_BYTE == 0 {
                    v_size / KILO_BYTE
                } else {
                    v_size / KILO_BYTE + 1
                };
                f * v_size_kb
            },
        };

        match self.fee_policy {
            FeePolicy::SendExact => {
                let mut outputs_plus_fee = self.sum_outputs_value + self.tx_fee;
                if self.sum_inputs >= outputs_plus_fee {
                    self.change = self.sum_inputs - outputs_plus_fee;
                    if self.change > self.dust() {
                        // there will be change output
                        if let ActualTxFee::Dynamic(ref f) = actual_tx_fee {
                            self.tx_fee += (f * P2PKH_OUTPUT_LEN) / KILO_BYTE;
                            outputs_plus_fee += (f * P2PKH_OUTPUT_LEN) / KILO_BYTE;
                        }
                    }
                    if let Some(min_relay) = self.min_relay_fee {
                        if self.tx_fee < min_relay {
                            outputs_plus_fee -= self.tx_fee;
                            outputs_plus_fee += min_relay;
                            self.tx_fee = min_relay;
                        }
                    }
                    self.sum_inputs >= outputs_plus_fee
                } else {
                    false
                }
            },
            FeePolicy::DeductFromOutput(_) => {
                if self.sum_inputs >= self.sum_outputs_value {
                    self.change = self.sum_inputs - self.sum_outputs_value;
                    if self.change > self.dust() {
                        if let ActualTxFee::Dynamic(ref f) = actual_tx_fee {
                            self.tx_fee += (f * P2PKH_OUTPUT_LEN) / KILO_BYTE;
                        }
                    }
                    if let Some(min_relay) = self.min_relay_fee {
                        if self.tx_fee < min_relay {
                            self.tx_fee = min_relay;
                        }
                    }
                    true
                } else {
                    false
                }
            },
        }
    }

    fn dust(&self) -> u64 {
        match self.dust {
            Some(dust) => dust,
            None => self.coin.as_ref().dust_amount,
        }
    }

    /// Generates unsigned transaction (TransactionInputSigner) from specified utxos and outputs.
    /// Sends the change (inputs amount - outputs amount) to the [`UtxoTxBuilder::from`] address.
    /// Also returns additional transaction data
    pub async fn build(mut self) -> GenerateTxResult {
        let coin = self.coin;
        let dust: u64 = self.dust();
        let from = self
            .from
            .clone()
            .or_mm_err(|| GenerateTxError::Internal("'from' address is not specified".to_owned()))?;
        let change_script_pubkey = output_script(&from, ScriptType::P2PKH).to_bytes();

        let actual_tx_fee = match self.fee {
            Some(fee) => fee,
            None => coin.get_tx_fee().await?,
        };

        true_or!(!self.tx.outputs.is_empty(), GenerateTxError::EmptyOutputs);

        let mut received_by_me = 0;
        for output in self.tx.outputs.iter() {
            let script: Script = output.script_pubkey.clone().into();
            if script.opcodes().next() != Some(Ok(Opcode::OP_RETURN)) {
                true_or!(output.value >= dust, GenerateTxError::OutputValueLessThanDust {
                    value: output.value,
                    dust
                });
            }
            self.sum_outputs_value += output.value;
            if output.script_pubkey == change_script_pubkey {
                received_by_me += output.value;
            }
        }

        if let Some(gas_fee) = self.gas_fee {
            self.sum_outputs_value += gas_fee;
        }

        true_or!(
            !self.available_inputs.is_empty() || !self.tx.inputs.is_empty(),
            GenerateTxError::EmptyUtxoSet {
                required: self.sum_outputs_value
            }
        );

        self.min_relay_fee = if coin.as_ref().conf.force_min_relay_fee {
            let fee_dec = coin.as_ref().rpc_client.get_relay_fee().compat().await?;
            let min_relay_fee = sat_from_big_decimal(&fee_dec, coin.as_ref().decimals)?;
            Some(min_relay_fee)
        } else {
            None
        };

        for utxo in self.available_inputs.clone() {
            self.tx.inputs.push(UnsignedTransactionInput {
                previous_output: utxo.outpoint,
                sequence: SEQUENCE_FINAL,
                amount: utxo.value,
                witness: vec![],
            });
            self.sum_inputs += utxo.value;

            if self.update_fee_and_check_completeness(&from.addr_format, &actual_tx_fee) {
                break;
            }
        }

        match self.fee_policy {
            FeePolicy::SendExact => self.sum_outputs_value += self.tx_fee,
            FeePolicy::DeductFromOutput(i) => {
                let min_output = self.tx_fee + dust;
                let val = self.tx.outputs[i].value;
                true_or!(val >= min_output, GenerateTxError::DeductFeeFromOutputFailed {
                    output_idx: i,
                    output_value: val,
                    required: min_output,
                });
                self.tx.outputs[i].value -= self.tx_fee;
                if self.tx.outputs[i].script_pubkey == change_script_pubkey {
                    received_by_me -= self.tx_fee;
                }
            },
        };
        true_or!(
            self.sum_inputs >= self.sum_outputs_value,
            GenerateTxError::NotEnoughUtxos {
                sum_utxos: self.sum_inputs,
                required: self.sum_outputs_value
            }
        );

        let change = self.sum_inputs - self.sum_outputs_value;
        let unused_change = if change > dust {
            self.tx.outputs.push({
                TransactionOutput {
                    value: change,
                    script_pubkey: change_script_pubkey.clone(),
                }
            });
            received_by_me += change;
            0
        } else {
            change
        };

        let data = AdditionalTxData {
            fee_amount: self.tx_fee,
            received_by_me,
            spent_by_me: self.sum_inputs,
            unused_change,
            // will be changed if the ticker is KMD
            kmd_rewards: None,
        };

        Ok(coin
            .calc_interest_if_required(self.tx, data, change_script_pubkey, dust)
            .await?)
    }
}

/// Calculates interest if the coin is KMD
/// Adds the value to existing output to my_script_pub or creates additional interest output
/// returns transaction and data as is if the coin is not KMD
pub async fn calc_interest_if_required<T: UtxoCommonOps>(
    coin: &T,
    mut unsigned: TransactionInputSigner,
    mut data: AdditionalTxData,
    my_script_pub: Bytes,
    dust: u64,
) -> UtxoRpcResult<(TransactionInputSigner, AdditionalTxData)> {
    if coin.as_ref().conf.ticker != "KMD" {
        return Ok((unsigned, data));
    }
    unsigned.lock_time = coin.get_current_mtp().await?;
    let mut interest = 0;
    for input in unsigned.inputs.iter() {
        let prev_hash = input.previous_output.hash.reversed().into();
        let tx = coin
            .as_ref()
            .rpc_client
            .get_verbose_transaction(&prev_hash)
            .compat()
            .await?;
        if let Ok(output_interest) =
            kmd_interest(tx.height, input.amount, tx.locktime as u64, unsigned.lock_time as u64)
        {
            interest += output_interest;
        };
    }
    if interest > 0 {
        data.received_by_me += interest;
        let mut output_to_me = unsigned
            .outputs
            .iter_mut()
            .find(|out| out.script_pubkey == my_script_pub);
        // add calculated interest to existing output to my address
        // or create the new one if it's not found
        match output_to_me {
            Some(ref mut output) => output.value += interest,
            None => {
                let maybe_change_output_value = interest + data.unused_change;
                if maybe_change_output_value > dust {
                    let change_output = TransactionOutput {
                        script_pubkey: my_script_pub,
                        value: maybe_change_output_value,
                    };
                    unsigned.outputs.push(change_output);
                    data.unused_change = 0;
                } else {
                    data.unused_change += interest;
                }
            },
        };
    } else {
        // if interest is zero attempt to set the lowest possible lock_time to claim it later
        unsigned.lock_time = now_sec_u32() - 3600 + 777 * 2;
    }
    let rewards_amount = big_decimal_from_sat_unsigned(interest, coin.as_ref().decimals);
    data.kmd_rewards = Some(KmdRewardsDetails::claimed_by_me(rewards_amount));
    Ok((unsigned, data))
}

pub struct P2SHSpendingTxInput<'a> {
    prev_transaction: UtxoTx,
    redeem_script: Bytes,
    outputs: Vec<TransactionOutput>,
    script_data: Script,
    sequence: u32,
    lock_time: u32,
    keypair: &'a KeyPair,
}

enum LocktimeSetting {
    CalcByHtlcLocktime(u32),
    UseExact(u32),
}

enum NTimeSetting {
    UseNow,
    UseValue(Option<u32>),
}

enum FundingSpendFeeSetting {
    GetFromCoin,
    UseExact(u64),
}

async fn p2sh_spending_tx_preimage<T: UtxoCommonOps>(
    coin: &T,
    prev_tx: &UtxoTx,
    lock_time: LocktimeSetting,
    set_n_time: NTimeSetting,
    sequence: u32,
    outputs: Vec<TransactionOutput>,
) -> Result<TransactionInputSigner, String> {
    let amount = try_s!(prev_tx.first_output()).value;
    let lock_time = match lock_time {
        LocktimeSetting::CalcByHtlcLocktime(lock) => try_s!(coin.p2sh_tx_locktime(lock).await),
        LocktimeSetting::UseExact(lock) => lock,
    };
    let n_time = if coin.as_ref().conf.is_pos {
        match set_n_time {
            NTimeSetting::UseNow => Some(now_sec_u32()),
            NTimeSetting::UseValue(value) => value,
        }
    } else {
        None
    };
    let str_d_zeel = if coin.as_ref().conf.ticker == "NAV" {
        Some("".into())
    } else {
        None
    };
    let hash_algo = coin.as_ref().tx_hash_algo.into();
    Ok(TransactionInputSigner {
        lock_time,
        version: coin.as_ref().conf.tx_version,
        n_time,
        overwintered: coin.as_ref().conf.overwintered,
        inputs: vec![UnsignedTransactionInput {
            sequence,
            previous_output: OutPoint {
                hash: prev_tx.hash(),
                index: DEFAULT_SWAP_VOUT as u32,
            },
            amount,
            witness: Vec::new(),
        }],
        outputs,
        expiry_height: 0,
        join_splits: vec![],
        shielded_spends: vec![],
        shielded_outputs: vec![],
        value_balance: 0,
        version_group_id: coin.as_ref().conf.version_group_id,
        consensus_branch_id: coin.as_ref().conf.consensus_branch_id,
        zcash: coin.as_ref().conf.zcash,
        posv: coin.as_ref().conf.is_posv,
        str_d_zeel,
        hash_algo,
    })
}

pub async fn p2sh_spending_tx<T: UtxoCommonOps>(coin: &T, input: P2SHSpendingTxInput<'_>) -> Result<UtxoTx, String> {
    let unsigned = try_s!(
        p2sh_spending_tx_preimage(
            coin,
            &input.prev_transaction,
            LocktimeSetting::CalcByHtlcLocktime(input.lock_time),
            NTimeSetting::UseNow,
            input.sequence,
            input.outputs
        )
        .await
    );
    let signed_input = try_s!(p2sh_spend(
        &unsigned,
        DEFAULT_SWAP_VOUT,
        input.keypair,
        input.script_data,
        input.redeem_script.into(),
        coin.as_ref().conf.signature_version,
        coin.as_ref().conf.fork_id
    ));
    Ok(UtxoTx {
        version: unsigned.version,
        n_time: unsigned.n_time,
        overwintered: unsigned.overwintered,
        lock_time: unsigned.lock_time,
        inputs: vec![signed_input],
        outputs: unsigned.outputs,
        expiry_height: unsigned.expiry_height,
        join_splits: vec![],
        shielded_spends: vec![],
        shielded_outputs: vec![],
        value_balance: 0,
        version_group_id: coin.as_ref().conf.version_group_id,
        binding_sig: H512::default(),
        join_split_sig: H512::default(),
        join_split_pubkey: H256::default(),
        zcash: coin.as_ref().conf.zcash,
        posv: coin.as_ref().conf.is_posv,
        str_d_zeel: unsigned.str_d_zeel,
        tx_hash_algo: unsigned.hash_algo.into(),
    })
}

type GenPreimageResInner = MmResult<TransactionInputSigner, TxGenError>;

async fn gen_taker_funding_spend_preimage<T: UtxoCommonOps>(
    coin: &T,
    args: &GenTakerFundingSpendArgs<'_, T>,
    n_time: NTimeSetting,
    fee: FundingSpendFeeSetting,
) -> GenPreimageResInner {
    let payment_time_lock = args
        .taker_payment_time_lock
        .try_into()
        .map_to_mm(|e: TryFromIntError| TxGenError::LocktimeOverflow(e.to_string()))?;

    let payment_redeem_script = swap_proto_v2_scripts::taker_payment_script(
        payment_time_lock,
        args.maker_secret_hash,
        args.taker_pub,
        args.maker_pub,
    );

    let funding_amount = args
        .funding_tx
        .first_output()
        .map_to_mm(|_| TxGenError::PrevTxIsNotValid("Funding tx has no outputs".into()))?
        .value;

    let fee = match fee {
        FundingSpendFeeSetting::GetFromCoin => {
            coin.get_htlc_spend_fee(DEFAULT_SWAP_TX_SPEND_SIZE, &FeeApproxStage::WithoutApprox)
                .await?
        },
        FundingSpendFeeSetting::UseExact(f) => f,
    };

    let fee_plus_dust = fee + coin.as_ref().dust_amount;
    if funding_amount < fee_plus_dust {
        return MmError::err(TxGenError::TxFeeTooHigh(format!(
            "Fee + dust {} is larger than funding amount {}",
            fee_plus_dust, funding_amount
        )));
    }

    let payment_output = TransactionOutput {
        value: funding_amount - fee,
        script_pubkey: Builder::build_p2sh(&AddressHashEnum::AddressHash(dhash160(&payment_redeem_script))).to_bytes(),
    };

    p2sh_spending_tx_preimage(
        coin,
        args.funding_tx,
        LocktimeSetting::UseExact(0),
        n_time,
        SEQUENCE_FINAL,
        vec![payment_output],
    )
    .await
    .map_to_mm(TxGenError::Legacy)
}

pub async fn gen_and_sign_taker_funding_spend_preimage<T: UtxoCommonOps>(
    coin: &T,
    args: &GenTakerFundingSpendArgs<'_, T>,
    htlc_keypair: &KeyPair,
) -> GenPreimageResult<T> {
    let funding_time_lock = args
        .funding_time_lock
        .try_into()
        .map_to_mm(|e: TryFromIntError| TxGenError::LocktimeOverflow(e.to_string()))?;

    let preimage =
        gen_taker_funding_spend_preimage(coin, args, NTimeSetting::UseNow, FundingSpendFeeSetting::GetFromCoin).await?;

    let redeem_script = swap_proto_v2_scripts::taker_funding_script(
        funding_time_lock,
        args.taker_secret_hash,
        args.taker_pub,
        args.maker_pub,
    );
    let signature = calc_and_sign_sighash(
        &preimage,
        DEFAULT_SWAP_VOUT,
        &redeem_script,
        htlc_keypair,
        coin.as_ref().conf.signature_version,
        SIGHASH_ALL,
        coin.as_ref().conf.fork_id,
    )?;
    Ok(TxPreimageWithSig {
        preimage: preimage.into(),
        signature: signature.take().into(),
    })
}

/// Common implementation of taker funding spend preimage validation for UTXO coins.
/// Checks maker's signature and compares received preimage with the expected tx.
pub async fn validate_taker_funding_spend_preimage<T: UtxoCommonOps + SwapOps>(
    coin: &T,
    gen_args: &GenTakerFundingSpendArgs<'_, T>,
    preimage: &TxPreimageWithSig<T>,
) -> ValidateTakerFundingSpendPreimageResult {
    let funding_amount = gen_args
        .funding_tx
        .first_output()
        .map_to_mm(|_| ValidateTakerFundingSpendPreimageError::FundingTxNoOutputs)?
        .value;

    let payment_amount = preimage
        .preimage
        .first_output()
        .map_to_mm(|_| ValidateTakerFundingSpendPreimageError::InvalidPreimage("Preimage has no outputs".into()))?
        .value;

    if payment_amount > funding_amount {
        return MmError::err(ValidateTakerFundingSpendPreimageError::InvalidPreimage(format!(
            "Preimage output {} larger than funding input {}",
            payment_amount, funding_amount
        )));
    }

    let expected_fee = coin
        .get_htlc_spend_fee(DEFAULT_SWAP_TX_SPEND_SIZE, &FeeApproxStage::WithoutApprox)
        .await?;

    let actual_fee = funding_amount - payment_amount;

    let fee_div = expected_fee as f64 / actual_fee as f64;

    if !(0.9..=1.1).contains(&fee_div) {
        return MmError::err(ValidateTakerFundingSpendPreimageError::UnexpectedPreimageFee(format!(
            "Too large difference between expected {} and actual {} fees",
            expected_fee, actual_fee
        )));
    }

    let expected_preimage = gen_taker_funding_spend_preimage(
        coin,
        gen_args,
        NTimeSetting::UseValue(preimage.preimage.n_time),
        FundingSpendFeeSetting::UseExact(actual_fee),
    )
    .await?;

    let funding_time_lock = gen_args
        .funding_time_lock
        .try_into()
        .map_to_mm(|e: TryFromIntError| ValidateTakerFundingSpendPreimageError::LocktimeOverflow(e.to_string()))?;
    let redeem_script = swap_proto_v2_scripts::taker_funding_script(
        funding_time_lock,
        gen_args.taker_secret_hash,
        gen_args.taker_pub,
        gen_args.maker_pub,
    );
    let sig_hash = signature_hash_to_sign(
        &expected_preimage,
        DEFAULT_SWAP_VOUT,
        &redeem_script,
        coin.as_ref().conf.signature_version,
        SIGHASH_ALL,
        coin.as_ref().conf.fork_id,
    )?;

    if !gen_args
        .maker_pub
        .verify(&sig_hash, &preimage.signature)
        .map_to_mm(|e| ValidateTakerFundingSpendPreimageError::SignatureVerificationFailure(e.to_string()))?
    {
        return MmError::err(ValidateTakerFundingSpendPreimageError::InvalidMakerSignature);
    };
    let expected_preimage_tx: UtxoTx = expected_preimage.into();
    if expected_preimage_tx != preimage.preimage {
        return MmError::err(ValidateTakerFundingSpendPreimageError::InvalidPreimage(
            "Preimage is not equal to expected".into(),
        ));
    }
    Ok(())
}

/// Common implementation of taker funding spend finalization and broadcast for UTXO coins.
pub async fn sign_and_send_taker_funding_spend<T: UtxoCommonOps>(
    coin: &T,
    preimage: &TxPreimageWithSig<T>,
    gen_args: &GenTakerFundingSpendArgs<'_, T>,
    htlc_keypair: &KeyPair,
) -> Result<UtxoTx, TransactionErr> {
    let redeem_script = swap_proto_v2_scripts::taker_funding_script(
        try_tx_s!(gen_args.funding_time_lock.try_into()),
        gen_args.taker_secret_hash,
        gen_args.taker_pub,
        gen_args.maker_pub,
    );

    let mut signer: TransactionInputSigner = preimage.preimage.clone().into();
    let payment_input = try_tx_s!(signer.inputs.first_mut().ok_or("Preimage doesn't have inputs"));
    let funding_output = try_tx_s!(gen_args.funding_tx.first_output());
    payment_input.amount = funding_output.value;
    signer.consensus_branch_id = coin.as_ref().conf.consensus_branch_id;

    let taker_signature = try_tx_s!(calc_and_sign_sighash(
        &signer,
        DEFAULT_SWAP_VOUT,
        &redeem_script,
        htlc_keypair,
        coin.as_ref().conf.signature_version,
        SIGHASH_ALL,
        coin.as_ref().conf.fork_id
    ));
    let sig_hash_all_fork_id = (SIGHASH_ALL | coin.as_ref().conf.fork_id) as u8;

    let mut maker_signature_with_sighash = preimage.signature.to_vec();
    maker_signature_with_sighash.push(sig_hash_all_fork_id);
    drop_mutability!(maker_signature_with_sighash);

    let mut taker_signature_with_sighash: Vec<u8> = taker_signature.take();
    taker_signature_with_sighash.push(sig_hash_all_fork_id);
    drop_mutability!(taker_signature_with_sighash);

    let script_sig = Builder::default()
        .push_data(&maker_signature_with_sighash)
        .push_data(&taker_signature_with_sighash)
        .push_opcode(Opcode::OP_1)
        .push_opcode(Opcode::OP_0)
        .push_data(&redeem_script)
        .into_bytes();
    let mut final_tx: UtxoTx = signer.into();
    let final_tx_input = try_tx_s!(final_tx.inputs.first_mut().ok_or("Final tx doesn't have inputs"));
    final_tx_input.script_sig = script_sig;
    drop_mutability!(final_tx);

    if let UtxoRpcClientEnum::Native(client) = &coin.as_ref().rpc_client {
        let payment_redeem_script = swap_proto_v2_scripts::taker_payment_script(
            try_tx_s!(gen_args.taker_payment_time_lock.try_into()),
            gen_args.maker_secret_hash,
            gen_args.taker_pub,
            gen_args.maker_pub,
        );
        let payment_address = Address {
            checksum_type: coin.as_ref().conf.checksum_type,
            hash: AddressHashEnum::AddressHash(dhash160(&payment_redeem_script)),
            prefix: coin.as_ref().conf.p2sh_addr_prefix,
            t_addr_prefix: coin.as_ref().conf.p2sh_t_addr_prefix,
            hrp: coin.as_ref().conf.bech32_hrp.clone(),
            addr_format: UtxoAddressFormat::Standard,
        };
        let payment_address_str = payment_address.to_string();
        try_tx_s!(
            client
                .import_address(&payment_address_str, &payment_address_str, false)
                .compat()
                .await
        );
    }

    try_tx_s!(coin.broadcast_tx(&final_tx).await, final_tx);
    Ok(final_tx)
}

async fn gen_taker_payment_spend_preimage<T: UtxoCommonOps>(
    coin: &T,
    args: &GenTakerPaymentSpendArgs<'_, T>,
    n_time: NTimeSetting,
) -> GenPreimageResInner {
    let dex_fee_sat = sat_from_big_decimal(&args.dex_fee_amount, coin.as_ref().decimals)?;

    let dex_fee_address = address_from_raw_pubkey(
        args.dex_fee_pub,
        coin.as_ref().conf.pub_addr_prefix,
        coin.as_ref().conf.pub_t_addr_prefix,
        coin.as_ref().conf.checksum_type,
        coin.as_ref().conf.bech32_hrp.clone(),
        coin.addr_format().clone(),
    )
    .map_to_mm(|e| TxGenError::AddressDerivation(format!("Failed to derive dex_fee_address: {}", e)))?;
    let dex_fee_output = TransactionOutput {
        value: dex_fee_sat,
        script_pubkey: Builder::build_p2pkh(&dex_fee_address.hash).to_bytes(),
    };

    p2sh_spending_tx_preimage(
        coin,
        args.taker_tx,
        LocktimeSetting::UseExact(0),
        n_time,
        SEQUENCE_FINAL,
        vec![dex_fee_output],
    )
    .await
    .map_to_mm(TxGenError::Legacy)
}

pub async fn gen_and_sign_taker_payment_spend_preimage<T: UtxoCommonOps>(
    coin: &T,
    args: &GenTakerPaymentSpendArgs<'_, T>,
    htlc_keypair: &KeyPair,
) -> GenPreimageResult<T> {
    let time_lock = args
        .time_lock
        .try_into()
        .map_to_mm(|e: TryFromIntError| TxGenError::LocktimeOverflow(e.to_string()))?;

    let preimage = gen_taker_payment_spend_preimage(coin, args, NTimeSetting::UseNow).await?;

    let redeem_script =
        swap_proto_v2_scripts::taker_payment_script(time_lock, args.secret_hash, args.taker_pub, args.maker_pub);
    let signature = calc_and_sign_sighash(
        &preimage,
        DEFAULT_SWAP_VOUT,
        &redeem_script,
        htlc_keypair,
        coin.as_ref().conf.signature_version,
        SIGHASH_SINGLE,
        coin.as_ref().conf.fork_id,
    )?;
    Ok(TxPreimageWithSig {
        preimage: preimage.into(),
        signature: signature.take().into(),
    })
}

/// Common implementation of taker payment spend preimage validation for UTXO coins.
/// Checks taker's signature and compares received preimage with the expected tx.
pub async fn validate_taker_payment_spend_preimage<T: UtxoCommonOps + SwapOps>(
    coin: &T,
    gen_args: &GenTakerPaymentSpendArgs<'_, T>,
    preimage: &TxPreimageWithSig<T>,
) -> ValidateTakerPaymentSpendPreimageResult {
    // Here, we have to use the exact lock time from the preimage because maker
    // can get different values (e.g. if MTP advances during preimage exchange/fee rate changes)
    let expected_preimage =
        gen_taker_payment_spend_preimage(coin, gen_args, NTimeSetting::UseValue(preimage.preimage.n_time)).await?;

    let time_lock = gen_args
        .time_lock
        .try_into()
        .map_to_mm(|e: TryFromIntError| ValidateTakerPaymentSpendPreimageError::LocktimeOverflow(e.to_string()))?;
    let redeem_script = swap_proto_v2_scripts::taker_payment_script(
        time_lock,
        gen_args.secret_hash,
        gen_args.taker_pub,
        gen_args.maker_pub,
    );
    let sig_hash = signature_hash_to_sign(
        &expected_preimage,
        DEFAULT_SWAP_VOUT,
        &redeem_script,
        coin.as_ref().conf.signature_version,
        SIGHASH_SINGLE,
        coin.as_ref().conf.fork_id,
    )?;

    if !gen_args
        .taker_pub
        .verify(&sig_hash, &preimage.signature)
        .map_to_mm(|e| ValidateTakerPaymentSpendPreimageError::SignatureVerificationFailure(e.to_string()))?
    {
        return MmError::err(ValidateTakerPaymentSpendPreimageError::InvalidTakerSignature);
    };
    let expected_preimage_tx: UtxoTx = expected_preimage.into();
    if expected_preimage_tx != preimage.preimage {
        return MmError::err(ValidateTakerPaymentSpendPreimageError::InvalidPreimage(
            "Preimage is not equal to expected".into(),
        ));
    }
    Ok(())
}

/// Common implementation of taker payment spend finalization and broadcast for UTXO coins.
/// Appends maker output to the preimage, signs it with SIGHASH_ALL and submits the resulting tx to coin's RPC.
pub async fn sign_and_broadcast_taker_payment_spend<T: UtxoCommonOps>(
    coin: &T,
    preimage: &TxPreimageWithSig<T>,
    gen_args: &GenTakerPaymentSpendArgs<'_, T>,
    secret: &[u8],
    htlc_keypair: &KeyPair,
) -> TransactionResult {
    let secret_hash = dhash160(secret);
    let redeem_script = swap_proto_v2_scripts::taker_payment_script(
        try_tx_s!(gen_args.time_lock.try_into()),
        secret_hash.as_slice(),
        gen_args.taker_pub,
        htlc_keypair.public(),
    );

    let mut signer: TransactionInputSigner = preimage.preimage.clone().into();
    let payment_input = try_tx_s!(signer.inputs.first_mut().ok_or("Preimage doesn't have inputs"));
    let payment_output = try_tx_s!(gen_args.taker_tx.first_output());
    payment_input.amount = payment_output.value;
    signer.consensus_branch_id = coin.as_ref().conf.consensus_branch_id;

    let miner_fee = try_tx_s!(
        coin.get_htlc_spend_fee(DEFAULT_SWAP_TX_SPEND_SIZE, &FeeApproxStage::WithoutApprox)
            .await
    );

    let maker_amount = &gen_args.trading_amount + &gen_args.premium_amount;
    let maker_sat = try_tx_s!(sat_from_big_decimal(&maker_amount, coin.as_ref().decimals));
    if miner_fee + coin.as_ref().dust_amount > maker_sat {
        return TX_PLAIN_ERR!("Maker amount is too small to cover miner fee + dust");
    }

    let maker_address = try_tx_s!(coin.as_ref().derivation_method.single_addr_or_err().await);
    let maker_output = TransactionOutput {
        value: maker_sat - miner_fee,
        script_pubkey: output_script(&maker_address, ScriptType::P2PKH).to_bytes(),
    };
    signer.outputs.push(maker_output);
    drop_mutability!(signer);

    let maker_signature = try_tx_s!(calc_and_sign_sighash(
        &signer,
        DEFAULT_SWAP_VOUT,
        &redeem_script,
        htlc_keypair,
        coin.as_ref().conf.signature_version,
        SIGHASH_ALL,
        coin.as_ref().conf.fork_id
    ));
    let sig_hash_single_fork_id = (SIGHASH_SINGLE | coin.as_ref().conf.fork_id) as u8;
    let mut taker_signature_with_sighash = preimage.signature.to_vec();
    taker_signature_with_sighash.push(sig_hash_single_fork_id);
    drop_mutability!(taker_signature_with_sighash);

    let sig_hash_all_fork_id = (SIGHASH_ALL | coin.as_ref().conf.fork_id) as u8;
    let mut maker_signature_with_sighash: Vec<u8> = maker_signature.take();
    maker_signature_with_sighash.push(sig_hash_all_fork_id);
    drop_mutability!(maker_signature_with_sighash);

    let script_sig = Builder::default()
        .push_data(&maker_signature_with_sighash)
        .push_data(&taker_signature_with_sighash)
        .push_data(secret)
        .push_opcode(Opcode::OP_0)
        .push_data(&redeem_script)
        .into_bytes();
    let mut final_tx: UtxoTx = signer.into();
    let final_tx_input = try_tx_s!(final_tx.inputs.first_mut().ok_or("Final tx doesn't have inputs"));
    final_tx_input.script_sig = script_sig;
    drop_mutability!(final_tx);

    try_tx_s!(coin.broadcast_tx(&final_tx).await, final_tx);
    Ok(final_tx.into())
}

pub fn send_taker_fee<T>(coin: T, fee_pub_key: &[u8], dex_fee: DexFee) -> TransactionFut
where
    T: UtxoCommonOps + GetUtxoListOps,
{
    let address = try_tx_fus!(address_from_raw_pubkey(
        fee_pub_key,
        coin.as_ref().conf.pub_addr_prefix,
        coin.as_ref().conf.pub_t_addr_prefix,
        coin.as_ref().conf.checksum_type,
        coin.as_ref().conf.bech32_hrp.clone(),
        coin.addr_format().clone(),
    ));

    let outputs = try_tx_fus!(generate_taker_fee_tx_outputs(
        coin.as_ref().decimals,
        &address.hash,
        dex_fee,
    ));

    send_outputs_from_my_address(coin, outputs)
}

fn generate_taker_fee_tx_outputs(
    decimals: u8,
    address_hash: &AddressHashEnum,
    dex_fee: DexFee,
) -> Result<Vec<TransactionOutput>, MmError<NumConversError>> {
    let fee_amount = dex_fee.fee_uamount(decimals)?;

    let mut outputs = vec![TransactionOutput {
        value: fee_amount,
        script_pubkey: Builder::build_p2pkh(address_hash).to_bytes(),
    }];

    if let Some(burn_amount) = dex_fee.burn_uamount(decimals)? {
        outputs.push(TransactionOutput {
            value: burn_amount,
            script_pubkey: Builder::default().push_opcode(Opcode::OP_RETURN).into_bytes(),
        });
    }

    Ok(outputs)
}

pub fn send_maker_payment<T>(coin: T, args: SendPaymentArgs) -> TransactionFut
where
    T: UtxoCommonOps + GetUtxoListOps + SwapOps,
{
    let maker_htlc_key_pair = coin.derive_htlc_key_pair(args.swap_unique_data);
    let SwapPaymentOutputsResult {
        payment_address,
        outputs,
    } = try_tx_fus!(generate_swap_payment_outputs(
        &coin,
        try_tx_fus!(args.time_lock.try_into()),
        maker_htlc_key_pair.public_slice(),
        args.other_pubkey,
        args.secret_hash,
        args.amount,
        SwapPaymentType::TakerOrMakerPayment,
    ));
    let send_fut = match &coin.as_ref().rpc_client {
        UtxoRpcClientEnum::Electrum(_) => Either::A(send_outputs_from_my_address(coin, outputs)),
        UtxoRpcClientEnum::Native(client) => {
            let addr_string = try_tx_fus!(payment_address.display_address());
            Either::B(
                client
                    .import_address(&addr_string, &addr_string, false)
                    .map_err(|e| TransactionErr::Plain(ERRL!("{}", e)))
                    .and_then(move |_| send_outputs_from_my_address(coin, outputs)),
            )
        },
    };
    Box::new(send_fut)
}

pub fn send_taker_payment<T>(coin: T, args: SendPaymentArgs) -> TransactionFut
where
    T: UtxoCommonOps + GetUtxoListOps + SwapOps,
{
    let total_amount = match args.watcher_reward {
        Some(reward) => args.amount + reward.amount,
        None => args.amount,
    };

    let taker_htlc_key_pair = coin.derive_htlc_key_pair(args.swap_unique_data);
    let SwapPaymentOutputsResult {
        payment_address,
        outputs,
    } = try_tx_fus!(generate_swap_payment_outputs(
        &coin,
        try_tx_fus!(args.time_lock.try_into()),
        taker_htlc_key_pair.public_slice(),
        args.other_pubkey,
        args.secret_hash,
        total_amount,
        SwapPaymentType::TakerOrMakerPayment,
    ));

    let send_fut = match &coin.as_ref().rpc_client {
        UtxoRpcClientEnum::Electrum(_) => Either::A(send_outputs_from_my_address(coin, outputs)),
        UtxoRpcClientEnum::Native(client) => {
            let addr_string = try_tx_fus!(payment_address.display_address());
            Either::B(
                client
                    .import_address(&addr_string, &addr_string, false)
                    .map_err(|e| TransactionErr::Plain(ERRL!("{}", e)))
                    .and_then(move |_| send_outputs_from_my_address(coin, outputs)),
            )
        },
    };
    Box::new(send_fut)
}

pub fn send_maker_spends_taker_payment<T: UtxoCommonOps + SwapOps>(coin: T, args: SpendPaymentArgs) -> TransactionFut {
    let mut prev_transaction: UtxoTx = try_tx_fus!(deserialize(args.other_payment_tx).map_err(|e| ERRL!("{:?}", e)));
    prev_transaction.tx_hash_algo = coin.as_ref().tx_hash_algo;
    drop_mutability!(prev_transaction);

    let payment_value = try_tx_fus!(prev_transaction.first_output()).value;

    let key_pair = coin.derive_htlc_key_pair(args.swap_unique_data);
    let script_data = Builder::default()
        .push_data(args.secret)
        .push_opcode(Opcode::OP_0)
        .into_script();

    let time_lock = try_tx_fus!(args.time_lock.try_into());
    let redeem_script = payment_script(
        time_lock,
        args.secret_hash,
        &try_tx_fus!(Public::from_slice(args.other_pubkey)),
        key_pair.public(),
    )
    .into();
    let fut = async move {
        let my_address = try_tx_s!(coin.as_ref().derivation_method.single_addr_or_err().await);
        let fee = try_tx_s!(
            coin.get_htlc_spend_fee(DEFAULT_SWAP_TX_SPEND_SIZE, &FeeApproxStage::WithoutApprox)
                .await
        );
        if fee >= payment_value {
            return TX_PLAIN_ERR!(
                "HTLC spend fee {} is greater than transaction output {}",
                fee,
                payment_value
            );
        }
        let script_pubkey = output_script(&my_address, ScriptType::P2PKH).to_bytes();
        let output = TransactionOutput {
            value: payment_value - fee,
            script_pubkey,
        };

        let input = P2SHSpendingTxInput {
            prev_transaction,
            redeem_script,
            outputs: vec![output],
            script_data,
            sequence: SEQUENCE_FINAL,
            lock_time: time_lock,
            keypair: &key_pair,
        };
        let transaction = try_tx_s!(coin.p2sh_spending_tx(input).await);

        let tx_fut = coin.as_ref().rpc_client.send_transaction(&transaction).compat();
        try_tx_s!(tx_fut.await, transaction);

        Ok(transaction.into())
    };
    Box::new(fut.boxed().compat())
}

pub fn send_maker_payment_spend_preimage<T: UtxoCommonOps + SwapOps>(
    coin: &T,
    input: SendMakerPaymentSpendPreimageInput,
) -> TransactionFut {
    let mut transaction: UtxoTx = try_tx_fus!(deserialize(input.preimage).map_err(|e| ERRL!("{:?}", e)));
    if transaction.inputs.is_empty() {
        return try_tx_fus!(TX_PLAIN_ERR!("Transaction doesn't have any input"));
    }
    let script = Script::from(transaction.inputs[DEFAULT_SWAP_VIN].script_sig.clone());
    let mut instructions = script.iter();

    let instruction_1 = try_tx_fus!(try_tx_fus!(instructions.next().ok_or("Instruction not found")));
    let instruction_2 = try_tx_fus!(try_tx_fus!(instructions.next().ok_or("Instruction not found")));

    let script_sig = try_tx_fus!(instruction_1
        .data
        .ok_or("No script signature in the taker spends maker payment preimage"));
    let redeem_script = try_tx_fus!(instruction_2
        .data
        .ok_or("No redeem script in the taker spends maker payment preimage"));
    let script_data = Builder::default()
        .push_data(input.secret)
        .push_opcode(Opcode::OP_0)
        .into_script();

    let mut resulting_script = Builder::default().push_data(script_sig).into_bytes();
    resulting_script.extend_from_slice(&script_data);
    let redeem_part = Builder::default().push_data(redeem_script).into_bytes();
    resulting_script.extend_from_slice(&redeem_part);

    transaction.inputs[DEFAULT_SWAP_VIN].script_sig = resulting_script;

    let coin = coin.clone();
    let fut = async move {
        let tx_fut = coin.as_ref().rpc_client.send_transaction(&transaction).compat();
        try_tx_s!(tx_fut.await, transaction);

        Ok(transaction.into())
    };

    Box::new(fut.boxed().compat())
}

pub fn create_maker_payment_spend_preimage<T: UtxoCommonOps + SwapOps>(
    coin: &T,
    maker_payment_tx: &[u8],
    time_lock: u32,
    maker_pub: &[u8],
    secret_hash: &[u8],
    swap_unique_data: &[u8],
) -> TransactionFut {
    let mut prev_transaction: UtxoTx = try_tx_fus!(deserialize(maker_payment_tx).map_err(|e| ERRL!("{:?}", e)));
    prev_transaction.tx_hash_algo = coin.as_ref().tx_hash_algo;
    drop_mutability!(prev_transaction);
    let payment_value = try_tx_fus!(prev_transaction.first_output()).value;

    let key_pair = coin.derive_htlc_key_pair(swap_unique_data);

    let script_data = Builder::default().into_script();
    let redeem_script = payment_script(
        time_lock,
        secret_hash,
        &try_tx_fus!(Public::from_slice(maker_pub)),
        key_pair.public(),
    )
    .into();
    let coin = coin.clone();
    let fut = async move {
        let my_address = try_tx_s!(coin.as_ref().derivation_method.single_addr_or_err().await);
        let fee = try_tx_s!(
            coin.get_htlc_spend_fee(DEFAULT_SWAP_TX_SPEND_SIZE, &FeeApproxStage::WatcherPreimage)
                .await
        );

        if fee >= payment_value {
            return TX_PLAIN_ERR!(
                "HTLC spend fee {} is greater than transaction output {}",
                fee,
                payment_value
            );
        }
        let script_pubkey = output_script(&my_address, ScriptType::P2PKH).to_bytes();
        let output = TransactionOutput {
            value: payment_value - fee,
            script_pubkey,
        };

        let input = P2SHSpendingTxInput {
            prev_transaction,
            redeem_script,
            outputs: vec![output],
            script_data,
            sequence: SEQUENCE_FINAL,
            lock_time: time_lock,
            keypair: &key_pair,
        };
        let transaction = try_tx_s!(coin.p2sh_spending_tx(input).await);

        Ok(transaction.into())
    };
    Box::new(fut.boxed().compat())
}

pub fn create_taker_payment_refund_preimage<T: UtxoCommonOps + SwapOps>(
    coin: &T,
    taker_payment_tx: &[u8],
    time_lock: u32,
    maker_pub: &[u8],
    secret_hash: &[u8],
    swap_unique_data: &[u8],
) -> TransactionFut {
    let coin = coin.clone();
    let mut prev_transaction: UtxoTx =
        try_tx_fus!(deserialize(taker_payment_tx).map_err(|e| TransactionErr::Plain(format!("{:?}", e))));
    prev_transaction.tx_hash_algo = coin.as_ref().tx_hash_algo;
    drop_mutability!(prev_transaction);
    let payment_value = try_tx_fus!(prev_transaction.first_output()).value;

    let key_pair = coin.derive_htlc_key_pair(swap_unique_data);
    let script_data = Builder::default().push_opcode(Opcode::OP_1).into_script();
    let redeem_script = payment_script(
        time_lock,
        secret_hash,
        key_pair.public(),
        &try_tx_fus!(Public::from_slice(maker_pub)),
    )
    .into();
    let fut = async move {
        let my_address = try_tx_s!(coin.as_ref().derivation_method.single_addr_or_err().await);
        let fee = try_tx_s!(
            coin.get_htlc_spend_fee(DEFAULT_SWAP_TX_SPEND_SIZE, &FeeApproxStage::WatcherPreimage)
                .await
        );
        if fee >= payment_value {
            return TX_PLAIN_ERR!(
                "HTLC spend fee {} is greater than transaction output {}",
                fee,
                payment_value
            );
        }
        let script_pubkey = output_script(&my_address, ScriptType::P2PKH).to_bytes();
        let output = TransactionOutput {
            value: payment_value - fee,
            script_pubkey,
        };

        let input = P2SHSpendingTxInput {
            prev_transaction,
            redeem_script,
            outputs: vec![output],
            script_data,
            sequence: SEQUENCE_FINAL - 1,
            lock_time: time_lock,
            keypair: &key_pair,
        };
        let transaction = try_tx_s!(coin.p2sh_spending_tx(input).await);

        Ok(transaction.into())
    };
    Box::new(fut.boxed().compat())
}

pub fn send_taker_spends_maker_payment<T: UtxoCommonOps + SwapOps>(coin: T, args: SpendPaymentArgs) -> TransactionFut {
    let mut prev_transaction: UtxoTx = try_tx_fus!(deserialize(args.other_payment_tx).map_err(|e| ERRL!("{:?}", e)));
    prev_transaction.tx_hash_algo = coin.as_ref().tx_hash_algo;
    drop_mutability!(prev_transaction);
    let payment_value = try_tx_fus!(prev_transaction.first_output()).value;

    let key_pair = coin.derive_htlc_key_pair(args.swap_unique_data);

    let script_data = Builder::default()
        .push_data(args.secret)
        .push_opcode(Opcode::OP_0)
        .into_script();

    let time_lock = try_tx_fus!(args.time_lock.try_into());
    let redeem_script = payment_script(
        time_lock,
        args.secret_hash,
        &try_tx_fus!(Public::from_slice(args.other_pubkey)),
        key_pair.public(),
    )
    .into();

    let fut = async move {
        let my_address = try_tx_s!(coin.as_ref().derivation_method.single_addr_or_err().await);
        let fee = try_tx_s!(
            coin.get_htlc_spend_fee(DEFAULT_SWAP_TX_SPEND_SIZE, &FeeApproxStage::WithoutApprox)
                .await
        );
        if fee >= payment_value {
            return TX_PLAIN_ERR!(
                "HTLC spend fee {} is greater than transaction output {}",
                fee,
                payment_value
            );
        }
        let script_pubkey = output_script(&my_address, ScriptType::P2PKH).to_bytes();
        let output = TransactionOutput {
            value: payment_value - fee,
            script_pubkey,
        };

        let input = P2SHSpendingTxInput {
            prev_transaction,
            redeem_script,
            outputs: vec![output],
            script_data,
            sequence: SEQUENCE_FINAL,
            lock_time: time_lock,
            keypair: &key_pair,
        };
        let transaction = try_tx_s!(coin.p2sh_spending_tx(input).await);

        let tx_fut = coin.as_ref().rpc_client.send_transaction(&transaction).compat();
        try_tx_s!(tx_fut.await, transaction);

        Ok(transaction.into())
    };
    Box::new(fut.boxed().compat())
}

async fn refund_htlc_payment<T: UtxoCommonOps + SwapOps>(
    coin: T,
    args: RefundPaymentArgs<'_>,
    payment_type: SwapPaymentType,
) -> TransactionResult {
    let my_address = try_tx_s!(coin.as_ref().derivation_method.single_addr_or_err().await);
    let mut prev_transaction: UtxoTx =
        try_tx_s!(deserialize(args.payment_tx).map_err(|e| TransactionErr::Plain(format!("{:?}", e))));
    prev_transaction.tx_hash_algo = coin.as_ref().tx_hash_algo;
    drop_mutability!(prev_transaction);
    let payment_value = try_tx_s!(prev_transaction.first_output()).value;
    let other_public = try_tx_s!(Public::from_slice(args.other_pubkey));

    let key_pair = coin.derive_htlc_key_pair(args.swap_unique_data);
    let script_data = Builder::default().push_opcode(Opcode::OP_1).into_script();
    let time_lock = try_tx_s!(args.time_lock.try_into());

    let redeem_script = match payment_type {
        SwapPaymentType::TakerOrMakerPayment => {
            payment_script(time_lock, args.secret_hash, key_pair.public(), &other_public).into()
        },
        SwapPaymentType::TakerFunding => {
            swap_proto_v2_scripts::taker_funding_script(time_lock, args.secret_hash, key_pair.public(), &other_public)
                .into()
        },
        SwapPaymentType::TakerPaymentV2 => {
            swap_proto_v2_scripts::taker_payment_script(time_lock, args.secret_hash, key_pair.public(), &other_public)
                .into()
        },
    };
    let fee = try_tx_s!(
        coin.get_htlc_spend_fee(DEFAULT_SWAP_TX_SPEND_SIZE, &FeeApproxStage::WithoutApprox)
            .await
    );
    if fee >= payment_value {
        return TX_PLAIN_ERR!(
            "HTLC spend fee {} is greater than transaction output {}",
            fee,
            payment_value
        );
    }
    let script_pubkey = output_script(&my_address, ScriptType::P2PKH).to_bytes();
    let output = TransactionOutput {
        value: payment_value - fee,
        script_pubkey,
    };

    let input = P2SHSpendingTxInput {
        prev_transaction,
        redeem_script,
        outputs: vec![output],
        script_data,
        sequence: SEQUENCE_FINAL - 1,
        lock_time: time_lock,
        keypair: &key_pair,
    };
    let transaction = try_tx_s!(coin.p2sh_spending_tx(input).await);

    let tx_fut = coin.as_ref().rpc_client.send_transaction(&transaction).compat();
    try_tx_s!(tx_fut.await, transaction);

    Ok(transaction.into())
}

#[inline]
pub async fn send_taker_refunds_payment<T: UtxoCommonOps + SwapOps>(
    coin: T,
    args: RefundPaymentArgs<'_>,
) -> TransactionResult {
    refund_htlc_payment(coin, args, SwapPaymentType::TakerOrMakerPayment).await
}

pub fn send_taker_payment_refund_preimage<T: UtxoCommonOps + SwapOps>(
    coin: &T,
    watcher_refunds_payment_args: RefundPaymentArgs,
) -> TransactionFut {
    let coin = coin.clone();
    let transaction: UtxoTx = try_tx_fus!(
        deserialize(watcher_refunds_payment_args.payment_tx).map_err(|e| TransactionErr::Plain(format!("{:?}", e)))
    );

    let fut = async move {
        let tx_fut = coin.as_ref().rpc_client.send_transaction(&transaction).compat();
        try_tx_s!(tx_fut.await, transaction);

        Ok(transaction.into())
    };

    Box::new(fut.boxed().compat())
}

#[inline]
pub async fn send_maker_refunds_payment<T: UtxoCommonOps + SwapOps>(
    coin: T,
    args: RefundPaymentArgs<'_>,
) -> TransactionResult {
    refund_htlc_payment(coin, args, SwapPaymentType::TakerOrMakerPayment).await
}

/// Extracts pubkey from script sig
fn pubkey_from_script_sig(script: &Script) -> Result<H264, String> {
    match script.get_instruction(0) {
        Some(Ok(instruction)) => match instruction.opcode {
            Opcode::OP_PUSHBYTES_70 | Opcode::OP_PUSHBYTES_71 | Opcode::OP_PUSHBYTES_72 => match instruction.data {
                Some(bytes) => try_s!(SecpSignature::from_der(&bytes[..bytes.len() - 1])),
                None => return ERR!("No data at instruction 0 of script {:?}", script),
            },
            _ => return ERR!("Unexpected opcode {:?}", instruction.opcode),
        },
        Some(Err(e)) => return ERR!("Error {} on getting instruction 0 of script {:?}", e, script),
        None => return ERR!("None instruction 0 of script {:?}", script),
    };

    let pubkey = match script.get_instruction(1) {
        Some(Ok(instruction)) => match instruction.opcode {
            Opcode::OP_PUSHBYTES_33 => match instruction.data {
                Some(bytes) => try_s!(PublicKey::from_slice(bytes)),
                None => return ERR!("No data at instruction 1 of script {:?}", script),
            },
            _ => return ERR!("Unexpected opcode {:?}", instruction.opcode),
        },
        Some(Err(e)) => return ERR!("Error {} on getting instruction 1 of script {:?}", e, script),
        None => return ERR!("None instruction 1 of script {:?}", script),
    };

    if script.get_instruction(2).is_some() {
        return ERR!("Unexpected instruction at position 2 of script {:?}", script);
    }
    Ok(pubkey.serialize().into())
}

/// Extracts pubkey from witness script
fn pubkey_from_witness_script(witness_script: &[Bytes]) -> Result<H264, String> {
    if witness_script.len() != 2 {
        return ERR!("Invalid witness length {}", witness_script.len());
    }

    let signature = witness_script[0].clone().take();
    if signature.is_empty() {
        return ERR!("Empty signature data in witness script");
    }
    try_s!(SecpSignature::from_der(&signature[..signature.len() - 1]));

    let pubkey = try_s!(PublicKey::from_slice(&witness_script[1]));

    Ok(pubkey.serialize().into())
}

pub async fn is_tx_confirmed_before_block<T>(coin: &T, tx: &RpcTransaction, block_number: u64) -> Result<bool, String>
where
    T: UtxoCommonOps,
{
    match tx.height {
        Some(confirmed_at) => Ok(confirmed_at <= block_number),
        // fallback to a number of confirmations
        None => {
            if tx.confirmations > 0 {
                let current_block = try_s!(coin.as_ref().rpc_client.get_block_count().compat().await);
                let confirmed_at = current_block + 1 - tx.confirmations as u64;
                Ok(confirmed_at <= block_number)
            } else {
                Ok(false)
            }
        },
    }
}

pub fn check_all_inputs_signed_by_pub(tx: &[u8], expected_pub: &[u8]) -> Result<bool, MmError<ValidatePaymentError>> {
    let tx: UtxoTx = deserialize(tx)?;
    check_all_utxo_inputs_signed_by_pub(&tx, expected_pub)
}

pub fn check_all_utxo_inputs_signed_by_pub(
    tx: &UtxoTx,
    expected_pub: &[u8],
) -> Result<bool, MmError<ValidatePaymentError>> {
    for input in &tx.inputs {
        let pubkey = if input.has_witness() {
            pubkey_from_witness_script(&input.script_witness).map_to_mm(ValidatePaymentError::TxDeserializationError)?
        } else {
            let script: Script = input.script_sig.clone().into();
            pubkey_from_script_sig(&script).map_to_mm(ValidatePaymentError::TxDeserializationError)?
        };
        if *pubkey != expected_pub {
            return Ok(false);
        }
    }

    Ok(true)
}

pub fn watcher_validate_taker_fee<T: UtxoCommonOps>(
    coin: &T,
    input: WatcherValidateTakerFeeInput,
    output_index: usize,
) -> ValidatePaymentFut<()> {
    let coin = coin.clone();
    let sender_pubkey = input.sender_pubkey;
    let taker_fee_hash = input.taker_fee_hash;
    let min_block_number = input.min_block_number;
    let lock_duration = input.lock_duration;
    let fee_addr = input.fee_addr.to_vec();

    let fut = async move {
        let mut attempts = 0;
        loop {
            let tx_from_rpc = match coin
                .as_ref()
                .rpc_client
                .get_verbose_transaction(&H256Json::from(taker_fee_hash.as_slice()))
                .compat()
                .await
            {
                Ok(t) => t,
                Err(e) => {
                    if attempts > 2 {
                        return MmError::err(ValidatePaymentError::from(e.into_inner()));
                    };
                    attempts += 1;
                    error!("Error getting tx {:?} from rpc: {:?}", taker_fee_hash, e);
                    Timer::sleep(10.).await;
                    continue;
                },
            };

            let taker_fee_tx: UtxoTx = deserialize(tx_from_rpc.hex.0.as_slice())?;
            let inputs_signed_by_pub = check_all_utxo_inputs_signed_by_pub(&taker_fee_tx, &sender_pubkey)?;
            if !inputs_signed_by_pub {
                return MmError::err(ValidatePaymentError::WrongPaymentTx(format!(
                    "{}: Taker fee does not belong to the verified public key",
                    INVALID_SENDER_ERR_LOG
                )));
            }

            let tx_confirmed_before_block = is_tx_confirmed_before_block(&coin, &tx_from_rpc, min_block_number)
                .await
                .map_to_mm(ValidatePaymentError::InternalError)?;
            if tx_confirmed_before_block {
                return MmError::err(ValidatePaymentError::WrongPaymentTx(format!(
                    "{}: Fee tx {:?} confirmed before min_block {}",
                    EARLY_CONFIRMATION_ERR_LOG, taker_fee_tx, min_block_number
                )));
            }

            if now_sec_u32() - taker_fee_tx.lock_time > lock_duration as u32 {
                return MmError::err(ValidatePaymentError::WrongPaymentTx(format!(
                    "{}: Taker fee {:?} is too old",
                    OLD_TRANSACTION_ERR_LOG, taker_fee_tx
                )));
            }

            let address = address_from_raw_pubkey(
                &fee_addr,
                coin.as_ref().conf.pub_addr_prefix,
                coin.as_ref().conf.pub_t_addr_prefix,
                coin.as_ref().conf.checksum_type,
                coin.as_ref().conf.bech32_hrp.clone(),
                coin.addr_format().clone(),
            )
            .map_to_mm(ValidatePaymentError::TxDeserializationError)?;

            match taker_fee_tx.outputs.get(output_index) {
                Some(out) => {
                    let expected_script_pubkey = Builder::build_p2pkh(&address.hash).to_bytes();
                    if out.script_pubkey != expected_script_pubkey {
                        return MmError::err(ValidatePaymentError::WrongPaymentTx(format!(
                            "{}: Provided dex fee tx output script_pubkey doesn't match expected {:?} {:?}",
                            INVALID_RECEIVER_ERR_LOG, out.script_pubkey, expected_script_pubkey
                        )));
                    }
                },
                None => {
                    return MmError::err(ValidatePaymentError::WrongPaymentTx(format!(
                        "Provided dex fee tx {:?} does not have output {}",
                        taker_fee_tx, output_index
                    )))
                },
            }

            return Ok(());
        }
    };
    Box::new(fut.boxed().compat())
}

pub fn validate_fee<T: UtxoCommonOps>(
    coin: T,
    tx: UtxoTx,
    output_index: usize,
    sender_pubkey: &[u8],
    dex_amount: &DexFee,
    min_block_number: u64,
    fee_addr: &[u8],
) -> ValidatePaymentFut<()> {
    let address = try_f!(address_from_raw_pubkey(
        fee_addr,
        coin.as_ref().conf.pub_addr_prefix,
        coin.as_ref().conf.pub_t_addr_prefix,
        coin.as_ref().conf.checksum_type,
        coin.as_ref().conf.bech32_hrp.clone(),
        coin.addr_format().clone(),
    )
    .map_to_mm(ValidatePaymentError::TxDeserializationError));

    let inputs_signed_by_pub = try_f!(check_all_utxo_inputs_signed_by_pub(&tx, sender_pubkey));
    if !inputs_signed_by_pub {
        return Box::new(futures01::future::err(
            ValidatePaymentError::WrongPaymentTx(format!(
                "{INVALID_SENDER_ERR_LOG}: Taker payment does not belong to the verified public key"
            ))
            .into(),
        ));
    }

    let fee_amount = try_f!(dex_amount.fee_uamount(coin.as_ref().decimals));
    let burn_amount = try_f!(dex_amount.burn_uamount(coin.as_ref().decimals));

    let fut = async move {
        let tx_from_rpc = coin
            .as_ref()
            .rpc_client
            .get_verbose_transaction(&tx.hash().reversed().into())
            .compat()
            .await?;

        let tx_confirmed_before_block = is_tx_confirmed_before_block(&coin, &tx_from_rpc, min_block_number)
            .await
            .map_to_mm(ValidatePaymentError::InternalError)?;

        if tx_confirmed_before_block {
            return MmError::err(ValidatePaymentError::WrongPaymentTx(format!(
                "{}: Fee tx {:?} confirmed before min_block {}",
                EARLY_CONFIRMATION_ERR_LOG, tx_from_rpc, min_block_number
            )));
        }
        if tx_from_rpc.hex.0 != serialize(&tx).take()
            && tx_from_rpc.hex.0 != serialize_with_flags(&tx, SERIALIZE_TRANSACTION_WITNESS).take()
        {
            return MmError::err(ValidatePaymentError::WrongPaymentTx(format!(
                "Provided dex fee tx {:?} doesn't match tx data from rpc {:?}",
                tx, tx_from_rpc
            )));
        }

        match tx.outputs.get(output_index) {
            Some(out) => {
                let expected_script_pubkey = Builder::build_p2pkh(&address.hash).to_bytes();
                if out.script_pubkey != expected_script_pubkey {
                    return MmError::err(ValidatePaymentError::WrongPaymentTx(format!(
                        "{}: Provided dex fee tx output script_pubkey doesn't match expected {:?} {:?}",
                        INVALID_RECEIVER_ERR_LOG, out.script_pubkey, expected_script_pubkey
                    )));
                }
                if out.value < fee_amount {
                    return MmError::err(ValidatePaymentError::WrongPaymentTx(format!(
                        "Provided dex fee tx output value is less than expected {:?} {:?}",
                        out.value, fee_amount
                    )));
                }
            },
            None => {
                return MmError::err(ValidatePaymentError::WrongPaymentTx(format!(
                    "Provided dex fee tx {:?} does not have output {}",
                    tx, output_index
                )))
            },
        }

        if let Some(burn_amount) = burn_amount {
            match tx.outputs.get(output_index + 1) {
                Some(out) => {
                    let expected_script_pubkey = Builder::default().push_opcode(Opcode::OP_RETURN).into_bytes();

                    if out.script_pubkey != expected_script_pubkey {
                        return MmError::err(ValidatePaymentError::WrongPaymentTx(format!(
                            "{}: Provided burn tx output script_pubkey doesn't match expected {:?} {:?}",
                            INVALID_RECEIVER_ERR_LOG, out.script_pubkey, expected_script_pubkey
                        )));
                    }

                    if out.value < burn_amount {
                        return MmError::err(ValidatePaymentError::WrongPaymentTx(format!(
                            "Provided burn tx output value is less than expected {:?} {:?}",
                            out.value, burn_amount
                        )));
                    }
                },
                None => {
                    return MmError::err(ValidatePaymentError::WrongPaymentTx(format!(
                        "Provided burn tx output {:?} does not have output {}",
                        tx, output_index
                    )))
                },
            }
        }

        Ok(())
    };
    Box::new(fut.boxed().compat())
}

pub fn validate_maker_payment<T: UtxoCommonOps + SwapOps>(
    coin: &T,
    input: ValidatePaymentInput,
) -> ValidatePaymentFut<()> {
    let mut tx: UtxoTx = try_f!(deserialize(input.payment_tx.as_slice()));
    tx.tx_hash_algo = coin.as_ref().tx_hash_algo;

    let htlc_keypair = coin.derive_htlc_key_pair(&input.unique_swap_data);
    let other_pub =
        &try_f!(Public::from_slice(&input.other_pub)
            .map_to_mm(|err| ValidatePaymentError::InvalidParameter(err.to_string())));
    let time_lock = try_f!(input
        .time_lock
        .try_into()
        .map_to_mm(ValidatePaymentError::TimelockOverflow));
    validate_payment(
        coin.clone(),
        tx,
        DEFAULT_SWAP_VOUT,
        other_pub,
        htlc_keypair.public(),
        &input.secret_hash,
        input.amount,
        input.watcher_reward,
        time_lock,
        input.try_spv_proof_until,
        input.confirmations,
    )
}

pub fn watcher_validate_taker_payment<T: UtxoCommonOps + SwapOps>(
    coin: &T,
    input: WatcherValidatePaymentInput,
) -> ValidatePaymentFut<()> {
    let taker_payment_tx: UtxoTx = try_f!(deserialize(input.payment_tx.as_slice()));
    let taker_payment_refund_preimage: UtxoTx = try_f!(deserialize(input.taker_payment_refund_preimage.as_slice()));
    let taker_pub = &try_f!(
        Public::from_slice(&input.taker_pub).map_err(|err| ValidatePaymentError::InvalidParameter(err.to_string()))
    );
    let maker_pub = &try_f!(
        Public::from_slice(&input.maker_pub).map_err(|err| ValidatePaymentError::InvalidParameter(err.to_string()))
    );
    let time_lock = try_f!(input
        .time_lock
        .try_into()
        .map_to_mm(ValidatePaymentError::TimelockOverflow));
    let expected_redeem = payment_script(time_lock, &input.secret_hash, taker_pub, maker_pub);
    let coin = coin.clone();

    let fut = async move {
        let inputs_signed_by_pub = check_all_utxo_inputs_signed_by_pub(&taker_payment_tx, &input.taker_pub)?;
        if !inputs_signed_by_pub {
            return MmError::err(ValidatePaymentError::WrongPaymentTx(format!(
                "{INVALID_SENDER_ERR_LOG}: Taker payment does not belong to the verified public key"
            )));
        }

        let taker_payment_locking_script = match taker_payment_tx.outputs.get(DEFAULT_SWAP_VOUT) {
            Some(output) => output.script_pubkey.clone(),
            None => {
                return MmError::err(ValidatePaymentError::WrongPaymentTx(
                    "Payment tx has no outputs".to_string(),
                ))
            },
        };

        if taker_payment_locking_script != Builder::build_p2sh(&dhash160(&expected_redeem).into()).to_bytes() {
            return MmError::err(ValidatePaymentError::WrongPaymentTx(format!(
                "{INVALID_SCRIPT_ERR_LOG}: Payment tx locking script {taker_payment_locking_script:?} doesn't match expected"
            )));
        }

        let script_sig = match taker_payment_refund_preimage.inputs.get(DEFAULT_SWAP_VIN) {
            Some(input) => Script::from(input.script_sig.clone()),
            None => {
                return MmError::err(ValidatePaymentError::WrongPaymentTx(
                    "Taker payment refund tx has no inputs".to_string(),
                ))
            },
        };

        let instruction = script_sig
            .iter()
            .last()
            .or_mm_err(|| ValidatePaymentError::WrongPaymentTx(String::from("Instruction not found")))?
            .map_to_mm(|err| ValidatePaymentError::WrongPaymentTx(err.to_string()))?;

        let redeem_script = instruction.data.or_mm_err(|| {
            ValidatePaymentError::WrongPaymentTx(String::from("No redeem script in the taker payment refund preimage"))
        })?;

        if expected_redeem.as_slice() != redeem_script {
            return MmError::err(ValidatePaymentError::WrongPaymentTx(
                format!("{INVALID_REFUND_TX_ERR_LOG}: Taker payment tx locking script doesn't match with taker payment refund redeem script")
            ));
        }

        if let UtxoRpcClientEnum::Electrum(client) = &coin.as_ref().rpc_client {
            if coin.as_ref().conf.spv_conf.is_some() && input.confirmations != 0 {
                client.validate_spv_proof(&taker_payment_tx, input.wait_until).await?;
            }
        }
        Ok(())
    };
    Box::new(fut.boxed().compat())
}

pub fn validate_taker_payment<T: UtxoCommonOps + SwapOps>(
    coin: &T,
    input: ValidatePaymentInput,
) -> ValidatePaymentFut<()> {
    let mut tx: UtxoTx = try_f!(deserialize(input.payment_tx.as_slice()));
    tx.tx_hash_algo = coin.as_ref().tx_hash_algo;

    let htlc_keypair = coin.derive_htlc_key_pair(&input.unique_swap_data);
    let other_pub =
        &try_f!(Public::from_slice(&input.other_pub)
            .map_to_mm(|err| ValidatePaymentError::InvalidParameter(err.to_string())));
    let time_lock = try_f!(input
        .time_lock
        .try_into()
        .map_to_mm(ValidatePaymentError::TimelockOverflow));
    validate_payment(
        coin.clone(),
        tx,
        DEFAULT_SWAP_VOUT,
        other_pub,
        htlc_keypair.public(),
        &input.secret_hash,
        input.amount,
        input.watcher_reward,
        time_lock,
        input.try_spv_proof_until,
        input.confirmations,
    )
}

pub fn validate_payment_spend_or_refund<T: UtxoCommonOps + SwapOps>(
    coin: &T,
    input: ValidateWatcherSpendInput,
) -> ValidatePaymentFut<()> {
    let mut payment_spend_tx: UtxoTx = try_f!(deserialize(input.payment_tx.as_slice()));
    payment_spend_tx.tx_hash_algo = coin.as_ref().tx_hash_algo;

    let coin = coin.clone();
    let fut = async move {
        let my_address = coin.as_ref().derivation_method.single_addr_or_err().await?;
        let expected_script_pubkey = &output_script(&my_address, ScriptType::P2PKH).to_bytes();
        let output = payment_spend_tx
            .outputs
            .get(DEFAULT_SWAP_VOUT)
            .ok_or_else(|| ValidatePaymentError::WrongPaymentTx("Payment tx has no outputs".to_string()))?;

        if expected_script_pubkey != &output.script_pubkey {
            return MmError::err(ValidatePaymentError::WrongPaymentTx(format!(
                "Provided payment tx script pubkey doesn't match expected {:?} {:?}",
                output.script_pubkey, expected_script_pubkey
            )));
        }

        Ok(())
    };

    Box::new(fut.boxed().compat())
}

pub fn check_if_my_payment_sent<T: UtxoCommonOps + SwapOps>(
    coin: T,
    time_lock: u32,
    other_pub: &[u8],
    secret_hash: &[u8],
    swap_unique_data: &[u8],
) -> Box<dyn Future<Item = Option<TransactionEnum>, Error = String> + Send> {
    let my_htlc_keypair = coin.derive_htlc_key_pair(swap_unique_data);
    let script = payment_script(
        time_lock,
        secret_hash,
        my_htlc_keypair.public(),
        &try_fus!(Public::from_slice(other_pub)),
    );
    let hash = dhash160(&script);
    let p2sh = Builder::build_p2sh(&hash.into());
    let script_hash = electrum_script_hash(&p2sh);
    let fut = async move {
        match &coin.as_ref().rpc_client {
            UtxoRpcClientEnum::Electrum(client) => {
                let history = try_s!(client.scripthash_get_history(&hex::encode(script_hash)).compat().await);
                match history.first() {
                    Some(item) => {
                        let tx_bytes = try_s!(client.get_transaction_bytes(&item.tx_hash).compat().await);
                        let mut tx: UtxoTx = try_s!(deserialize(tx_bytes.0.as_slice()).map_err(|e| ERRL!("{:?}", e)));
                        tx.tx_hash_algo = coin.as_ref().tx_hash_algo;
                        Ok(Some(tx.into()))
                    },
                    None => Ok(None),
                }
            },
            UtxoRpcClientEnum::Native(client) => {
                let target_addr = Address {
                    t_addr_prefix: coin.as_ref().conf.p2sh_t_addr_prefix,
                    prefix: coin.as_ref().conf.p2sh_addr_prefix,
                    hash: hash.into(),
                    checksum_type: coin.as_ref().conf.checksum_type,
                    hrp: coin.as_ref().conf.bech32_hrp.clone(),
                    addr_format: coin.addr_format().clone(),
                };
                let target_addr = target_addr.to_string();
                let is_imported = try_s!(client.is_address_imported(&target_addr).await);
                if !is_imported {
                    return Ok(None);
                }
                let received_by_addr = try_s!(client.list_received_by_address(0, true, true).compat().await);
                for item in received_by_addr {
                    if item.address == target_addr && !item.txids.is_empty() {
                        let tx_bytes = try_s!(client.get_transaction_bytes(&item.txids[0]).compat().await);
                        let mut tx: UtxoTx = try_s!(deserialize(tx_bytes.0.as_slice()).map_err(|e| ERRL!("{:?}", e)));
                        tx.tx_hash_algo = coin.as_ref().tx_hash_algo;
                        return Ok(Some(tx.into()));
                    }
                }
                Ok(None)
            },
        }
    };
    Box::new(fut.boxed().compat())
}

pub async fn watcher_search_for_swap_tx_spend<T: AsRef<UtxoCoinFields> + SwapOps>(
    coin: &T,
    input: WatcherSearchForSwapTxSpendInput<'_>,
    output_index: usize,
) -> Result<Option<FoundSwapTxSpend>, String> {
    search_for_swap_output_spend(
        coin.as_ref(),
        input.time_lock,
        &try_s!(Public::from_slice(input.taker_pub)),
        &try_s!(Public::from_slice(input.maker_pub)),
        input.secret_hash,
        input.tx,
        output_index,
        input.search_from_block,
    )
    .await
}

pub async fn search_for_swap_tx_spend_my<T: AsRef<UtxoCoinFields> + SwapOps>(
    coin: &T,
    input: SearchForSwapTxSpendInput<'_>,
    output_index: usize,
) -> Result<Option<FoundSwapTxSpend>, String> {
    search_for_swap_output_spend(
        coin.as_ref(),
        try_s!(input.time_lock.try_into()),
        coin.derive_htlc_key_pair(input.swap_unique_data).public(),
        &try_s!(Public::from_slice(input.other_pub)),
        input.secret_hash,
        input.tx,
        output_index,
        input.search_from_block,
    )
    .await
}

pub async fn search_for_swap_tx_spend_other<T: AsRef<UtxoCoinFields> + SwapOps>(
    coin: &T,
    input: SearchForSwapTxSpendInput<'_>,
    output_index: usize,
) -> Result<Option<FoundSwapTxSpend>, String> {
    search_for_swap_output_spend(
        coin.as_ref(),
        try_s!(input.time_lock.try_into()),
        &try_s!(Public::from_slice(input.other_pub)),
        coin.derive_htlc_key_pair(input.swap_unique_data).public(),
        input.secret_hash,
        input.tx,
        output_index,
        input.search_from_block,
    )
    .await
}

pub async fn get_taker_watcher_reward<T: UtxoCommonOps + SwapOps + MarketCoinOps>(
    coin: &T,
    other_coin: &MmCoinEnum,
    coin_amount: Option<BigDecimal>,
    other_coin_amount: Option<BigDecimal>,
    reward_amount: Option<BigDecimal>,
    wait_until: u64,
) -> Result<WatcherReward, MmError<WatcherRewardError>> {
    let reward_target = RewardTarget::PaymentReceiver;
    let is_exact_amount = reward_amount.is_some();

    let other_coin = match other_coin {
        MmCoinEnum::EthCoin(coin) => coin,
        _ => {
            return Err(WatcherRewardError::InvalidCoinType(
                "At least one coin must be Ethereum to use watcher rewards".to_string(),
            )
            .into())
        },
    };

    let amount = match reward_amount {
        Some(amount) => amount,
        None => {
            let gas_cost_eth = other_coin.get_watcher_reward_amount(wait_until).await?;
            let price_in_eth = if let (EthCoinType::Eth, Some(coin_amount), Some(other_coin_amount)) =
                (&other_coin.coin_type, coin_amount, other_coin_amount)
            {
                other_coin_amount.checked_div(coin_amount)
            } else {
                get_base_price_in_rel(Some(coin.ticker().to_string()), Some("ETH".to_string())).await
            };

            price_in_eth
                .and_then(|price_in_eth| gas_cost_eth.checked_div(price_in_eth))
                .ok_or_else(|| {
                    WatcherRewardError::RPCError(format!("Price of coin {} in ETH could not be found", coin.ticker()))
                })?
        },
    };

    let send_contract_reward_on_spend = false;

    Ok(WatcherReward {
        amount,
        is_exact_amount,
        reward_target,
        send_contract_reward_on_spend,
    })
}

/// Extract a secret from the `spend_tx`.
/// Note spender could generate the spend with several inputs where the only one input is the p2sh script.
pub fn extract_secret(secret_hash: &[u8], spend_tx: &[u8]) -> Result<Vec<u8>, String> {
    let spend_tx: UtxoTx = try_s!(deserialize(spend_tx).map_err(|e| ERRL!("{:?}", e)));
    let expected_secret_hash = if secret_hash.len() == 32 {
        ripemd160(secret_hash)
    } else {
        H160::from(secret_hash)
    };
    for input in spend_tx.inputs.into_iter() {
        let script: Script = input.script_sig.clone().into();
        for instruction in script.iter().flatten() {
            if instruction.opcode == Opcode::OP_PUSHBYTES_32 {
                if let Some(secret) = instruction.data {
                    let actual_secret_hash = dhash160(secret);
                    if actual_secret_hash == expected_secret_hash {
                        return Ok(secret.to_vec());
                    }
                }
            }
        }
    }
    ERR!("Couldn't extract secret")
}

pub fn my_address<T: UtxoCommonOps>(coin: &T) -> MmResult<String, MyAddressError> {
    match coin.as_ref().derivation_method {
        DerivationMethod::SingleAddress(ref my_address) => {
            my_address.display_address().map_to_mm(MyAddressError::InternalError)
        },
        DerivationMethod::HDWallet(_) => MmError::err(MyAddressError::UnexpectedDerivationMethod(
            "'my_address' is deprecated for HD wallets".to_string(),
        )),
    }
}

/// Hash message for signature using Bitcoin's message signing format.
/// sha256(sha256(PREFIX_LENGTH + PREFIX + MESSAGE_LENGTH + MESSAGE))
pub fn sign_message_hash(coin: &UtxoCoinFields, message: &str) -> Option<[u8; 32]> {
    let message_prefix = coin.conf.sign_message_prefix.clone()?;
    let mut stream = Stream::new();
    let prefix_len = CompactInteger::from(message_prefix.len());
    prefix_len.serialize(&mut stream);
    stream.append_slice(message_prefix.as_bytes());
    let msg_len = CompactInteger::from(message.len());
    msg_len.serialize(&mut stream);
    stream.append_slice(message.as_bytes());
    Some(dhash256(&stream.out()).take())
}

pub fn sign_message(coin: &UtxoCoinFields, message: &str) -> SignatureResult<String> {
    let message_hash = sign_message_hash(coin, message).ok_or(SignatureError::PrefixNotFound)?;
    let private_key = coin.priv_key_policy.activated_key_or_err()?.private();
    let signature = private_key.sign_compact(&H256::from(message_hash))?;
    Ok(base64::encode(&*signature))
}

pub fn verify_message<T: UtxoCommonOps>(
    coin: &T,
    signature_base64: &str,
    message: &str,
    address: &str,
) -> VerificationResult<bool> {
    let message_hash = sign_message_hash(coin.as_ref(), message).ok_or(VerificationError::PrefixNotFound)?;
    let signature = CompactSignature::from(base64::decode(signature_base64)?);
    let recovered_pubkey = Public::recover_compact(&H256::from(message_hash), &signature)?;
    let received_address = checked_address_from_str(coin, address)?;
    Ok(AddressHashEnum::from(recovered_pubkey.address_hash()) == received_address.hash)
}

pub fn my_balance<T>(coin: T) -> BalanceFut<CoinBalance>
where
    T: UtxoCommonOps + GetUtxoListOps + MarketCoinOps,
{
    let fut = async move {
        let my_address = coin
            .as_ref()
            .derivation_method
            .single_addr_or_err()
            .await
            .mm_err(BalanceError::from)?;
        address_balance(&coin, &my_address).await
    };
    Box::new(fut.boxed().compat())
}

/// Takes raw transaction as input and returns tx hash in hexadecimal format
pub fn send_raw_tx(coin: &UtxoCoinFields, tx: &str) -> Box<dyn Future<Item = String, Error = String> + Send> {
    let bytes = try_fus!(hex::decode(tx));
    Box::new(
        coin.rpc_client
            .send_raw_transaction(bytes.into())
            .map_err(|e| ERRL!("{}", e))
            .map(|hash| format!("{:?}", hash)),
    )
}

/// Takes raw transaction bytes as input and returns tx hash in hexadecimal format
pub fn send_raw_tx_bytes(
    coin: &UtxoCoinFields,
    tx_bytes: &[u8],
) -> Box<dyn Future<Item = String, Error = String> + Send> {
    Box::new(
        coin.rpc_client
            .send_raw_transaction(tx_bytes.into())
            .map_err(|e| ERRL!("{}", e))
            .map(|hash| format!("{:?}", hash)),
    )
}

pub fn wait_for_confirmations(
    coin: &UtxoCoinFields,
    input: ConfirmPaymentInput,
) -> Box<dyn Future<Item = (), Error = String> + Send> {
    let mut tx: UtxoTx = try_fus!(deserialize(input.payment_tx.as_slice()).map_err(|e| ERRL!("{:?}", e)));
    tx.tx_hash_algo = coin.tx_hash_algo;
    coin.rpc_client.wait_for_confirmations(
        tx.hash().reversed().into(),
        tx.expiry_height,
        input.confirmations as u32,
        input.requires_nota,
        input.wait_until,
        input.check_every,
    )
}

pub fn wait_for_output_spend(
    coin: &UtxoCoinFields,
    tx_bytes: &[u8],
    output_index: usize,
    from_block: u64,
    wait_until: u64,
    check_every: f64,
) -> TransactionFut {
    let mut tx: UtxoTx = try_tx_fus!(deserialize(tx_bytes).map_err(|e| ERRL!("{:?}", e)));
    tx.tx_hash_algo = coin.tx_hash_algo;
    let client = coin.rpc_client.clone();
    let tx_hash_algo = coin.tx_hash_algo;
    let fut = async move {
        loop {
            let script_pubkey = &try_tx_s!(tx
                .outputs
                .get(output_index)
                .ok_or(ERRL!("No output with index {}", output_index)))
            .script_pubkey;

            match client
                .find_output_spend(
                    tx.hash(),
                    script_pubkey,
                    output_index,
                    BlockHashOrHeight::Height(from_block as i64),
                )
                .compat()
                .await
            {
                Ok(Some(spent_output_info)) => {
                    let mut tx = spent_output_info.spending_tx;
                    tx.tx_hash_algo = tx_hash_algo;
                    return Ok(tx.into());
                },
                Ok(None) => (),
                Err(e) => error!("Error on find_output_spend_of_tx: {}", e),
            };

            if now_sec() > wait_until {
                return TX_PLAIN_ERR!(
                    "Waited too long until {} for transaction {:?} {} to be spent ",
                    wait_until,
                    tx,
                    output_index,
                );
            }
            Timer::sleep(check_every).await;
        }
    };
    Box::new(fut.boxed().compat())
}

pub fn tx_enum_from_bytes(coin: &UtxoCoinFields, bytes: &[u8]) -> Result<TransactionEnum, MmError<TxMarshalingErr>> {
    let mut transaction: UtxoTx = deserialize(bytes).map_to_mm(|e| TxMarshalingErr::InvalidInput(e.to_string()))?;

    let serialized_length = transaction.tx_hex().len();
    if bytes.len() != serialized_length {
        return MmError::err(TxMarshalingErr::CrossCheckFailed(format!(
            "Expected '{}' lenght of the serialized transaction, found '{}'",
            bytes.len(),
            serialized_length
        )));
    }

    transaction.tx_hash_algo = coin.tx_hash_algo;
    Ok(transaction.into())
}

pub fn current_block(coin: &UtxoCoinFields) -> Box<dyn Future<Item = u64, Error = String> + Send> {
    Box::new(coin.rpc_client.get_block_count().map_err(|e| ERRL!("{}", e)))
}

pub fn display_priv_key(coin: &UtxoCoinFields) -> Result<String, String> {
    match coin.priv_key_policy {
        PrivKeyPolicy::Iguana(ref key_pair) => Ok(key_pair.private().to_string()),
        PrivKeyPolicy::HDWallet {
            activated_key: ref activated_key_pair,
            ..
        } => Ok(activated_key_pair.private().to_string()),
        PrivKeyPolicy::Trezor => ERR!("'display_priv_key' doesn't support Hardware Wallets"),
        #[cfg(target_arch = "wasm32")]
        PrivKeyPolicy::Metamask(_) => ERR!("'display_priv_key' doesn't support Metamask"),
    }
}

pub fn min_tx_amount(coin: &UtxoCoinFields) -> BigDecimal {
    big_decimal_from_sat(coin.dust_amount as i64, coin.decimals)
}

pub fn min_trading_vol(coin: &UtxoCoinFields) -> MmNumber {
    if coin.conf.ticker == "BTC" {
        return MmNumber::from(MIN_BTC_TRADING_VOL);
    }
    let dust_multiplier = MmNumber::from(10);
    dust_multiplier * min_tx_amount(coin).into()
}

pub fn is_asset_chain(coin: &UtxoCoinFields) -> bool { coin.conf.asset_chain }

pub async fn get_raw_transaction(coin: &UtxoCoinFields, req: RawTransactionRequest) -> RawTransactionResult {
    let hash = H256Json::from_str(&req.tx_hash).map_to_mm(|e| RawTransactionError::InvalidHashError(e.to_string()))?;
    let hex = coin
        .rpc_client
        .get_transaction_bytes(&hash)
        .compat()
        .await
        .map_err(|e| RawTransactionError::Transport(e.to_string()))?;
    Ok(RawTransactionRes { tx_hex: hex })
}

pub async fn get_tx_hex_by_hash(coin: &UtxoCoinFields, tx_hash: Vec<u8>) -> RawTransactionResult {
    let hex = coin
        .rpc_client
        .get_transaction_bytes(&H256Json::from(tx_hash.as_slice()))
        .compat()
        .await
        .map_err(|e| RawTransactionError::Transport(e.to_string()))?;
    Ok(RawTransactionRes { tx_hex: hex })
}

pub async fn withdraw<T>(coin: T, req: WithdrawRequest) -> WithdrawResult
where
    T: UtxoCommonOps
        + GetUtxoListOps
        + MarketCoinOps
        + CoinWithDerivationMethod
        + GetWithdrawSenderAddress<Address = Address, Pubkey = Public>,
{
    StandardUtxoWithdraw::new(coin, req).await?.build().await
}

pub async fn init_withdraw<T>(
    ctx: MmArc,
    coin: T,
    req: WithdrawRequest,
    task_handle: &WithdrawTaskHandle,
) -> WithdrawResult
where
    T: UtxoCommonOps
        + GetUtxoListOps
        + UtxoSignerOps
        + CoinWithDerivationMethod
        + GetWithdrawSenderAddress<Address = Address, Pubkey = Public>,
{
    InitUtxoWithdraw::new(ctx, coin, req, task_handle).await?.build().await
}

pub async fn get_withdraw_from_address<T>(
    coin: &T,
    req: &WithdrawRequest,
) -> MmResult<WithdrawSenderAddress<Address, Public>, WithdrawError>
where
    T: CoinWithDerivationMethod + HDWalletCoinOps<Address = Address, Pubkey = Public> + UtxoCommonOps,
{
    match coin.derivation_method() {
        DerivationMethod::SingleAddress(my_address) => get_withdraw_iguana_sender(coin, req, my_address),
        DerivationMethod::HDWallet(hd_wallet) => get_withdraw_hd_sender(coin, req, hd_wallet).await,
    }
}

#[allow(clippy::result_large_err)]
pub fn get_withdraw_iguana_sender<T: UtxoCommonOps>(
    coin: &T,
    req: &WithdrawRequest,
    my_address: &Address,
) -> MmResult<WithdrawSenderAddress<Address, Public>, WithdrawError> {
    if req.from.is_some() {
        let error = "'from' is not supported if the coin is initialized with an Iguana private key";
        return MmError::err(WithdrawError::UnexpectedFromAddress(error.to_owned()));
    }
    let pubkey = coin
        .my_public_key()
        .mm_err(|e| WithdrawError::InternalError(e.to_string()))?;
    Ok(WithdrawSenderAddress {
        address: my_address.clone(),
        pubkey: *pubkey,
        derivation_path: None,
    })
}

pub async fn get_withdraw_hd_sender<T>(
    coin: &T,
    req: &WithdrawRequest,
    hd_wallet: &T::HDWallet,
) -> MmResult<WithdrawSenderAddress<Address, Public>, WithdrawError>
where
    T: HDWalletCoinOps<Address = Address, Pubkey = Public> + Sync,
{
    let HDAccountAddressId {
        account_id,
        chain,
        address_id,
    } = req
        .from
        .clone()
        .or_mm_err(|| WithdrawError::FromAddressNotFound)?
        .to_address_path(hd_wallet.coin_type())?;

    let hd_account = hd_wallet
        .get_account(account_id)
        .await
        .or_mm_err(|| WithdrawError::UnknownAccount { account_id })?;
    let hd_address = coin.derive_address(&hd_account, chain, address_id).await?;

    let is_address_activated = hd_account
        .is_address_activated(chain, address_id)
        // If [`HDWalletCoinOps::derive_address`] succeeds, [`HDAccountOps::is_address_activated`] shouldn't fails with an `InvalidBip44ChainError`.
        .mm_err(|e| WithdrawError::InternalError(e.to_string()))?;
    if !is_address_activated {
        let error = format!("'{}' address is not activated", hd_address.address);
        return MmError::err(WithdrawError::UnexpectedFromAddress(error));
    }

    Ok(WithdrawSenderAddress::from(hd_address))
}

pub fn decimals(coin: &UtxoCoinFields) -> u8 { coin.decimals }

pub fn convert_to_address<T: UtxoCommonOps>(coin: &T, from: &str, to_address_format: Json) -> Result<String, String> {
    let to_address_format: UtxoAddressFormat =
        json::from_value(to_address_format).map_err(|e| ERRL!("Error on parse UTXO address format {:?}", e))?;
    let mut from_address = try_s!(coin.address_from_str(from));
    match to_address_format {
        UtxoAddressFormat::Standard => {
            from_address.addr_format = UtxoAddressFormat::Standard;
            Ok(from_address.to_string())
        },
        UtxoAddressFormat::Segwit => {
            let bech32_hrp = &coin.as_ref().conf.bech32_hrp;
            match bech32_hrp {
                Some(hrp) => Ok(SegwitAddress::new(&from_address.hash, hrp.clone()).to_string()),
                None => ERR!("Cannot convert to a segwit address for a coin with no bech32_hrp in config"),
            }
        },
        UtxoAddressFormat::CashAddress { network, .. } => Ok(try_s!(from_address
            .to_cashaddress(
                &network,
                coin.as_ref().conf.pub_addr_prefix,
                coin.as_ref().conf.p2sh_addr_prefix
            )
            .and_then(|cashaddress| cashaddress.encode()))),
    }
}

pub fn validate_address<T: UtxoCommonOps>(coin: &T, address: &str) -> ValidateAddressResult {
    let result = coin.address_from_str(address);
    let address = match result {
        Ok(addr) => addr,
        Err(e) => {
            return ValidateAddressResult {
                is_valid: false,
                reason: Some(e.to_string()),
            }
        },
    };

    let is_p2pkh = address.prefix == coin.as_ref().conf.pub_addr_prefix
        && address.t_addr_prefix == coin.as_ref().conf.pub_t_addr_prefix;
    let is_p2sh = address.prefix == coin.as_ref().conf.p2sh_addr_prefix
        && address.t_addr_prefix == coin.as_ref().conf.p2sh_t_addr_prefix;
    let is_segwit = address.hrp.is_some() && address.hrp == coin.as_ref().conf.bech32_hrp && coin.as_ref().conf.segwit;

    if is_p2pkh || is_p2sh || is_segwit {
        ValidateAddressResult {
            is_valid: true,
            reason: None,
        }
    } else {
        ValidateAddressResult {
            is_valid: false,
            reason: Some(ERRL!("Address {} has invalid prefixes", address)),
        }
    }
}

// Quick fix for null valued coin fields in fee details of old tx history entries
#[cfg(not(target_arch = "wasm32"))]
async fn tx_history_migration_1<T>(coin: &T, ctx: &MmArc)
where
    T: UtxoStandardOps + UtxoCommonOps + MmCoin + MarketCoinOps,
{
    const MIGRATION_NUMBER: u64 = 1;
    let history = match coin.load_history_from_file(ctx).compat().await {
        Ok(history) => history,
        Err(e) => {
            log_tag!(
                ctx,
                "",
                "tx_history",
                "coin" => coin.as_ref().conf.ticker;
                fmt = "Error {} on 'load_history_from_file', stop the history loop", e
            );
            return;
        },
    };

    let mut updated = false;
    let to_write: Vec<TransactionDetails> = history
        .into_iter()
        .filter_map(|mut tx| match tx.fee_details {
            Some(TxFeeDetails::Utxo(ref mut fee_details)) => {
                if fee_details.coin.is_none() {
                    fee_details.coin = Some(String::from(&tx.coin));
                    updated = true;
                }
                Some(tx)
            },
            Some(_) => None,
            None => Some(tx),
        })
        .collect();

    if updated {
        if let Err(e) = coin.save_history_to_file(ctx, to_write).compat().await {
            log_tag!(
                ctx,
                "",
                "tx_history",
                "coin" => coin.as_ref().conf.ticker;
                fmt = "Error {} on 'save_history_to_file'", e
            );
            return;
        };
    }
    if let Err(e) = coin.update_migration_file(ctx, MIGRATION_NUMBER).compat().await {
        log_tag!(
            ctx,
            "",
            "tx_history",
            "coin" => coin.as_ref().conf.ticker;
            fmt = "Error {} on 'update_migration_file'", e
        );
    };
}

#[cfg(not(target_arch = "wasm32"))]
async fn migrate_tx_history<T>(coin: &T, ctx: &MmArc)
where
    T: UtxoStandardOps + UtxoCommonOps + MmCoin + MarketCoinOps,
{
    let current_migration = coin.get_tx_history_migration(ctx).compat().await.unwrap_or(0);
    if current_migration < 1 {
        tx_history_migration_1(coin, ctx).await;
    }
}

#[allow(clippy::cognitive_complexity)]
pub async fn process_history_loop<T>(coin: T, ctx: MmArc)
where
    T: UtxoStandardOps + UtxoCommonOps + MmCoin + MarketCoinOps,
{
    #[cfg(not(target_arch = "wasm32"))]
    migrate_tx_history(&coin, &ctx).await;

    let mut my_balance: Option<CoinBalance> = None;
    let history = match coin.load_history_from_file(&ctx).compat().await {
        Ok(history) => history,
        Err(e) => {
            log_tag!(
                ctx,
                "",
                "tx_history",
                "coin" => coin.as_ref().conf.ticker;
                fmt = "Error {} on 'load_history_from_file', stop the history loop", e
            );
            return;
        },
    };

    let mut history_map: HashMap<H256Json, TransactionDetails> = history
        .into_iter()
        .filter_map(|tx| {
            let tx_hash = H256Json::from_str(&tx.tx_hash).ok()?;
            Some((tx_hash, tx))
        })
        .collect();

    let mut success_iteration = 0i32;
    loop {
        if ctx.is_stopping() {
            break;
        };
        {
            let coins_ctx = CoinsContext::from_ctx(&ctx).unwrap();
            let coins = coins_ctx.coins.lock().await;
            if !coins.contains_key(&coin.as_ref().conf.ticker) {
                log_tag!(ctx, "", "tx_history", "coin" => coin.as_ref().conf.ticker; fmt = "Loop stopped");
                break;
            };
        }

        let actual_balance = match coin.my_balance().compat().await {
            Ok(actual_balance) => Some(actual_balance),
            Err(err) => {
                log_tag!(
                    ctx,
                    "",
                    "tx_history",
                    "coin" => coin.as_ref().conf.ticker;
                    fmt = "Error {:?} on getting balance", err
                );
                None
            },
        };

        let need_update = history_map.iter().any(|(_, tx)| tx.should_update());
        match (&my_balance, &actual_balance) {
            (Some(prev_balance), Some(actual_balance)) if prev_balance == actual_balance && !need_update => {
                // my balance hasn't been changed, there is no need to reload tx_history
                Timer::sleep(30.).await;
                continue;
            },
            _ => (),
        }

        let metrics = ctx.metrics.clone();
        let tx_ids = match coin.request_tx_history(metrics).await {
            RequestTxHistoryResult::Ok(tx_ids) => tx_ids,
            RequestTxHistoryResult::Retry { error } => {
                log_tag!(
                    ctx,
                    "",
                    "tx_history",
                    "coin" => coin.as_ref().conf.ticker;
                    fmt = "{}, retrying", error
                );
                Timer::sleep(10.).await;
                continue;
            },
            RequestTxHistoryResult::HistoryTooLarge => {
                log_tag!(
                    ctx,
                    "",
                    "tx_history",
                    "coin" => coin.as_ref().conf.ticker;
                    fmt = "Got `history too large`, stopping further attempts to retrieve it"
                );
                *coin.as_ref().history_sync_state.lock().unwrap() = HistorySyncState::Error(json!({
                    "code": HISTORY_TOO_LARGE_ERR_CODE,
                    "message": "Got `history too large` error from Electrum server. History is not available",
                }));
                break;
            },
            RequestTxHistoryResult::CriticalError(e) => {
                log_tag!(
                    ctx,
                    "",
                    "tx_history",
                    "coin" => coin.as_ref().conf.ticker;
                    fmt = "{}, stopping futher attempts to retreive it", e
                );
                break;
            },
        };

        // Remove transactions in the history_map that are not in the requested transaction list anymore
        let history_length = history_map.len();
        let requested_ids: HashSet<H256Json> = tx_ids.iter().map(|x| x.0).collect();
        history_map.retain(|hash, _| requested_ids.contains(hash));

        if history_map.len() < history_length {
            let to_write: Vec<TransactionDetails> = history_map.values().cloned().collect();
            if let Err(e) = coin.save_history_to_file(&ctx, to_write).compat().await {
                log_tag!(
                    ctx,
                    "",
                    "tx_history",
                    "coin" => coin.as_ref().conf.ticker;
                    fmt = "Error {} on 'save_history_to_file', stop the history loop", e
                );
                return;
            };
        }

        let mut transactions_left = if tx_ids.len() > history_map.len() {
            *coin.as_ref().history_sync_state.lock().unwrap() = HistorySyncState::InProgress(json!({
                "transactions_left": tx_ids.len() - history_map.len()
            }));
            tx_ids.len() - history_map.len()
        } else {
            *coin.as_ref().history_sync_state.lock().unwrap() = HistorySyncState::InProgress(json!({
                "transactions_left": 0
            }));
            0
        };

        // This is the cache of the already requested transactions.
        let mut input_transactions = HistoryUtxoTxMap::default();
        for (txid, height) in tx_ids {
            let mut updated = false;
            match history_map.entry(txid) {
                Entry::Vacant(e) => {
                    mm_counter!(ctx.metrics, "tx.history.request.count", 1, "coin" => coin.as_ref().conf.ticker.clone(), "method" => "tx_detail_by_hash");

                    match coin.tx_details_by_hash(&txid.0, &mut input_transactions).await {
                        Ok(mut tx_details) => {
                            mm_counter!(ctx.metrics, "tx.history.response.count", 1, "coin" => coin.as_ref().conf.ticker.clone(), "method" => "tx_detail_by_hash");

                            if tx_details.block_height == 0 && height > 0 {
                                tx_details.block_height = height;
                            }

                            e.insert(tx_details);
                            if transactions_left > 0 {
                                transactions_left -= 1;
                                *coin.as_ref().history_sync_state.lock().unwrap() =
                                    HistorySyncState::InProgress(json!({ "transactions_left": transactions_left }));
                            }
                            updated = true;
                        },
                        Err(e) => log_tag!(
                            ctx,
                            "",
                            "tx_history",
                            "coin" => coin.as_ref().conf.ticker;
                            fmt = "Error {:?} on getting the details of {:?}, skipping the tx", e, txid
                        ),
                    }
                },
                Entry::Occupied(mut e) => {
                    // update block height for previously unconfirmed transaction
                    if e.get().should_update_block_height() && height > 0 {
                        e.get_mut().block_height = height;
                        updated = true;
                    }
                    if e.get().should_update_timestamp() || e.get().firo_negative_fee() {
                        mm_counter!(ctx.metrics, "tx.history.request.count", 1, "coin" => coin.as_ref().conf.ticker.clone(), "method" => "tx_detail_by_hash");

                        match coin.tx_details_by_hash(&txid.0, &mut input_transactions).await {
                            Ok(tx_details) => {
                                mm_counter!(ctx.metrics, "tx.history.response.count", 1, "coin" => coin.as_ref().conf.ticker.clone(), "method" => "tx_detail_by_hash");
                                // replace with new tx details in case we need to update any data
                                e.insert(tx_details);
                                updated = true;
                            },
                            Err(e) => log_tag!(
                                ctx,
                                "",
                                "tx_history",
                                "coin" => coin.as_ref().conf.ticker;
                                fmt = "Error {:?} on getting the details of {:?}, skipping the tx", e, txid
                            ),
                        }
                    }
                },
            }
            if updated {
                let to_write: Vec<TransactionDetails> = history_map.values().cloned().collect();
                if let Err(e) = coin.save_history_to_file(&ctx, to_write).compat().await {
                    log_tag!(
                        ctx,
                        "",
                        "tx_history",
                        "coin" => coin.as_ref().conf.ticker;
                        fmt = "Error {} on 'save_history_to_file', stop the history loop", e
                    );
                    return;
                };
            }
        }
        *coin.as_ref().history_sync_state.lock().unwrap() = HistorySyncState::Finished;

        if success_iteration == 0 {
            log_tag!(
                ctx,
                "😅",
                "tx_history",
                "coin" => coin.as_ref().conf.ticker;
                fmt = "history has been loaded successfully"
            );
        }

        my_balance = actual_balance;
        success_iteration += 1;
        Timer::sleep(30.).await;
    }
}

pub async fn request_tx_history<T>(coin: &T, metrics: MetricsArc) -> RequestTxHistoryResult
where
    T: UtxoCommonOps + MmCoin + MarketCoinOps,
{
    let my_address = match coin.my_address() {
        Ok(addr) => addr,
        Err(e) => {
            return RequestTxHistoryResult::CriticalError(ERRL!(
                "Error on getting self address: {}. Stop tx history",
                e
            ))
        },
    };

    let tx_ids = match &coin.as_ref().rpc_client {
        UtxoRpcClientEnum::Native(client) => {
            let mut from = 0;
            let mut all_transactions = vec![];
            loop {
                mm_counter!(metrics, "tx.history.request.count", 1,
                    "coin" => coin.as_ref().conf.ticker.clone(), "client" => "native", "method" => "listtransactions");

                let transactions = match client.list_transactions(100, from).compat().await {
                    Ok(value) => value,
                    Err(e) => {
                        return RequestTxHistoryResult::Retry {
                            error: ERRL!("Error {} on list transactions", e),
                        };
                    },
                };

                mm_counter!(metrics, "tx.history.response.count", 1,
                    "coin" => coin.as_ref().conf.ticker.clone(), "client" => "native", "method" => "listtransactions");

                if transactions.is_empty() {
                    break;
                }
                from += 100;
                all_transactions.extend(transactions);
            }

            mm_counter!(metrics, "tx.history.response.total_length", all_transactions.len() as u64,
                "coin" => coin.as_ref().conf.ticker.clone(), "client" => "native", "method" => "listtransactions");

            all_transactions
                .into_iter()
                .filter_map(|item| {
                    if item.address == my_address {
                        Some((item.txid, item.blockindex))
                    } else {
                        None
                    }
                })
                .collect()
        },
        UtxoRpcClientEnum::Electrum(client) => {
            let my_address = match coin.as_ref().derivation_method.single_addr_or_err().await {
                Ok(my_address) => my_address,
                Err(e) => return RequestTxHistoryResult::CriticalError(e.to_string()),
            };
            let script = output_script(&my_address, ScriptType::P2PKH);
            let script_hash = electrum_script_hash(&script);

            mm_counter!(metrics, "tx.history.request.count", 1,
                "coin" => coin.as_ref().conf.ticker.clone(), "client" => "electrum", "method" => "blockchain.scripthash.get_history");

            let electrum_history = match client.scripthash_get_history(&hex::encode(script_hash)).compat().await {
                Ok(value) => value,
                Err(e) => match &e.error {
                    JsonRpcErrorType::InvalidRequest(e)
                    | JsonRpcErrorType::Parse(_, e)
                    | JsonRpcErrorType::Transport(e)
                    | JsonRpcErrorType::Internal(e) => {
                        return RequestTxHistoryResult::Retry {
                            error: ERRL!("Error {} on scripthash_get_history", e),
                        };
                    },
                    JsonRpcErrorType::Response(_addr, err) => {
                        if HISTORY_TOO_LARGE_ERROR.eq(err) {
                            return RequestTxHistoryResult::HistoryTooLarge;
                        } else {
                            return RequestTxHistoryResult::Retry {
                                error: ERRL!("Error {:?} on scripthash_get_history", e),
                            };
                        }
                    },
                },
            };
            mm_counter!(metrics, "tx.history.response.count", 1,
                "coin" => coin.as_ref().conf.ticker.clone(), "client" => "electrum", "method" => "blockchain.scripthash.get_history");

            mm_counter!(metrics, "tx.history.response.total_length", electrum_history.len() as u64,
                "coin" => coin.as_ref().conf.ticker.clone(), "client" => "electrum", "method" => "blockchain.scripthash.get_history");

            // electrum returns the most recent transactions in the end but we need to
            // process them first so rev is required
            electrum_history
                .into_iter()
                .rev()
                .map(|item| {
                    let height = if item.height < 0 { 0 } else { item.height as u64 };
                    (item.tx_hash, height)
                })
                .collect()
        },
    };
    RequestTxHistoryResult::Ok(tx_ids)
}

pub async fn tx_details_by_hash<T: UtxoCommonOps>(
    coin: &T,
    hash: &[u8],
    input_transactions: &mut HistoryUtxoTxMap,
) -> Result<TransactionDetails, String> {
    let ticker = &coin.as_ref().conf.ticker;
    let hash = H256Json::from(hash);
    let verbose_tx = try_s!(coin.as_ref().rpc_client.get_verbose_transaction(&hash).compat().await);
    let mut tx: UtxoTx = try_s!(deserialize(verbose_tx.hex.as_slice()).map_err(|e| ERRL!("{:?}", e)));
    tx.tx_hash_algo = coin.as_ref().tx_hash_algo;
    let my_address = try_s!(coin.as_ref().derivation_method.single_addr_or_err().await);

    input_transactions.insert(hash, HistoryUtxoTx {
        tx: tx.clone(),
        height: verbose_tx.height,
    });

    let mut input_amount = 0;
    let mut output_amount = 0;
    let mut from_addresses = Vec::new();
    let mut to_addresses = Vec::new();
    let mut spent_by_me = 0;
    let mut received_by_me = 0;

    for input in tx.inputs.iter() {
        // input transaction is zero if the tx is the coinbase transaction
        if input.previous_output.hash.is_zero() {
            continue;
        }

        let prev_tx_hash: H256Json = input.previous_output.hash.reversed().into();
        let prev_tx = try_s!(
            coin.get_mut_verbose_transaction_from_map_or_rpc(prev_tx_hash, input_transactions)
                .await
        );
        let prev_tx = &mut prev_tx.tx;
        prev_tx.tx_hash_algo = coin.as_ref().tx_hash_algo;

        let prev_output_index: usize = try_s!(input.previous_output.index.try_into());
        let prev_tx_output = prev_tx.outputs.get(prev_output_index).ok_or(ERRL!(
            "Previous output index is out of bound: coin={}, prev_output_index={}, prev_tx_hash={}, tx_hash={}, tx_hex={:02x}",
            ticker,
            prev_output_index,
            prev_tx_hash,
            hash,
            verbose_tx.hex,
        ))?;
        input_amount += prev_tx_output.value;
        let from: Vec<Address> = try_s!(coin.addresses_from_script(&prev_tx_output.script_pubkey.clone().into()));
        if from.contains(&my_address) {
            spent_by_me += prev_tx_output.value;
        }
        from_addresses.extend(from.into_iter());
    }

    for output in tx.outputs.iter() {
        output_amount += output.value;
        let to = try_s!(coin.addresses_from_script(&output.script_pubkey.clone().into()));
        if to.contains(&my_address) {
            received_by_me += output.value;
        }
        to_addresses.extend(to.into_iter());
    }

    // TODO uncomment this when `calc_interest_of_tx` works fine
    // let (fee, kmd_rewards) = if ticker == "KMD" {
    //     let kmd_rewards = try_s!(coin.calc_interest_of_tx(&tx, input_transactions).await);
    //     // `input_amount = output_amount + fee`, where `output_amount = actual_output_amount + kmd_rewards`,
    //     // so to calculate an actual transaction fee, we have to subtract the `kmd_rewards` from the total `output_amount`:
    //     // `fee = input_amount - actual_output_amount` or simplified `fee = input_amount - output_amount + kmd_rewards`
    //     let fee = input_amount as i64 - output_amount as i64 + kmd_rewards as i64;
    //
    //     let my_address = &coin.as_ref().my_address;
    //     let claimed_by_me = from_addresses.iter().all(|from| from == my_address) && to_addresses.contains(my_address);
    //     let kmd_rewards_details = KmdRewardsDetails {
    //         amount: big_decimal_from_sat_unsigned(kmd_rewards, coin.as_ref().decimals),
    //         claimed_by_me,
    //     };
    //     (
    //         big_decimal_from_sat(fee, coin.as_ref().decimals),
    //         Some(kmd_rewards_details),
    //     )
    // } else if input_amount == 0 {
    //     let fee = verbose_tx.vin.iter().fold(0., |cur, input| {
    //         let fee = match input {
    //             TransactionInputEnum::Lelantus(lelantus) => lelantus.n_fees,
    //             _ => 0.,
    //         };
    //         cur + fee
    //     });
    //     (fee.into(), None)
    // } else {
    //     let fee = input_amount as i64 - output_amount as i64;
    //     (big_decimal_from_sat(fee, coin.as_ref().decimals), None)
    // };

    let (fee, kmd_rewards) = if input_amount == 0 {
        let fee = verbose_tx.vin.iter().fold(0., |cur, input| {
            let fee = match input {
                TransactionInputEnum::Lelantus(lelantus) => lelantus.n_fees,
                _ => 0.,
            };
            cur + fee
        });
        (try_s!(fee.try_into()), None)
    } else {
        let fee = input_amount as i64 - output_amount as i64;
        (big_decimal_from_sat(fee, coin.as_ref().decimals), None)
    };

    // remove address duplicates in case several inputs were spent from same address
    // or several outputs are sent to same address
    let mut from_addresses: Vec<String> =
        try_s!(from_addresses.into_iter().map(|addr| addr.display_address()).collect());
    from_addresses.sort();
    from_addresses.dedup();
    let mut to_addresses: Vec<String> = try_s!(to_addresses.into_iter().map(|addr| addr.display_address()).collect());
    to_addresses.sort();
    to_addresses.dedup();

    let fee_details = UtxoFeeDetails {
        coin: Some(coin.as_ref().conf.ticker.clone()),
        amount: fee,
    };

    Ok(TransactionDetails {
        from: from_addresses,
        to: to_addresses,
        received_by_me: big_decimal_from_sat_unsigned(received_by_me, coin.as_ref().decimals),
        spent_by_me: big_decimal_from_sat_unsigned(spent_by_me, coin.as_ref().decimals),
        my_balance_change: big_decimal_from_sat(received_by_me as i64 - spent_by_me as i64, coin.as_ref().decimals),
        total_amount: big_decimal_from_sat_unsigned(input_amount, coin.as_ref().decimals),
        tx_hash: tx.hash().reversed().to_vec().to_tx_hash(),
        tx_hex: verbose_tx.hex,
        fee_details: Some(fee_details.into()),
        block_height: verbose_tx.height.unwrap_or(0),
        coin: ticker.clone(),
        internal_id: tx.hash().reversed().to_vec().into(),
        timestamp: verbose_tx.time.into(),
        kmd_rewards,
        transaction_type: Default::default(),
        memo: None,
    })
}

pub async fn get_mut_verbose_transaction_from_map_or_rpc<'a, 'b, T>(
    coin: &'a T,
    tx_hash: H256Json,
    utxo_tx_map: &'b mut HistoryUtxoTxMap,
) -> UtxoRpcResult<&'b mut HistoryUtxoTx>
where
    T: AsRef<UtxoCoinFields>,
{
    let tx = match utxo_tx_map.entry(tx_hash) {
        Entry::Vacant(e) => {
            let verbose = coin
                .as_ref()
                .rpc_client
                .get_verbose_transaction(&tx_hash)
                .compat()
                .await?;
            let tx = HistoryUtxoTx {
                tx: deserialize(verbose.hex.as_slice())
                    .map_to_mm(|e| UtxoRpcError::InvalidResponse(format!("{:?}, tx: {:?}", e, tx_hash)))?,
                height: verbose.height,
            };
            e.insert(tx)
        },
        Entry::Occupied(e) => e.into_mut(),
    };
    Ok(tx)
}

/// This function is used when the transaction details were calculated without considering the KMD rewards.
/// We know that [`TransactionDetails::fee`] was calculated by `fee = input_amount - output_amount`,
/// where `output_amount = actual_output_amount + kmd_rewards` or `actual_output_amount = output_amount - kmd_rewards`.
/// To calculate an actual fee amount, we have to replace `output_amount` with `actual_output_amount`:
/// `actual_fee = input_amount - actual_output_amount` or `actual_fee = input_amount - output_amount + kmd_rewards`.
/// Substitute [`TransactionDetails::fee`] to the last equation:
/// `actual_fee = TransactionDetails::fee + kmd_rewards`
pub async fn update_kmd_rewards<T>(
    coin: &T,
    tx_details: &mut TransactionDetails,
    input_transactions: &mut HistoryUtxoTxMap,
) -> UtxoRpcResult<()>
where
    T: UtxoCommonOps + UtxoStandardOps + MarketCoinOps,
{
    if !tx_details.should_update_kmd_rewards() {
        let error = "There is no need to update KMD rewards".to_owned();
        return MmError::err(UtxoRpcError::Internal(error));
    }
    let tx: UtxoTx = deserialize(tx_details.tx_hex.as_slice()).map_to_mm(|e| {
        UtxoRpcError::Internal(format!(
            "Error deserializing the {:?} transaction hex: {:?}",
            tx_details.tx_hash, e
        ))
    })?;
    let kmd_rewards = coin.calc_interest_of_tx(&tx, input_transactions).await?;
    let kmd_rewards = big_decimal_from_sat_unsigned(kmd_rewards, coin.as_ref().decimals);

    if let Some(TxFeeDetails::Utxo(UtxoFeeDetails { ref amount, .. })) = tx_details.fee_details {
        let actual_fee_amount = amount + &kmd_rewards;
        tx_details.fee_details = Some(TxFeeDetails::Utxo(UtxoFeeDetails {
            coin: Some(coin.as_ref().conf.ticker.clone()),
            amount: actual_fee_amount,
        }));
    }

    let my_address = &coin.my_address()?;
    let claimed_by_me = tx_details.from.iter().all(|from| from == my_address) && tx_details.to.contains(my_address);

    tx_details.kmd_rewards = Some(KmdRewardsDetails {
        amount: kmd_rewards,
        claimed_by_me,
    });
    Ok(())
}

pub async fn calc_interest_of_tx<T: UtxoCommonOps>(
    coin: &T,
    tx: &UtxoTx,
    input_transactions: &mut HistoryUtxoTxMap,
) -> UtxoRpcResult<u64> {
    if coin.as_ref().conf.ticker != "KMD" {
        let error = format!("Expected KMD ticker, found {}", coin.as_ref().conf.ticker);
        return MmError::err(UtxoRpcError::Internal(error));
    }

    let mut kmd_rewards = 0;
    for input in tx.inputs.iter() {
        // input transaction is zero if the tx is the coinbase transaction
        if input.previous_output.hash.is_zero() {
            continue;
        }

        let prev_tx_hash: H256Json = input.previous_output.hash.reversed().into();
        let prev_tx = coin
            .get_mut_verbose_transaction_from_map_or_rpc(prev_tx_hash, input_transactions)
            .await?;

        let prev_tx_value = prev_tx.tx.outputs[input.previous_output.index as usize].value;
        let prev_tx_locktime = prev_tx.tx.lock_time as u64;
        let this_tx_locktime = tx.lock_time as u64;
        if let Ok(interest) = kmd_interest(prev_tx.height, prev_tx_value, prev_tx_locktime, this_tx_locktime) {
            kmd_rewards += interest;
        }
    }
    Ok(kmd_rewards)
}

pub fn history_sync_status(coin: &UtxoCoinFields) -> HistorySyncState {
    coin.history_sync_state.lock().unwrap().clone()
}

pub fn get_trade_fee<T: UtxoCommonOps>(coin: T) -> Box<dyn Future<Item = TradeFee, Error = String> + Send> {
    let ticker = coin.as_ref().conf.ticker.clone();
    let decimals = coin.as_ref().decimals;
    let fut = async move {
        let fee = try_s!(coin.get_tx_fee().await);
        let amount = match fee {
            ActualTxFee::Dynamic(f) => f,
            ActualTxFee::FixedPerKb(f) => f,
        };
        Ok(TradeFee {
            coin: ticker,
            amount: big_decimal_from_sat(amount as i64, decimals).into(),
            paid_from_trading_vol: false,
        })
    };
    Box::new(fut.boxed().compat())
}

/// To ensure the `get_sender_trade_fee(x) <= get_sender_trade_fee(y)` condition is satisfied for any `x < y`,
/// we should include a `change` output into the result fee. Imagine this case:
/// Let `sum_inputs = 11000` and `total_tx_fee: { 200, if there is no the change output; 230, if there is the change output }`.
///
/// If `value = TradePreimageValue::Exact(10000)`, therefore `sum_outputs = 10000`.
/// then `change = sum_inputs - sum_outputs - total_tx_fee = 800`, so `change < dust` and `total_tx_fee = 200` (including the change output).
///
/// But if `value = TradePreimageValue::Exact(9000)`, therefore `sum_outputs = 9000`. Let `sum_inputs = 11000`, `total_tx_fee = 230`
/// where `change = sum_inputs - sum_outputs - total_tx_fee = 1770`, so `change > dust` and `total_tx_fee = 230` (including the change output).
///
/// To sum up, `get_sender_trade_fee(TradePreimageValue::Exact(9000)) > get_sender_trade_fee(TradePreimageValue::Exact(10000))`.
/// So we should always return a fee as if a transaction includes the change output.
pub async fn preimage_trade_fee_required_to_send_outputs<T>(
    coin: &T,
    ticker: &str,
    outputs: Vec<TransactionOutput>,
    fee_policy: FeePolicy,
    gas_fee: Option<u64>,
    stage: &FeeApproxStage,
) -> TradePreimageResult<BigDecimal>
where
    T: UtxoCommonOps + GetUtxoListOps,
{
    let decimals = coin.as_ref().decimals;
    let tx_fee = coin.get_tx_fee().await?;
    // [`FeePolicy::DeductFromOutput`] is used if the value is [`TradePreimageValue::UpperBound`] only
    let is_amount_upper_bound = matches!(fee_policy, FeePolicy::DeductFromOutput(_));
    let my_address = coin.as_ref().derivation_method.single_addr_or_err().await?;

    match tx_fee {
        // if it's a dynamic fee, we should generate a swap transaction to get an actual trade fee
        ActualTxFee::Dynamic(fee) => {
            // take into account that the dynamic tx fee may increase during the swap
            let dynamic_fee = coin.increase_dynamic_fee_by_stage(fee, stage);

            let outputs_count = outputs.len();
            let (unspents, _recently_sent_txs) = coin.get_unspent_ordered_list(&my_address).await?;

            let actual_tx_fee = ActualTxFee::Dynamic(dynamic_fee);

            let mut tx_builder = UtxoTxBuilder::new(coin)
                .await
                .add_available_inputs(unspents)
                .add_outputs(outputs)
                .with_fee_policy(fee_policy)
                .with_fee(actual_tx_fee);
            if let Some(gas) = gas_fee {
                tx_builder = tx_builder.with_gas_fee(gas);
            }
            let (tx, data) = tx_builder.build().await.mm_err(|e| {
                TradePreimageError::from_generate_tx_error(e, ticker.to_owned(), decimals, is_amount_upper_bound)
            })?;

            let total_fee = if tx.outputs.len() == outputs_count {
                // take into account the change output
                data.fee_amount + (dynamic_fee * P2PKH_OUTPUT_LEN) / KILO_BYTE
            } else {
                // the change output is included already
                data.fee_amount
            };

            Ok(big_decimal_from_sat(total_fee as i64, decimals))
        },
        ActualTxFee::FixedPerKb(fee) => {
            let outputs_count = outputs.len();
            let (unspents, _recently_sent_txs) = coin.get_unspent_ordered_list(&my_address).await?;

            let mut tx_builder = UtxoTxBuilder::new(coin)
                .await
                .add_available_inputs(unspents)
                .add_outputs(outputs)
                .with_fee_policy(fee_policy)
                .with_fee(tx_fee);
            if let Some(gas) = gas_fee {
                tx_builder = tx_builder.with_gas_fee(gas);
            }
            let (tx, data) = tx_builder.build().await.mm_err(|e| {
                TradePreimageError::from_generate_tx_error(e, ticker.to_string(), decimals, is_amount_upper_bound)
            })?;

            let total_fee = if tx.outputs.len() == outputs_count {
                // take into account the change output if tx_size_kb(tx with change) > tx_size_kb(tx without change)
                let tx = UtxoTx::from(tx);
                let tx_bytes = serialize(&tx);
                if tx_bytes.len() as u64 % KILO_BYTE + P2PKH_OUTPUT_LEN > KILO_BYTE {
                    data.fee_amount + fee
                } else {
                    data.fee_amount
                }
            } else {
                // the change output is included already
                data.fee_amount
            };

            Ok(big_decimal_from_sat(total_fee as i64, decimals))
        },
    }
}

/// Maker or Taker should pay fee only for sending his payment.
/// Even if refund will be required the fee will be deducted from P2SH input.
/// Please note the `get_sender_trade_fee` satisfies the following condition:
/// `get_sender_trade_fee(x) <= get_sender_trade_fee(y)` for any `x < y`.
pub async fn get_sender_trade_fee<T>(
    coin: &T,
    value: TradePreimageValue,
    stage: FeeApproxStage,
) -> TradePreimageResult<TradeFee>
where
    T: MarketCoinOps + UtxoCommonOps,
{
    let (amount, fee_policy) = match value {
        TradePreimageValue::UpperBound(upper_bound) => (upper_bound, FeePolicy::DeductFromOutput(0)),
        TradePreimageValue::Exact(amount) => (amount, FeePolicy::SendExact),
    };

    // pass the dummy params
    let time_lock = now_sec_u32();
    let my_pub = &[0; 33]; // H264 is 33 bytes
    let other_pub = &[0; 33]; // H264 is 33 bytes
    let secret_hash = &[0; 20]; // H160 is 20 bytes

    // `generate_swap_payment_outputs` may fail due to either invalid `other_pub` or a number conversation error
    let SwapPaymentOutputsResult { outputs, .. } = generate_swap_payment_outputs(
        coin,
        time_lock,
        my_pub,
        other_pub,
        secret_hash,
        amount,
        SwapPaymentType::TakerOrMakerPayment,
    )
    .map_to_mm(TradePreimageError::InternalError)?;
    let gas_fee = None;
    let fee_amount = coin
        .preimage_trade_fee_required_to_send_outputs(outputs, fee_policy, gas_fee, &stage)
        .await?;
    Ok(TradeFee {
        coin: coin.as_ref().conf.ticker.clone(),
        amount: fee_amount.into(),
        paid_from_trading_vol: false,
    })
}

/// The fee to spend (receive) other payment is deducted from the trading amount so we should display it
pub fn get_receiver_trade_fee<T: UtxoCommonOps>(coin: T) -> TradePreimageFut<TradeFee> {
    let fut = async move {
        let amount_sat = get_htlc_spend_fee(&coin, DEFAULT_SWAP_TX_SPEND_SIZE, &FeeApproxStage::WithoutApprox).await?;
        let amount = big_decimal_from_sat_unsigned(amount_sat, coin.as_ref().decimals).into();
        Ok(TradeFee {
            coin: coin.as_ref().conf.ticker.clone(),
            amount,
            paid_from_trading_vol: true,
        })
    };
    Box::new(fut.boxed().compat())
}

pub async fn get_fee_to_send_taker_fee<T>(
    coin: &T,
    dex_fee: DexFee,
    stage: FeeApproxStage,
) -> TradePreimageResult<TradeFee>
where
    T: MarketCoinOps + UtxoCommonOps,
{
    let decimals = coin.as_ref().decimals;

    let outputs = generate_taker_fee_tx_outputs(decimals, &AddressHashEnum::default_address_hash(), dex_fee)?;

    let gas_fee = None;
    let fee_amount = coin
        .preimage_trade_fee_required_to_send_outputs(outputs, FeePolicy::SendExact, gas_fee, &stage)
        .await?;
    Ok(TradeFee {
        coin: coin.ticker().to_owned(),
        amount: fee_amount.into(),
        paid_from_trading_vol: false,
    })
}

pub fn required_confirmations(coin: &UtxoCoinFields) -> u64 {
    coin.conf.required_confirmations.load(AtomicOrdering::Relaxed)
}

pub fn requires_notarization(coin: &UtxoCoinFields) -> bool {
    coin.conf.requires_notarization.load(AtomicOrdering::Relaxed)
}

pub fn set_required_confirmations(coin: &UtxoCoinFields, confirmations: u64) {
    coin.conf
        .required_confirmations
        .store(confirmations, AtomicOrdering::Relaxed);
}

pub fn set_requires_notarization(coin: &UtxoCoinFields, requires_nota: bool) {
    coin.conf
        .requires_notarization
        .store(requires_nota, AtomicOrdering::Relaxed);
}

pub fn coin_protocol_info<T: UtxoCommonOps>(coin: &T) -> Vec<u8> {
    rmp_serde::to_vec(coin.addr_format()).expect("Serialization should not fail")
}

pub fn is_coin_protocol_supported<T: UtxoCommonOps>(coin: &T, info: &Option<Vec<u8>>) -> bool {
    match info {
        Some(format) => rmp_serde::from_slice::<UtxoAddressFormat>(format).is_ok(),
        None => !coin.addr_format().is_segwit(),
    }
}

/// [`GetUtxoListOps::get_mature_unspent_ordered_list`] implementation.
/// Returns available mature and immature unspents in ascending order
/// + `RecentlySpentOutPoints` MutexGuard for further interaction (e.g. to add new transaction to it).
pub async fn get_mature_unspent_ordered_list<'a, T>(
    coin: &'a T,
    address: &Address,
) -> UtxoRpcResult<(MatureUnspentList, RecentlySpentOutPointsGuard<'a>)>
where
    T: UtxoCommonOps + GetUtxoListOps,
{
    let (unspents, recently_spent) = coin.get_all_unspent_ordered_list(address).await?;
    let mature_unspents = identify_mature_unspents(coin, unspents).await?;
    Ok((mature_unspents, recently_spent))
}

/// [`GetUtxoMapOps::get_mature_unspent_ordered_map`] implementation.
/// Returns available mature and immature unspents in ascending order for every given `addresses`
/// + `RecentlySpentOutPoints` MutexGuard for further interaction (e.g. to add new transaction to it).
pub async fn get_mature_unspent_ordered_map<T>(
    coin: &T,
    addresses: Vec<Address>,
) -> UtxoRpcResult<(MatureUnspentMap, RecentlySpentOutPointsGuard<'_>)>
where
    T: UtxoCommonOps + GetUtxoMapOps,
{
    let (unspents_map, recently_spent) = coin.get_all_unspent_ordered_map(addresses).await?;
    // Get an iterator of futures: `Future<Output=UtxoRpcResult<(Address, MatureUnspentList)>>`
    let fut_it = unspents_map.into_iter().map(|(address, unspents)| {
        identify_mature_unspents(coin, unspents).map(|res| -> UtxoRpcResult<(Address, MatureUnspentList)> {
            let mature_unspents = res?;
            Ok((address, mature_unspents))
        })
    });
    // Poll the `fut_it` futures concurrently.
    let result_map = futures::future::try_join_all(fut_it).await?.into_iter().collect();
    Ok((result_map, recently_spent))
}

/// Splits the given `unspents` outputs into mature and immature.
pub async fn identify_mature_unspents<T>(coin: &T, unspents: Vec<UnspentInfo>) -> UtxoRpcResult<MatureUnspentList>
where
    T: UtxoCommonOps,
{
    /// Returns `true` if the given transaction has a known non-zero height.
    fn can_tx_be_cached(tx: &RpcTransaction) -> bool { tx.height > Some(0) }

    /// Calculates actual confirmations number of the given `tx` transaction loaded from cache.
    fn calc_actual_cached_tx_confirmations(tx: &RpcTransaction, block_count: u64) -> UtxoRpcResult<u32> {
        let tx_height = tx.height.or_mm_err(|| {
            UtxoRpcError::Internal(format!(r#"Warning, height of cached "{:?}" tx is unknown"#, tx.txid))
        })?;
        // There shouldn't be cached transactions with height == 0
        if tx_height == 0 {
            let error = format!(
                r#"Warning, height of cached "{:?}" tx is expected to be non-zero"#,
                tx.txid
            );
            return MmError::err(UtxoRpcError::Internal(error));
        }
        if block_count < tx_height {
            let error = format!(
                r#"Warning, actual block_count {} less than cached tx_height {} of {:?}"#,
                block_count, tx_height, tx.txid
            );
            return MmError::err(UtxoRpcError::Internal(error));
        }

        let confirmations = block_count - tx_height + 1;
        Ok(confirmations as u32)
    }

    let block_count = coin.as_ref().rpc_client.get_block_count().compat().await?;

    let to_verbose: HashSet<H256Json> = unspents
        .iter()
        .map(|unspent| unspent.outpoint.hash.reversed().into())
        .collect();
    let verbose_txs = coin
        .get_verbose_transactions_from_cache_or_rpc(to_verbose)
        .compat()
        .await?;
    // Transactions that should be cached.
    let mut txs_to_cache = HashMap::with_capacity(verbose_txs.len());

    let mut result = MatureUnspentList::with_capacity(unspents.len());
    for unspent in unspents {
        let tx_hash: H256Json = unspent.outpoint.hash.reversed().into();
        let tx_info = verbose_txs
            .get(&tx_hash)
            .or_mm_err(|| {
                UtxoRpcError::Internal(format!(
                    "'get_verbose_transactions_from_cache_or_rpc' should have returned '{:?}'",
                    tx_hash
                ))
            })?
            .clone();
        let tx_info = match tx_info {
            VerboseTransactionFrom::Cache(mut tx) => {
                if unspent.height.is_some() {
                    tx.height = unspent.height;
                }
                match calc_actual_cached_tx_confirmations(&tx, block_count) {
                    Ok(conf) => tx.confirmations = conf,
                    // do not skip the transaction with unknown confirmations,
                    // because the transaction can be matured
                    Err(e) => error!("{}", e),
                }
                tx
            },
            VerboseTransactionFrom::Rpc(mut tx) => {
                if tx.height.is_none() {
                    tx.height = unspent.height;
                }
                if can_tx_be_cached(&tx) {
                    txs_to_cache.insert(tx_hash, tx.clone());
                }
                tx
            },
        };

        if coin.is_unspent_mature(&tx_info) {
            result.mature.push(unspent);
        } else {
            result.immature.push(unspent);
        }
    }

    coin.as_ref()
        .tx_cache
        .cache_transactions_concurrently(&txs_to_cache)
        .await;
    Ok(result)
}

pub fn is_unspent_mature(mature_confirmations: u32, output: &RpcTransaction) -> bool {
    // don't skip outputs with confirmations == 0, because we can spend them
    !output.is_coinbase() || output.confirmations >= mature_confirmations
}

/// [`UtxoCommonOps::get_verbose_transactions_from_cache_or_rpc`] implementation.
/// Loads verbose transactions from cache or requests it using RPC client.
pub async fn get_verbose_transactions_from_cache_or_rpc(
    coin: &UtxoCoinFields,
    tx_ids: HashSet<H256Json>,
) -> UtxoRpcResult<HashMap<H256Json, VerboseTransactionFrom>> {
    /// Determines whether the transaction is needed to be requested through RPC or not.
    /// Puts the inner `RpcTransaction` transaction into `result_map` if it has been loaded successfully,
    /// otherwise puts `txid` into `to_request`.
    fn on_cached_transaction_result(
        result_map: &mut HashMap<H256Json, VerboseTransactionFrom>,
        to_request: &mut Vec<H256Json>,
        txid: H256Json,
        res: TxCacheResult<Option<RpcTransaction>>,
    ) {
        match res {
            Ok(Some(tx)) => {
                result_map.insert(txid, VerboseTransactionFrom::Cache(tx));
            },
            // txid not found
            Ok(None) => {
                to_request.push(txid);
            },
            Err(err) => {
                error!(
                    "Error loading the {:?} transaction: {:?}. Trying to request tx using RPC client",
                    err, txid
                );
                to_request.push(txid);
            },
        }
    }

    let mut result_map = HashMap::with_capacity(tx_ids.len());
    let mut to_request = Vec::with_capacity(tx_ids.len());

    coin.tx_cache
        .load_transactions_from_cache_concurrently(tx_ids)
        .await
        .into_iter()
        .for_each(|(txid, res)| on_cached_transaction_result(&mut result_map, &mut to_request, txid, res));

    result_map.extend(
        coin.rpc_client
            .get_verbose_transactions(&to_request)
            .compat()
            .await?
            .into_iter()
            .map(|tx| (tx.txid, VerboseTransactionFrom::Rpc(tx))),
    );
    Ok(result_map)
}

/// Swap contract address is not used by standard UTXO coins.
#[inline]
pub fn swap_contract_address() -> Option<BytesJson> { None }

/// Fallback swap contract address is not used by standard UTXO coins.
#[inline]
pub fn fallback_swap_contract() -> Option<BytesJson> { None }

/// Convert satoshis to BigDecimal amount of coin units
#[inline]
pub fn big_decimal_from_sat(satoshis: i64, decimals: u8) -> BigDecimal {
    BigDecimal::from(satoshis) / BigDecimal::from(10u64.pow(decimals as u32))
}

#[inline]
pub fn big_decimal_from_sat_unsigned(satoshis: u64, decimals: u8) -> BigDecimal {
    BigDecimal::from(satoshis) / BigDecimal::from(10u64.pow(decimals as u32))
}

pub fn address_from_raw_pubkey(
    pub_key: &[u8],
    prefix: u8,
    t_addr_prefix: u8,
    checksum_type: ChecksumType,
    hrp: Option<String>,
    addr_format: UtxoAddressFormat,
) -> Result<Address, String> {
    Ok(Address {
        t_addr_prefix,
        prefix,
        hash: try_s!(Public::from_slice(pub_key)).address_hash().into(),
        checksum_type,
        hrp,
        addr_format,
    })
}

pub fn address_from_pubkey(
    pub_key: &Public,
    prefix: u8,
    t_addr_prefix: u8,
    checksum_type: ChecksumType,
    hrp: Option<String>,
    addr_format: UtxoAddressFormat,
) -> Address {
    Address {
        t_addr_prefix,
        prefix,
        hash: pub_key.address_hash().into(),
        checksum_type,
        hrp,
        addr_format,
    }
}

#[allow(clippy::too_many_arguments)]
#[cfg_attr(test, mockable)]
pub fn validate_payment<T: UtxoCommonOps>(
    coin: T,
    tx: UtxoTx,
    output_index: usize,
    first_pub0: &Public,
    second_pub0: &Public,
    priv_bn_hash: &[u8],
    amount: BigDecimal,
    watcher_reward: Option<WatcherReward>,
    time_lock: u32,
    try_spv_proof_until: u64,
    confirmations: u64,
) -> ValidatePaymentFut<()> {
    let amount = try_f!(sat_from_big_decimal(&amount, coin.as_ref().decimals));

    let expected_redeem = payment_script(time_lock, priv_bn_hash, first_pub0, second_pub0);
    let fut = async move {
        let tx_hash = tx.tx_hash();

        let tx_from_rpc = retry_on_err!(coin
            .as_ref()
            .rpc_client
            .get_transaction_bytes(&tx.hash().reversed().into())
            .compat())
        .repeat_every_secs(10.)
        .attempts(4)
        .inspect_err(move |e| error!("Error getting tx {tx_hash:?} from rpc: {e:?}"))
        .await
        .map_err(|repeat_err| repeat_err.into_error().map(ValidatePaymentError::from))?;

        if serialize(&tx).take() != tx_from_rpc.0
            && serialize_with_flags(&tx, SERIALIZE_TRANSACTION_WITNESS).take() != tx_from_rpc.0
        {
            return MmError::err(ValidatePaymentError::WrongPaymentTx(format!(
                "Provided payment tx {:?} doesn't match tx data from rpc {:?}",
                tx, tx_from_rpc
            )));
        }

        let expected_script_pubkey: Bytes = Builder::build_p2sh(&dhash160(&expected_redeem).into()).into();

        let actual_output = match tx.outputs.get(output_index) {
            Some(output) => output,
            None => {
                return MmError::err(ValidatePaymentError::WrongPaymentTx(
                    "Payment tx has no outputs".to_string(),
                ))
            },
        };

        if expected_script_pubkey != actual_output.script_pubkey {
            return MmError::err(ValidatePaymentError::WrongPaymentTx(format!(
                "Provided payment tx script pubkey doesn't match expected {:?} {:?}",
                actual_output.script_pubkey, expected_script_pubkey
            )));
        }

        if let Some(watcher_reward) = watcher_reward {
            let expected_reward = sat_from_big_decimal(&watcher_reward.amount, coin.as_ref().decimals)?;
            let actual_reward = actual_output.value - amount;
            validate_watcher_reward(expected_reward, actual_reward, false)?;
        } else if actual_output.value != amount {
            return MmError::err(ValidatePaymentError::WrongPaymentTx(format!(
                "Provided payment tx output value doesn't match expected {:?} {:?}",
                actual_output.value, amount
            )));
        }

        if let UtxoRpcClientEnum::Electrum(client) = &coin.as_ref().rpc_client {
            if coin.as_ref().conf.spv_conf.is_some() && confirmations != 0 {
                client.validate_spv_proof(&tx, try_spv_proof_until).await?;
            }
        }

        Ok(())
    };
    Box::new(fut.boxed().compat())
}

#[allow(clippy::too_many_arguments)]
async fn search_for_swap_output_spend(
    coin: &UtxoCoinFields,
    time_lock: u32,
    first_pub: &Public,
    second_pub: &Public,
    secret_hash: &[u8],
    tx: &[u8],
    output_index: usize,
    search_from_block: u64,
) -> Result<Option<FoundSwapTxSpend>, String> {
    let mut tx: UtxoTx = try_s!(deserialize(tx).map_err(|e| ERRL!("{:?}", e)));
    tx.tx_hash_algo = coin.tx_hash_algo;
    drop_mutability!(tx);
    if tx.outputs.is_empty() {
        return ERR!("Transaction doesn't have any output");
    }
    let script = payment_script(time_lock, secret_hash, first_pub, second_pub);
    let expected_script_pubkey = Builder::build_p2sh(&dhash160(&script).into()).to_bytes();
    let script_pubkey = &tx
        .outputs
        .get(output_index)
        .ok_or(ERRL!("No output with index {}", output_index))?
        .script_pubkey;

    if *script_pubkey != expected_script_pubkey {
        return ERR!(
            "Transaction {:?} output {} script_pubkey doesn't match expected {:?}",
            tx,
            output_index,
            expected_script_pubkey
        );
    }

    let spend = try_s!(
        coin.rpc_client
            .find_output_spend(
                tx.hash(),
                script_pubkey,
                output_index,
                BlockHashOrHeight::Height(search_from_block as i64)
            )
            .compat()
            .await
    );
    match spend {
        Some(spent_output_info) => {
            let mut tx = spent_output_info.spending_tx;
            tx.tx_hash_algo = coin.tx_hash_algo;
            let script: Script = tx.inputs[DEFAULT_SWAP_VIN].script_sig.clone().into();
            if let Some(Ok(ref i)) = script.iter().nth(2) {
                if i.opcode == Opcode::OP_0 {
                    return Ok(Some(FoundSwapTxSpend::Spent(tx.into())));
                }
            }

            if let Some(Ok(ref i)) = script.iter().nth(1) {
                if i.opcode == Opcode::OP_1 {
                    return Ok(Some(FoundSwapTxSpend::Refunded(tx.into())));
                }
            }

            ERR!(
                "Couldn't find required instruction in script_sig of input 0 of tx {:?}",
                tx
            )
        },
        None => Ok(None),
    }
}

struct SwapPaymentOutputsResult {
    payment_address: Address,
    outputs: Vec<TransactionOutput>,
}

enum SwapPaymentType {
    TakerOrMakerPayment,
    TakerFunding,
    TakerPaymentV2,
}

fn generate_swap_payment_outputs<T>(
    coin: T,
    time_lock: u32,
    my_pub: &[u8],
    other_pub: &[u8],
    secret_hash: &[u8],
    amount: BigDecimal,
    payment_type: SwapPaymentType,
) -> Result<SwapPaymentOutputsResult, String>
where
    T: AsRef<UtxoCoinFields>,
{
    let my_public = try_s!(Public::from_slice(my_pub));
    let other_public = try_s!(Public::from_slice(other_pub));
    let redeem_script = match payment_type {
        SwapPaymentType::TakerOrMakerPayment => payment_script(time_lock, secret_hash, &my_public, &other_public),
        SwapPaymentType::TakerFunding => {
            swap_proto_v2_scripts::taker_funding_script(time_lock, secret_hash, &my_public, &other_public)
        },
        SwapPaymentType::TakerPaymentV2 => {
            swap_proto_v2_scripts::taker_payment_script(time_lock, secret_hash, &my_public, &other_public)
        },
    };
    let redeem_script_hash = dhash160(&redeem_script);
    let amount = try_s!(sat_from_big_decimal(&amount, coin.as_ref().decimals));
    let htlc_out = TransactionOutput {
        value: amount,
        script_pubkey: Builder::build_p2sh(&redeem_script_hash.into()).into(),
    };
    // record secret hash to blockchain too making it impossible to lose
    // lock time may be easily brute forced so it is not mandatory to record it
    let mut op_return_builder = Builder::default().push_opcode(Opcode::OP_RETURN);

    // add the full redeem script to the OP_RETURN for ARRR to simplify the validation for the daemon
    op_return_builder = if coin.as_ref().conf.ticker == "ARRR" {
        op_return_builder.push_data(&redeem_script)
    } else {
        op_return_builder.push_bytes(secret_hash)
    };

    let op_return_script = op_return_builder.into_bytes();

    let op_return_out = TransactionOutput {
        value: 0,
        script_pubkey: op_return_script,
    };

    let payment_address = Address {
        checksum_type: coin.as_ref().conf.checksum_type,
        hash: redeem_script_hash.into(),
        prefix: coin.as_ref().conf.p2sh_addr_prefix,
        t_addr_prefix: coin.as_ref().conf.p2sh_t_addr_prefix,
        hrp: coin.as_ref().conf.bech32_hrp.clone(),
        addr_format: UtxoAddressFormat::Standard,
    };
    let result = SwapPaymentOutputsResult {
        payment_address,
        outputs: vec![htlc_out, op_return_out],
    };
    Ok(result)
}

pub fn payment_script(time_lock: u32, secret_hash: &[u8], pub_0: &Public, pub_1: &Public) -> Script {
    let mut builder = Builder::default()
        .push_opcode(Opcode::OP_IF)
        .push_bytes(&time_lock.to_le_bytes())
        .push_opcode(Opcode::OP_CHECKLOCKTIMEVERIFY)
        .push_opcode(Opcode::OP_DROP)
        .push_bytes(pub_0)
        .push_opcode(Opcode::OP_CHECKSIG)
        .push_opcode(Opcode::OP_ELSE)
        .push_opcode(Opcode::OP_SIZE)
        .push_bytes(&[32])
        .push_opcode(Opcode::OP_EQUALVERIFY)
        .push_opcode(Opcode::OP_HASH160);

    if secret_hash.len() == 32 {
        builder = builder.push_bytes(ripemd160(secret_hash).as_slice());
    } else {
        builder = builder.push_bytes(secret_hash);
    }

    builder
        .push_opcode(Opcode::OP_EQUALVERIFY)
        .push_bytes(pub_1)
        .push_opcode(Opcode::OP_CHECKSIG)
        .push_opcode(Opcode::OP_ENDIF)
        .into_script()
}

pub fn dex_fee_script(uuid: [u8; 16], time_lock: u32, watcher_pub: &Public, sender_pub: &Public) -> Script {
    let builder = Builder::default();
    builder
        .push_bytes(&uuid)
        .push_opcode(Opcode::OP_DROP)
        .push_opcode(Opcode::OP_IF)
        .push_bytes(&time_lock.to_le_bytes())
        .push_opcode(Opcode::OP_CHECKLOCKTIMEVERIFY)
        .push_opcode(Opcode::OP_DROP)
        .push_bytes(sender_pub)
        .push_opcode(Opcode::OP_CHECKSIG)
        .push_opcode(Opcode::OP_ELSE)
        .push_bytes(watcher_pub)
        .push_opcode(Opcode::OP_CHECKSIG)
        .push_opcode(Opcode::OP_ENDIF)
        .into_script()
}

/// [`GetUtxoListOps::get_unspent_ordered_list`] implementation.
/// Returns available unspents in ascending order
/// + `RecentlySpentOutPoints` MutexGuard for further interaction (e.g. to add new transaction to it).
pub async fn get_unspent_ordered_list<'a, T>(
    coin: &'a T,
    address: &Address,
) -> UtxoRpcResult<(Vec<UnspentInfo>, RecentlySpentOutPointsGuard<'a>)>
where
    T: UtxoCommonOps + GetUtxoListOps,
{
    if coin.as_ref().check_utxo_maturity {
        coin.get_mature_unspent_ordered_list(address)
            .await
            // Convert `MatureUnspentList` into `Vec<UnspentInfo>` by discarding immature unspents.
            .map(|(mature_unspents, recently_spent)| (mature_unspents.only_mature(), recently_spent))
    } else {
        coin.get_all_unspent_ordered_list(address).await
    }
}

/// [`GetUtxoMapOps::get_unspent_ordered_map`] implementation.
/// Returns available unspents in ascending order + `RecentlySpentOutPoints` MutexGuard for further interaction
/// (e.g. to add new transaction to it).
pub async fn get_unspent_ordered_map<T>(
    coin: &T,
    addresses: Vec<Address>,
) -> UtxoRpcResult<(UnspentMap, RecentlySpentOutPointsGuard<'_>)>
where
    T: UtxoCommonOps + GetUtxoMapOps,
{
    if coin.as_ref().check_utxo_maturity {
        coin.get_mature_unspent_ordered_map(addresses)
            .await
            // Convert `MatureUnspentMap` into `UnspentMap` by discarding immature unspents.
            .map(|(mature_unspents_map, recently_spent)| {
                let unspents_map = mature_unspents_map
                    .into_iter()
                    .map(|(address, unspents)| (address, unspents.only_mature()))
                    .collect();
                (unspents_map, recently_spent)
            })
    } else {
        coin.get_all_unspent_ordered_map(addresses).await
    }
}

/// [`GetUtxoListOps::get_all_unspent_ordered_list`] implementation.
/// Returns available mature and immature unspents in ascending
/// + `RecentlySpentOutPoints` MutexGuard for further interaction (e.g. to add new transaction to it).
pub async fn get_all_unspent_ordered_list<'a, T: UtxoCommonOps>(
    coin: &'a T,
    address: &Address,
) -> UtxoRpcResult<(Vec<UnspentInfo>, RecentlySpentOutPointsGuard<'a>)> {
    let decimals = coin.as_ref().decimals;
    let unspents = coin
        .as_ref()
        .rpc_client
        .list_unspent(address, decimals)
        .compat()
        .await?;
    let recently_spent = coin.as_ref().recently_spent_outpoints.lock().await;
    let unordered_unspents = recently_spent.replace_spent_outputs_with_cache(unspents.into_iter().collect());
    let ordered_unspents = sort_dedup_unspents(unordered_unspents);
    Ok((ordered_unspents, recently_spent))
}

/// [`GetUtxoMapOps::get_all_unspent_ordered_map`] implementation.
/// Returns available mature and immature unspents in ascending order for every given `addresses`
/// + `RecentlySpentOutPoints` MutexGuard for further interaction (e.g. to add new transaction to it).
pub async fn get_all_unspent_ordered_map<T: UtxoCommonOps>(
    coin: &T,
    addresses: Vec<Address>,
) -> UtxoRpcResult<(UnspentMap, RecentlySpentOutPointsGuard<'_>)> {
    let decimals = coin.as_ref().decimals;
    let mut unspents_map = coin
        .as_ref()
        .rpc_client
        .list_unspent_group(addresses, decimals)
        .compat()
        .await?;
    let recently_spent = coin.as_ref().recently_spent_outpoints.lock().await;
    for (_address, unspents) in unspents_map.iter_mut() {
        let unordered_unspents = recently_spent.replace_spent_outputs_with_cache(unspents.iter().cloned().collect());
        *unspents = sort_dedup_unspents(unordered_unspents);
    }
    Ok((unspents_map, recently_spent))
}

/// Increase the given `dynamic_fee` according to the fee approximation `stage` using the [`UtxoCoinFields::tx_fee_volatility_percent`].
pub fn increase_dynamic_fee_by_stage<T>(coin: &T, dynamic_fee: u64, stage: &FeeApproxStage) -> u64
where
    T: AsRef<UtxoCoinFields>,
{
    let base_percent = coin.as_ref().conf.tx_fee_volatility_percent;
    let percent = match stage {
        FeeApproxStage::WithoutApprox => return dynamic_fee,
        // Take into account that the dynamic fee may increase during the swap by [`UtxoCoinFields::tx_fee_volatility_percent`].
        FeeApproxStage::StartSwap => base_percent,
        // Take into account that the dynamic fee may increase until the watcher can spend it [`UtxoCoinFields::tx_fee_volatility_percent`].
        FeeApproxStage::WatcherPreimage => base_percent, //This needs discussion
        // Take into account that the dynamic fee may increase at each of the following stages up to [`UtxoCoinFields::tx_fee_volatility_percent`]:
        // - until a swap is started;
        // - during the swap.
        FeeApproxStage::OrderIssue => base_percent * 2.,
        // Take into account that the dynamic fee may increase at each of the following stages up to [`UtxoCoinFields::tx_fee_volatility_percent`]:
        // - until an order is issued;
        // - until a swap is started;
        // - during the swap.
        FeeApproxStage::TradePreimage => base_percent * 2.5,
    };
    increase_by_percent(dynamic_fee, percent)
}

fn increase_by_percent(num: u64, percent: f64) -> u64 {
    let percent = num as f64 / 100. * percent;
    num + (percent.round() as u64)
}

pub async fn can_refund_htlc<T>(coin: &T, locktime: u64) -> Result<CanRefundHtlc, MmError<UtxoRpcError>>
where
    T: UtxoCommonOps,
{
    let now = now_sec();
    if now < locktime {
        let to_wait = locktime - now + 1;
        return Ok(CanRefundHtlc::HaveToWait(to_wait.min(3600)));
    }

    let mtp = coin.get_current_mtp().await?;
    let locktime = coin.p2sh_tx_locktime(locktime as u32).await?;

    if locktime < mtp {
        Ok(CanRefundHtlc::CanRefundNow)
    } else {
        let to_wait = (locktime - mtp + 1) as u64;
        Ok(CanRefundHtlc::HaveToWait(to_wait.min(3600)))
    }
}

pub async fn p2sh_tx_locktime<T>(coin: &T, ticker: &str, htlc_locktime: u32) -> Result<u32, MmError<UtxoRpcError>>
where
    T: UtxoCommonOps,
{
    let lock_time = if ticker == "KMD" {
        now_sec_u32() - 3600 + 2 * 777
    } else {
        coin.get_current_mtp().await? - 1
    };
    Ok(lock_time.max(htlc_locktime))
}

pub fn addr_format(coin: &dyn AsRef<UtxoCoinFields>) -> &UtxoAddressFormat {
    match coin.as_ref().derivation_method {
        DerivationMethod::SingleAddress(ref my_address) => &my_address.addr_format,
        DerivationMethod::HDWallet(UtxoHDWallet { ref address_format, .. }) => address_format,
    }
}

pub fn addr_format_for_standard_scripts(coin: &dyn AsRef<UtxoCoinFields>) -> UtxoAddressFormat {
    match &coin.as_ref().conf.default_address_format {
        UtxoAddressFormat::Segwit => UtxoAddressFormat::Standard,
        format @ (UtxoAddressFormat::Standard | UtxoAddressFormat::CashAddress { .. }) => format.clone(),
    }
}

fn check_withdraw_address_supported<T>(coin: &T, addr: &Address) -> MmResult<(), UnsupportedAddr>
where
    T: UtxoCommonOps,
{
    let conf = &coin.as_ref().conf;

    match addr.addr_format {
        // Considering that legacy is supported with any configured formats
        // This can be changed depending on the coins implementation
        UtxoAddressFormat::Standard => {
            let is_p2pkh = addr.prefix == conf.pub_addr_prefix && addr.t_addr_prefix == conf.pub_t_addr_prefix;
            let is_p2sh = addr.prefix == conf.p2sh_addr_prefix && addr.t_addr_prefix == conf.p2sh_t_addr_prefix;
            if !is_p2pkh && !is_p2sh {
                MmError::err(UnsupportedAddr::PrefixError(conf.ticker.clone()))
            } else {
                Ok(())
            }
        },
        UtxoAddressFormat::Segwit => {
            if !conf.segwit {
                return MmError::err(UnsupportedAddr::SegwitNotActivated(conf.ticker.clone()));
            }

            if addr.hrp != conf.bech32_hrp {
                MmError::err(UnsupportedAddr::HrpError {
                    ticker: conf.ticker.clone(),
                    hrp: addr.hrp.clone().unwrap_or_default(),
                })
            } else {
                Ok(())
            }
        },
        UtxoAddressFormat::CashAddress { .. } => {
            if addr.addr_format == conf.default_address_format || addr.addr_format == *coin.addr_format() {
                Ok(())
            } else {
                MmError::err(UnsupportedAddr::FormatMismatch {
                    ticker: conf.ticker.clone(),
                    activated_format: coin.addr_format().to_string(),
                    used_format: addr.addr_format.to_string(),
                })
            }
        },
    }
}

pub async fn broadcast_tx<T>(coin: &T, tx: &UtxoTx) -> Result<H256Json, MmError<BroadcastTxErr>>
where
    T: AsRef<UtxoCoinFields>,
{
    coin.as_ref()
        .rpc_client
        .send_transaction(tx)
        .compat()
        .await
        .mm_err(From::from)
}

#[inline]
pub fn derive_htlc_key_pair(coin: &UtxoCoinFields, _swap_unique_data: &[u8]) -> KeyPair {
    match coin.priv_key_policy {
        PrivKeyPolicy::Iguana(k) => k,
        PrivKeyPolicy::HDWallet {
            activated_key: activated_key_pair,
            ..
        } => activated_key_pair,
        PrivKeyPolicy::Trezor => todo!(),
        #[cfg(target_arch = "wasm32")]
        PrivKeyPolicy::Metamask(_) => panic!("`PrivKeyPolicy::Metamask` is not supported for UTXO coins"),
    }
}

#[inline]
pub fn derive_htlc_pubkey(coin: &dyn SwapOps, swap_unique_data: &[u8]) -> Vec<u8> {
    coin.derive_htlc_key_pair(swap_unique_data).public_slice().to_vec()
}

pub fn validate_other_pubkey(raw_pubkey: &[u8]) -> MmResult<(), ValidateOtherPubKeyErr> {
    if let Err(err) = Public::from_slice(raw_pubkey) {
        return MmError::err(ValidateOtherPubKeyErr::InvalidPubKey(err.to_string()));
    };
    Ok(())
}

/// Sorts and deduplicates the given `unspents` in ascending order.
fn sort_dedup_unspents<I>(unspents: I) -> Vec<UnspentInfo>
where
    I: IntoIterator<Item = UnspentInfo>,
{
    unspents
        .into_iter()
        // dedup just in case we add duplicates of same unspent out
        .unique_by(|unspent| unspent.outpoint)
        .sorted_unstable_by(|a, b| {
            if a.value < b.value {
                Ordering::Less
            } else {
                Ordering::Greater
            }
        })
        .collect()
}

/// Common implementation of taker funding generation and broadcast for UTXO coins.
pub async fn send_taker_funding<T>(coin: T, args: SendTakerFundingArgs<'_>) -> Result<UtxoTx, TransactionErr>
where
    T: UtxoCommonOps + GetUtxoListOps + SwapOps,
{
    let taker_htlc_key_pair = coin.derive_htlc_key_pair(args.swap_unique_data);
    let total_amount = &args.dex_fee_amount + &args.premium_amount + &args.trading_amount;

    let SwapPaymentOutputsResult {
        payment_address,
        outputs,
    } = try_tx_s!(generate_swap_payment_outputs(
        &coin,
        try_tx_s!(args.time_lock.try_into()),
        taker_htlc_key_pair.public_slice(),
        args.maker_pub,
        args.taker_secret_hash,
        total_amount,
        SwapPaymentType::TakerFunding,
    ));
    if let UtxoRpcClientEnum::Native(client) = &coin.as_ref().rpc_client {
        let addr_string = try_tx_s!(payment_address.display_address());
        client
            .import_address(&addr_string, &addr_string, false)
            .map_err(|e| TransactionErr::Plain(ERRL!("{}", e)))
            .compat()
            .await?;
    }
    send_outputs_from_my_address_impl(coin, outputs).await
}

/// Common implementation of taker funding reclaim for UTXO coins using time-locked path.
pub async fn refund_taker_funding_timelock<T>(coin: T, args: RefundPaymentArgs<'_>) -> TransactionResult
where
    T: UtxoCommonOps + GetUtxoListOps + SwapOps,
{
    refund_htlc_payment(coin, args, SwapPaymentType::TakerFunding).await
}

/// Common implementation of taker funding reclaim for UTXO coins using immediate refund path with secret reveal.
pub async fn refund_taker_funding_secret<T>(
    coin: T,
    args: RefundFundingSecretArgs<'_, T>,
) -> Result<UtxoTx, TransactionErr>
where
    T: UtxoCommonOps + GetUtxoListOps + SwapOps,
{
    let my_address = try_tx_s!(coin.as_ref().derivation_method.single_addr_or_err()).clone();
    let payment_value = try_tx_s!(args.funding_tx.first_output()).value;

    let key_pair = coin.derive_htlc_key_pair(args.swap_unique_data);
    let script_data = Builder::default()
        .push_data(args.taker_secret)
        .push_opcode(Opcode::OP_0)
        .push_opcode(Opcode::OP_0)
        .into_script();
    let time_lock = try_tx_s!(args.time_lock.try_into());

    let redeem_script = swap_proto_v2_scripts::taker_funding_script(
        time_lock,
        args.taker_secret_hash,
        key_pair.public(),
        args.maker_pubkey,
    )
    .into();
    let fee = try_tx_s!(
        coin.get_htlc_spend_fee(DEFAULT_SWAP_TX_SPEND_SIZE, &FeeApproxStage::WithoutApprox)
            .await
    );
    if fee >= payment_value {
        return TX_PLAIN_ERR!(
            "HTLC spend fee {} is greater than transaction output {}",
            fee,
            payment_value
        );
    }
    let script_pubkey = output_script(&my_address, ScriptType::P2PKH).to_bytes();
    let output = TransactionOutput {
        value: payment_value - fee,
        script_pubkey,
    };

    let input = P2SHSpendingTxInput {
        prev_transaction: args.funding_tx.clone(),
        redeem_script,
        outputs: vec![output],
        script_data,
        sequence: SEQUENCE_FINAL,
        lock_time: time_lock,
        keypair: &key_pair,
    };
    let transaction = try_tx_s!(coin.p2sh_spending_tx(input).await);

    let tx_fut = coin.as_ref().rpc_client.send_transaction(&transaction).compat();
    try_tx_s!(tx_fut.await, transaction);

    Ok(transaction)
}

/// Common implementation of taker funding validation for UTXO coins.
pub async fn validate_taker_funding<T>(coin: &T, args: ValidateTakerFundingArgs<'_, T>) -> ValidateTakerFundingResult
where
    T: UtxoCommonOps + SwapOps,
{
    let maker_htlc_key_pair = coin.derive_htlc_key_pair(args.swap_unique_data);
    let total_expected_amount = &args.dex_fee_amount + &args.premium_amount + &args.trading_amount;

    let expected_amount_sat = sat_from_big_decimal(&total_expected_amount, coin.as_ref().decimals)?;

    let time_lock = args
        .time_lock
        .try_into()
        .map_to_mm(|e: TryFromIntError| ValidateTakerFundingError::LocktimeOverflow(e.to_string()))?;

    let redeem_script = swap_proto_v2_scripts::taker_funding_script(
        time_lock,
        args.taker_secret_hash,
        args.other_pub,
        maker_htlc_key_pair.public(),
    );
    let expected_output = TransactionOutput {
        value: expected_amount_sat,
        script_pubkey: Builder::build_p2sh(&AddressHashEnum::AddressHash(dhash160(&redeem_script))).into(),
    };

    if args.funding_tx.outputs.get(0) != Some(&expected_output) {
        return MmError::err(ValidateTakerFundingError::InvalidDestinationOrAmount(format!(
            "Expected {:?}, got {:?}",
            expected_output,
            args.funding_tx.outputs.get(0)
        )));
    }

    let tx_bytes_from_rpc = coin
        .as_ref()
        .rpc_client
        .get_transaction_bytes(&args.funding_tx.hash().reversed().into())
        .compat()
        .await?;
    let actual_tx_bytes = serialize(args.funding_tx).take();
    if tx_bytes_from_rpc.0 != actual_tx_bytes {
        return MmError::err(ValidateTakerFundingError::TxBytesMismatch {
            from_rpc: tx_bytes_from_rpc,
            actual: actual_tx_bytes.into(),
        });
    }
    Ok(())
}

/// Common implementation of combined taker payment refund for UTXO coins.
pub async fn refund_combined_taker_payment<T>(coin: T, args: RefundPaymentArgs<'_>) -> TransactionResult
where
    T: UtxoCommonOps + GetUtxoListOps + SwapOps,
{
    refund_htlc_payment(coin, args, SwapPaymentType::TakerPaymentV2).await
}

#[test]
fn test_increase_by_percent() {
    assert_eq!(increase_by_percent(4300, 1.), 4343);
    assert_eq!(increase_by_percent(30, 6.9), 32);
    assert_eq!(increase_by_percent(30, 6.), 32);
    assert_eq!(increase_by_percent(10, 6.), 11);
    assert_eq!(increase_by_percent(1000, 0.1), 1001);
    assert_eq!(increase_by_percent(0, 20.), 0);
    assert_eq!(increase_by_percent(20, 0.), 20);
    assert_eq!(increase_by_percent(23, 100.), 46);
    assert_eq!(increase_by_percent(100, 2.4), 102);
    assert_eq!(increase_by_percent(100, 2.5), 103);
}

#[test]
fn test_pubkey_from_script_sig() {
    let script_sig = Script::from("473044022071edae37cf518e98db3f7637b9073a7a980b957b0c7b871415dbb4898ec3ebdc022031b402a6b98e64ffdf752266449ca979a9f70144dba77ed7a6a25bfab11648f6012103ad6f89abc2e5beaa8a3ac28e22170659b3209fe2ddf439681b4b8f31508c36fa");
    let expected_pub = H264::from("03ad6f89abc2e5beaa8a3ac28e22170659b3209fe2ddf439681b4b8f31508c36fa");
    let actual_pub = pubkey_from_script_sig(&script_sig).unwrap();
    assert_eq!(expected_pub, actual_pub);

    let script_sig_err = Script::from("473044022071edae37cf518e98db3f7637b9073a7a980b957b0c7b871415dbb4898ec3ebdc022031b402a6b98e64ffdf752266449ca979a9f70144dba77ed7a6a25bfab11648f6012103ad6f89abc2e5beaa8a3ac28e22170659b3209fe2ddf439681b4b8f31508c36fa21");
    pubkey_from_script_sig(&script_sig_err).unwrap_err();

    let script_sig_err = Script::from("493044022071edae37cf518e98db3f7637b9073a7a980b957b0c7b871415dbb4898ec3ebdc022031b402a6b98e64ffdf752266449ca979a9f70144dba77ed7a6a25bfab11648f6012103ad6f89abc2e5beaa8a3ac28e22170659b3209fe2ddf439681b4b8f31508c36fa");
    pubkey_from_script_sig(&script_sig_err).unwrap_err();
}

#[test]
fn test_tx_v_size() {
    // Multiple legacy inputs with P2SH and P2PKH output
    // https://live.blockcypher.com/btc-testnet/tx/ac6218b33d02e069c4055af709bbb6ca92ce11e55450cde96bc17411e281e5e7/
    let mut tx: UtxoTx = "0100000002440f1a2929eb08c350cc8d2385c77c40411560c3b43b65efb5b06f997fc67672020000006b483045022100f82e88af256d2487afe0c30a166c9ecf6b7013e764e1407317c712d47f7731bd0220358a4d7987bfde2271599b5c4376d26f9ce9f1df2e04f5de8f89593352607110012103c6a78589e18b482aea046975e6d0acbdea7bf7dbf04d9d5bd67fda917815e3edfffffffffb9c2fd7a19b55a4ffbda2ce5065d988a4f4efcf1ae567b4ddb6d97529c8fb0c000000006b483045022100dd75291db32dc859657a5eead13b85c340b4d508e57d2450ebfad76484f254130220727fcd65dda046ea62b449ab217da264dbf7c7ca7e63b39c8835973a152752c1012103c6a78589e18b482aea046975e6d0acbdea7bf7dbf04d9d5bd67fda917815e3edffffffff03102700000000000017a9148d0ad41545dea44e914c419d33d422148c35a274870000000000000000166a149c0a919d4e9a23f0234df916a7dd21f9e2fdaa8f931d0000000000001976a9146d9d2b554d768232320587df75c4338ecc8bf37d88acbd8ff160".into();
    // Removing inputs script_sig as it's not included in UnsignedTransactionInput when fees are calculated
    tx.inputs[0].script_sig = Bytes::new();
    tx.inputs[1].script_sig = Bytes::new();
    let v_size = tx_size_in_v_bytes(&UtxoAddressFormat::Standard, &tx);
    assert_eq!(v_size, 403);
    // Segwit input with 2 P2WPKH outputs
    // https://live.blockcypher.com/btc-testnet/tx/8a32e794b2a8a0356bb3b2717279d118b4010bf8bb3229abb5a2b4fb86541bb2/
    // the transaction is deserialized without the witnesses which makes the calculation of v_size similar to how
    // it's calculated in generate_transaction
    let tx: UtxoTx = "0200000000010192a4497268107d7999e9551be733f5e0eab479be7d995a061a7bbdc43ef0e5ed0000000000feffffff02cd857a00000000001600145cb39bfcd68d520e29cadc990bceb5cd1562c507a0860100000000001600149a85cc05e9a722575feb770a217c73fd6145cf01024730440220030e0fb58889ab939c701f12d950f00b64836a1a33ec0d6697fd3053d469d244022053e33d72ef53b37b86eea8dfebbafffb0f919ef952dcb6ea6058b81576d8dc86012102225de6aed071dc29d0ca10b9f64a4b502e33e55b3c0759eedd8e333834c6a7d07a1f2000".into();
    let v_size = tx_size_in_v_bytes(&UtxoAddressFormat::Segwit, &tx);
    assert_eq!(v_size, 141);
    // Segwit input with 1 P2WSH output
    // https://live.blockcypher.com/btc-testnet/tx/f8c1fed6f307eb131040965bd11018787567413e6437c907b1fd15de6517ad16/
    let tx: UtxoTx = "010000000001017996e77b2b1f4e66da606cfc2f16e3f52e1eac4a294168985bd4dbd54442e61f0100000000ffffffff01ab36010000000000220020693090c0e291752d448826a9dc72c9045b34ed4f7bd77e6e8e62645c23d69ac502483045022100d0800719239d646e69171ede7f02af916ac778ffe384fa0a5928645b23826c9f022044072622de2b47cfc81ac5172b646160b0c48d69d881a0ce77be06dbd6f6e5ac0121031ac6d25833a5961e2a8822b2e8b0ac1fd55d90cbbbb18a780552cbd66fc02bb3735a9e61".into();
    let v_size = tx_size_in_v_bytes(&UtxoAddressFormat::Segwit, &tx);
    assert_eq!(v_size, 122);
    // Multipl segwit inputs with P2PKH output
    // https://live.blockcypher.com/btc-testnet/tx/649d514d76702a0925a917d830e407f4f1b52d78832520e486c140ce8d0b879f/
    let tx: UtxoTx = "0100000000010250c434acbad252481564d56b41990577c55d247aedf4bb853dca3567c4404c8f0000000000ffffffff55baf016f0628ecf0f0ec228e24d8029879b0491ab18bac61865afaa9d16e8bb0000000000ffffffff01e8030000000000001976a9146d9d2b554d768232320587df75c4338ecc8bf37d88ac0247304402202611c05dd0e748f7c9955ed94a172af7ed56a0cdf773e8c919bef6e70b13ec1c02202fd7407891c857d95cdad1038dcc333186815f50da2fc9a334f814dd8d0a2d63012103c6a78589e18b482aea046975e6d0acbdea7bf7dbf04d9d5bd67fda917815e3ed02483045022100bb9d483f6b2b46f8e70d62d65b33b6de056e1878c9c2a1beed69005daef2f89502201690cd44cf6b114fa0d494258f427e1ed11a21d897e407d8a1ff3b7e09b9a426012103c6a78589e18b482aea046975e6d0acbdea7bf7dbf04d9d5bd67fda917815e3ed9cf7bd60".into();
    let v_size = tx_size_in_v_bytes(&UtxoAddressFormat::Segwit, &tx);
    assert_eq!(v_size, 181);
    // Multiple segwit inputs
    // https://live.blockcypher.com/btc-testnet/tx/a7bb128703b57058955d555ed48b65c2c9bdefab6d3acbb4243c56e430533def/
    let tx: UtxoTx = "010000000001023b7308e5ca5d02000b743441f7653c1110e07275b7ab0e983f489e92bfdd2b360100000000ffffffffd6c4f22e9b1090b2584a82cf4cb6f85595dd13c16ad065711a7585cc373ae2e50000000000ffffffff02947b2a00000000001600148474e72f396d44504cd30b1e7b992b65344240c609050700000000001600141b891309c8fe1338786fa3476d5d1a9718d43a0202483045022100bfae465fcd8d2636b2513f68618eb4996334c94d47e285cb538e3416eaf4521b02201b953f46ff21c8715a0997888445ca814dfdb834ef373a29e304bee8b32454d901210226bde3bca3fe7c91e4afb22c4bc58951c60b9bd73514081b6bd35f5c09b8c9a602483045022100ba48839f7becbf8f91266140f9727edd08974fcc18017661477af1d19603ed31022042fd35af1b393eeb818b420e3a5922079776cc73f006d26dd67be932e1b4f9000121034b6a54040ad2175e4c198370ac36b70d0b0ab515b59becf100c4cd310afbfd0c00000000".into();
    let v_size = tx_size_in_v_bytes(&UtxoAddressFormat::Segwit, &tx);
    assert_eq!(v_size, 209)
}

#[test]
fn test_generate_taker_fee_tx_outputs() {
    let amount = BigDecimal::from(6150);
    let fee_amount = sat_from_big_decimal(&amount, 8).unwrap();

    let outputs = generate_taker_fee_tx_outputs(
        8,
        &AddressHashEnum::default_address_hash(),
        DexFee::Standard(amount.into()),
    )
    .unwrap();

    assert_eq!(outputs.len(), 1);

    assert_eq!(outputs[0].value, fee_amount);
}

#[test]
fn test_generate_taker_fee_tx_outputs_with_burn() {
    let fee_amount = BigDecimal::from(6150);
    let burn_amount = &(&fee_amount / &BigDecimal::from_str("0.75").unwrap()) - &fee_amount;

    let fee_uamount = sat_from_big_decimal(&fee_amount, 8).unwrap();
    let burn_uamount = sat_from_big_decimal(&burn_amount, 8).unwrap();

    let outputs = generate_taker_fee_tx_outputs(
        8,
        &AddressHashEnum::default_address_hash(),
        DexFee::with_burn(fee_amount.into(), burn_amount.into()),
    )
    .unwrap();

    assert_eq!(outputs.len(), 2);

    assert_eq!(outputs[0].value, fee_uamount);

    assert_eq!(outputs[1].value, burn_uamount);
}<|MERGE_RESOLUTION|>--- conflicted
+++ resolved
@@ -15,20 +15,6 @@
 use crate::utxo::tx_cache::TxCacheResult;
 use crate::utxo::utxo_withdraw::{InitUtxoWithdraw, StandardUtxoWithdraw, UtxoWithdraw};
 use crate::watcher_common::validate_watcher_reward;
-<<<<<<< HEAD
-use crate::{CanRefundHtlc, CoinBalance, CoinWithDerivationMethod, ConfirmPaymentInput, GenTakerPaymentSpendArgs,
-            GenTakerPaymentSpendResult, GetWithdrawSenderAddress, HDAccountAddressId, RawTransactionError,
-            RawTransactionRequest, RawTransactionRes, RefundPaymentArgs, RewardTarget, SearchForSwapTxSpendInput,
-            SendCombinedTakerPaymentArgs, SendMakerPaymentSpendPreimageInput, SendPaymentArgs, SignatureError,
-            SignatureResult, SpendPaymentArgs, SwapOps, TradePreimageValue, TransactionFut, TransactionResult,
-            TxFeeDetails, TxGenError, TxMarshalingErr, TxPreimageWithSig, ValidateAddressResult,
-            ValidateOtherPubKeyErr, ValidatePaymentFut, ValidatePaymentInput, ValidateTakerPaymentArgs,
-            ValidateTakerPaymentError, ValidateTakerPaymentResult, ValidateTakerPaymentSpendPreimageError,
-            ValidateTakerPaymentSpendPreimageResult, ValidateWatcherSpendInput, VerificationError, VerificationResult,
-            WatcherSearchForSwapTxSpendInput, WatcherValidatePaymentInput, WatcherValidateTakerFeeInput,
-            WithdrawResult, WithdrawSenderAddress, EARLY_CONFIRMATION_ERR_LOG, INVALID_RECEIVER_ERR_LOG,
-            INVALID_REFUND_TX_ERR_LOG, INVALID_SCRIPT_ERR_LOG, INVALID_SENDER_ERR_LOG, OLD_TRANSACTION_ERR_LOG};
-=======
 use crate::{CanRefundHtlc, CoinBalance, CoinWithDerivationMethod, ConfirmPaymentInput, DexFee, GenPreimageResult,
             GenTakerFundingSpendArgs, GenTakerPaymentSpendArgs, GetWithdrawSenderAddress, HDAccountAddressId,
             RawTransactionError, RawTransactionRequest, RawTransactionRes, RefundFundingSecretArgs, RefundPaymentArgs,
@@ -40,10 +26,9 @@
             ValidateTakerFundingSpendPreimageError, ValidateTakerFundingSpendPreimageResult,
             ValidateTakerPaymentSpendPreimageError, ValidateTakerPaymentSpendPreimageResult,
             ValidateWatcherSpendInput, VerificationError, VerificationResult, WatcherSearchForSwapTxSpendInput,
-            WatcherValidatePaymentInput, WatcherValidateTakerFeeInput, WithdrawFrom, WithdrawResult,
-            WithdrawSenderAddress, EARLY_CONFIRMATION_ERR_LOG, INVALID_RECEIVER_ERR_LOG, INVALID_REFUND_TX_ERR_LOG,
-            INVALID_SCRIPT_ERR_LOG, INVALID_SENDER_ERR_LOG, OLD_TRANSACTION_ERR_LOG};
->>>>>>> 0221505e
+            WatcherValidatePaymentInput, WatcherValidateTakerFeeInput, WithdrawResult, WithdrawSenderAddress,
+            EARLY_CONFIRMATION_ERR_LOG, INVALID_RECEIVER_ERR_LOG, INVALID_REFUND_TX_ERR_LOG, INVALID_SCRIPT_ERR_LOG,
+            INVALID_SENDER_ERR_LOG, OLD_TRANSACTION_ERR_LOG};
 use crate::{MmCoinEnum, WatcherReward, WatcherRewardError};
 pub use bitcrypto::{dhash160, sha256, ChecksumType};
 use bitcrypto::{dhash256, ripemd160};
@@ -4966,7 +4951,7 @@
 where
     T: UtxoCommonOps + GetUtxoListOps + SwapOps,
 {
-    let my_address = try_tx_s!(coin.as_ref().derivation_method.single_addr_or_err()).clone();
+    let my_address = try_tx_s!(coin.as_ref().derivation_method.single_addr_or_err().await).clone();
     let payment_value = try_tx_s!(args.funding_tx.first_output()).value;
 
     let key_pair = coin.derive_htlc_key_pair(args.swap_unique_data);
