use super::*;
use crate::coin_balance::{HDAddressBalance, HDWalletBalanceOps};
use crate::coin_errors::{MyAddressError, ValidatePaymentError};
use crate::eth::EthCoinType;
use crate::hd_wallet::{HDCoinAddress, HDCoinHDAccount, HDCoinWithdrawOps, TrezorCoinError};
use crate::lp_price::get_base_price_in_rel;
use crate::rpc_command::init_withdraw::WithdrawTaskHandleShared;
use crate::utxo::rpc_clients::{electrum_script_hash, BlockHashOrHeight, UnspentInfo, UnspentMap, UtxoRpcClientEnum,
                               UtxoRpcClientOps, UtxoRpcResult};
use crate::utxo::spv::SimplePaymentVerification;
use crate::utxo::tx_cache::TxCacheResult;
use crate::utxo::utxo_hd_wallet::UtxoHDAddress;
use crate::utxo::utxo_withdraw::{InitUtxoWithdraw, StandardUtxoWithdraw, UtxoWithdraw};
use crate::watcher_common::validate_watcher_reward;
<<<<<<< HEAD
use crate::{scan_for_new_addresses_impl, CanRefundHtlc, CoinBalance, CoinWithDerivationMethod, ConfirmPaymentInput,
            DexFee, GenPreimageResult, GenTakerFundingSpendArgs, GenTakerPaymentSpendArgs, GetWithdrawSenderAddress,
            RawTransactionError, RawTransactionRequest, RawTransactionRes, RefundFundingSecretArgs, RefundPaymentArgs,
            RewardTarget, SearchForSwapTxSpendInput, SendMakerPaymentSpendPreimageInput, SendPaymentArgs,
            SendTakerFundingArgs, SignatureError, SignatureResult, SpendPaymentArgs, SwapOps, TradePreimageValue,
            TransactionFut, TransactionResult, TxFeeDetails, TxGenError, TxMarshalingErr, TxPreimageWithSig,
            ValidateAddressResult, ValidateOtherPubKeyErr, ValidatePaymentFut, ValidatePaymentInput,
            ValidateTakerFundingArgs, ValidateTakerFundingError, ValidateTakerFundingResult,
=======
use crate::{CanRefundHtlc, CoinBalance, CoinWithDerivationMethod, ConfirmPaymentInput, DexFee, GenPreimageResult,
            GenTakerFundingSpendArgs, GenTakerPaymentSpendArgs, GetWithdrawSenderAddress, HDAccountAddressId,
            RawTransactionError, RawTransactionRequest, RawTransactionRes, RawTransactionResult,
            RefundFundingSecretArgs, RefundPaymentArgs, RewardTarget, SearchForSwapTxSpendInput,
            SendMakerPaymentSpendPreimageInput, SendPaymentArgs, SendTakerFundingArgs, SignRawTransactionEnum,
            SignRawTransactionRequest, SignUtxoTransactionParams, SignatureError, SignatureResult, SpendPaymentArgs,
            SwapOps, TradePreimageValue, TransactionFut, TransactionResult, TxFeeDetails, TxGenError, TxMarshalingErr,
            TxPreimageWithSig, ValidateAddressResult, ValidateOtherPubKeyErr, ValidatePaymentFut,
            ValidatePaymentInput, ValidateTakerFundingArgs, ValidateTakerFundingError, ValidateTakerFundingResult,
>>>>>>> f0e486b6
            ValidateTakerFundingSpendPreimageError, ValidateTakerFundingSpendPreimageResult,
            ValidateTakerPaymentSpendPreimageError, ValidateTakerPaymentSpendPreimageResult,
            ValidateWatcherSpendInput, VerificationError, VerificationResult, WatcherSearchForSwapTxSpendInput,
            WatcherValidatePaymentInput, WatcherValidateTakerFeeInput, WithdrawResult, WithdrawSenderAddress,
            EARLY_CONFIRMATION_ERR_LOG, INVALID_RECEIVER_ERR_LOG, INVALID_REFUND_TX_ERR_LOG, INVALID_SCRIPT_ERR_LOG,
            INVALID_SENDER_ERR_LOG, OLD_TRANSACTION_ERR_LOG};
use crate::{MmCoinEnum, WatcherReward, WatcherRewardError};
pub use bitcrypto::{dhash160, sha256, ChecksumType};
use bitcrypto::{dhash256, ripemd160};
use chain::constants::SEQUENCE_FINAL;
<<<<<<< HEAD
pub use chain::Transaction as UtxoTx;
use chain::{OutPoint, TransactionOutput};
use common::executor::Timer;
use common::jsonrpc_client::JsonRpcErrorType;
use common::log::error;
use crypto::Bip44Chain;
=======
use chain::{OutPoint, TransactionInput, TransactionOutput};
use common::executor::Timer;
use common::jsonrpc_client::JsonRpcErrorType;
use common::log::{debug, error, warn};
use crypto::{Bip32DerPathOps, Bip44Chain, RpcDerivationPath};
>>>>>>> f0e486b6
use futures::compat::Future01CompatExt;
use futures::future::{FutureExt, TryFutureExt};
use futures01::future::Either;
use itertools::Itertools;
use keys::bytes::Bytes;
use keys::{Address, AddressFormat as UtxoAddressFormat, AddressHashEnum, CompactSignature, Public, SegwitAddress,
           Type as ScriptType};
use mm2_core::mm_ctx::MmArc;
use mm2_err_handle::prelude::*;
use mm2_number::bigdecimal_custom::CheckedDivision;
use mm2_number::{BigDecimal, MmNumber};
use primitives::hash::H512;
use rpc::v1::types::{Bytes as BytesJson, ToTxHash, TransactionInputEnum, H256 as H256Json};
use script::{Builder, Opcode, Script, ScriptAddress, TransactionInputSigner, UnsignedTransactionInput};
use secp256k1::{PublicKey, Signature as SecpSignature};
use serde_json::{self as json};
use serialization::{deserialize, serialize, serialize_with_flags, CoinVariant, CompactInteger, Serializable, Stream,
                    SERIALIZE_TRANSACTION_WITNESS};
use std::cmp::Ordering;
use std::collections::hash_map::{Entry, HashMap};
use std::str::FromStr;
use std::sync::atomic::Ordering as AtomicOrdering;
use utxo_signer::with_key_pair::{calc_and_sign_sighash, p2sh_spend, signature_hash_to_sign, SIGHASH_ALL,
                                 SIGHASH_SINGLE};
use utxo_signer::UtxoSignerOps;

pub mod utxo_tx_history_v2_common;

pub const DEFAULT_FEE_VOUT: usize = 0;
pub const DEFAULT_SWAP_TX_SPEND_SIZE: u64 = 305;
pub const DEFAULT_SWAP_VOUT: usize = 0;
pub const DEFAULT_SWAP_VIN: usize = 0;
const MIN_BTC_TRADING_VOL: &str = "0.00777";

macro_rules! true_or {
    ($cond: expr, $etype: expr) => {
        if !$cond {
            return Err(MmError::new($etype));
        }
    };
}

lazy_static! {
    pub static ref HISTORY_TOO_LARGE_ERROR: Json = json!({
        "code": 1,
        "message": "history too large"
    });
}

pub const HISTORY_TOO_LARGE_ERR_CODE: i64 = -1;

pub async fn get_tx_fee(coin: &UtxoCoinFields) -> UtxoRpcResult<ActualTxFee> {
    let conf = &coin.conf;
    match &coin.tx_fee {
        TxFee::Dynamic(method) => {
            let fee = coin
                .rpc_client
                .estimate_fee_sat(coin.decimals, method, &conf.estimate_fee_mode, conf.estimate_fee_blocks)
                .compat()
                .await?;
            Ok(ActualTxFee::Dynamic(fee))
        },
        TxFee::FixedPerKb(satoshis) => Ok(ActualTxFee::FixedPerKb(*satoshis)),
    }
}

pub(crate) fn address_from_extended_pubkey<T>(
    coin: &T,
    extended_pubkey: &Secp256k1ExtendedPublicKey,
    derivation_path: DerivationPath,
) -> UtxoHDAddress
where
    T: UtxoCommonOps,
{
    let pubkey = Public::Compressed(H264::from(extended_pubkey.public_key().serialize()));
    let address = coin.address_from_pubkey(&pubkey);

    UtxoHDAddress {
        address,
        pubkey,
        derivation_path,
    }
}

pub(crate) fn trezor_coin<Coin>(coin: &Coin) -> MmResult<String, TrezorCoinError>
where
    Coin: AsRef<UtxoCoinFields>,
{
    coin.as_ref().conf.trezor_coin.clone().or_mm_err(|| {
        let ticker = &coin.as_ref().conf.ticker;
        let error = format!("'{ticker}' coin has 'trezor_coin' field as `None` in the coins config");
        TrezorCoinError::Internal(error)
    })
}

pub async fn produce_hd_address_scanner<T>(coin: &T) -> BalanceResult<UtxoAddressScanner>
where
    T: AsRef<UtxoCoinFields>,
{
    Ok(UtxoAddressScanner::init(coin.as_ref().rpc_client.clone()).await?)
}

pub async fn scan_for_new_addresses<T>(
    coin: &T,
    hd_wallet: &T::HDWallet,
    hd_account: &mut HDCoinHDAccount<T>,
    address_scanner: &T::HDAddressScanner,
    gap_limit: u32,
) -> BalanceResult<Vec<HDAddressBalance>>
where
    T: HDWalletBalanceOps + Sync,
    HDCoinAddress<T>: std::fmt::Display,
{
    let mut addresses = scan_for_new_addresses_impl(
        coin,
        hd_wallet,
        hd_account,
        address_scanner,
        Bip44Chain::External,
        gap_limit,
    )
    .await?;
    addresses.extend(
        scan_for_new_addresses_impl(
            coin,
            hd_wallet,
            hd_account,
            address_scanner,
            Bip44Chain::Internal,
            gap_limit,
        )
        .await?,
    );

    Ok(addresses)
}

pub async fn all_known_addresses_balances<T>(
    coin: &T,
    hd_account: &HDCoinHDAccount<T>,
) -> BalanceResult<Vec<HDAddressBalance>>
where
    T: HDWalletBalanceOps + Sync,
    HDCoinAddress<T>: std::fmt::Display + Clone,
{
    let external_addresses = hd_account
        .known_addresses_number(Bip44Chain::External)
        // A UTXO coin should support both [`Bip44Chain::External`] and [`Bip44Chain::Internal`].
        .mm_err(|e| BalanceError::Internal(e.to_string()))?;
    let internal_addresses = hd_account
        .known_addresses_number(Bip44Chain::Internal)
        // A UTXO coin should support both [`Bip44Chain::External`] and [`Bip44Chain::Internal`].
        .mm_err(|e| BalanceError::Internal(e.to_string()))?;

    let mut balances = coin
        .known_addresses_balances_with_ids(hd_account, Bip44Chain::External, 0..external_addresses)
        .await?;
    balances.extend(
        coin.known_addresses_balances_with_ids(hd_account, Bip44Chain::Internal, 0..internal_addresses)
            .await?,
    );

    Ok(balances)
}

/// Requests balance of the given `address`.
pub async fn address_balance<T>(coin: &T, address: &Address) -> BalanceResult<CoinBalance>
where
    T: UtxoCommonOps + GetUtxoListOps + MarketCoinOps,
{
    if coin.as_ref().check_utxo_maturity {
        let (unspents, _) = coin.get_mature_unspent_ordered_list(address).await?;
        return Ok(unspents.to_coin_balance(coin.as_ref().decimals));
    }

    let balance = coin
        .as_ref()
        .rpc_client
        .display_balance(address.clone(), coin.as_ref().decimals)
        .compat()
        .await?;

    Ok(CoinBalance {
        spendable: balance,
        unspendable: BigDecimal::from(0),
    })
}

/// Requests balances of the given `addresses`.
/// The pairs `(Address, CoinBalance)` are guaranteed to be in the same order in which they were requested.
pub async fn addresses_balances<T>(coin: &T, addresses: Vec<Address>) -> BalanceResult<Vec<(Address, CoinBalance)>>
where
    T: UtxoCommonOps + GetUtxoMapOps + MarketCoinOps,
{
    if coin.as_ref().check_utxo_maturity {
        let (unspents_map, _) = coin.get_mature_unspent_ordered_map(addresses.clone()).await?;
        addresses
            .into_iter()
            .map(|address| {
                let unspents = unspents_map.get(&address).or_mm_err(|| {
                    let error = format!("'get_mature_unspent_ordered_map' should have returned '{}'", address);
                    BalanceError::Internal(error)
                })?;
                let balance = unspents.to_coin_balance(coin.as_ref().decimals);
                Ok((address, balance))
            })
            .collect()
    } else {
        Ok(coin
            .as_ref()
            .rpc_client
            .display_balances(addresses.clone(), coin.as_ref().decimals)
            .compat()
            .await?
            .into_iter()
            .map(|(address, spendable)| {
                let unspendable = BigDecimal::from(0);
                let balance = CoinBalance { spendable, unspendable };
                (address, balance)
            })
            .collect())
    }
}

pub fn derivation_method(coin: &UtxoCoinFields) -> &DerivationMethod<Address, UtxoHDWallet> { &coin.derivation_method }

/// returns the fee required to be paid for HTLC spend transaction
pub async fn get_htlc_spend_fee<T: UtxoCommonOps>(
    coin: &T,
    tx_size: u64,
    stage: &FeeApproxStage,
) -> UtxoRpcResult<u64> {
    let coin_fee = coin.get_tx_fee().await?;
    let mut fee = match coin_fee {
        // atomic swap payment spend transaction is slightly more than 300 bytes in average as of now
        ActualTxFee::Dynamic(fee_per_kb) => {
            let fee_per_kb = increase_dynamic_fee_by_stage(&coin, fee_per_kb, stage);
            (fee_per_kb * tx_size) / KILO_BYTE
        },
        // return satoshis here as swap spend transaction size is always less than 1 kb
        ActualTxFee::FixedPerKb(satoshis) => {
            let tx_size_kb = if tx_size % KILO_BYTE == 0 {
                tx_size / KILO_BYTE
            } else {
                tx_size / KILO_BYTE + 1
            };
            satoshis * tx_size_kb
        },
    };
    if coin.as_ref().conf.force_min_relay_fee {
        let relay_fee = coin.as_ref().rpc_client.get_relay_fee().compat().await?;
        let relay_fee_sat = sat_from_big_decimal(&relay_fee, coin.as_ref().decimals)?;
        if fee < relay_fee_sat {
            fee = relay_fee_sat;
        }
    }
    Ok(fee)
}

pub fn addresses_from_script<T: UtxoCommonOps>(coin: &T, script: &Script) -> Result<Vec<Address>, String> {
    let destinations: Vec<ScriptAddress> = try_s!(script.extract_destinations());

    let conf = &coin.as_ref().conf;

    let addresses = destinations
        .into_iter()
        .map(|dst| {
            let (prefix, t_addr_prefix, addr_format) = match dst.kind {
                ScriptType::P2PKH => (
                    conf.pub_addr_prefix,
                    conf.pub_t_addr_prefix,
                    coin.addr_format_for_standard_scripts(),
                ),
                ScriptType::P2SH => (
                    conf.p2sh_addr_prefix,
                    conf.p2sh_t_addr_prefix,
                    coin.addr_format_for_standard_scripts(),
                ),
                ScriptType::P2WPKH => (conf.pub_addr_prefix, conf.pub_t_addr_prefix, UtxoAddressFormat::Segwit),
                ScriptType::P2WSH => (conf.pub_addr_prefix, conf.pub_t_addr_prefix, UtxoAddressFormat::Segwit),
            };

            Address {
                hash: dst.hash,
                checksum_type: conf.checksum_type,
                prefix,
                t_addr_prefix,
                hrp: conf.bech32_hrp.clone(),
                addr_format,
            }
        })
        .collect();

    Ok(addresses)
}

pub fn denominate_satoshis(coin: &UtxoCoinFields, satoshi: i64) -> f64 {
    satoshi as f64 / 10f64.powf(coin.decimals as f64)
}

pub fn base_coin_balance<T>(coin: &T) -> BalanceFut<BigDecimal>
where
    T: MarketCoinOps,
{
    coin.my_spendable_balance()
}

pub fn address_from_str_unchecked(coin: &UtxoCoinFields, address: &str) -> MmResult<Address, AddrFromStrError> {
    let mut errors = Vec::with_capacity(3);

    match Address::from_str(address) {
        Ok(legacy) => return Ok(legacy),
        Err(e) => errors.push(e.to_string()),
    };

    match Address::from_segwitaddress(
        address,
        coin.conf.checksum_type,
        coin.conf.pub_addr_prefix,
        coin.conf.pub_t_addr_prefix,
    ) {
        Ok(segwit) => return Ok(segwit),
        Err(e) => errors.push(e),
    }

    match Address::from_cashaddress(
        address,
        coin.conf.checksum_type,
        coin.conf.pub_addr_prefix,
        coin.conf.p2sh_addr_prefix,
        coin.conf.pub_t_addr_prefix,
    ) {
        Ok(cashaddress) => return Ok(cashaddress),
        Err(e) => errors.push(e),
    }

    MmError::err(AddrFromStrError::CannotDetermineFormat(errors))
}

pub fn my_public_key(coin: &UtxoCoinFields) -> Result<&Public, MmError<UnexpectedDerivationMethod>> {
    match coin.priv_key_policy {
        PrivKeyPolicy::Iguana(ref key_pair) => Ok(key_pair.public()),
        PrivKeyPolicy::HDWallet {
            activated_key: ref activated_key_pair,
            ..
        } => Ok(activated_key_pair.public()),
        // Hardware Wallets requires BIP32/BIP44 derivation path to extract a public key.
        PrivKeyPolicy::Trezor => MmError::err(UnexpectedDerivationMethod::Trezor),
        #[cfg(target_arch = "wasm32")]
        PrivKeyPolicy::Metamask(_) => MmError::err(UnexpectedDerivationMethod::UnsupportedError(
            "`PrivKeyPolicy::Metamask` is not supported in this context".to_string(),
        )),
    }
}

pub fn checked_address_from_str<T: UtxoCommonOps>(coin: &T, address: &str) -> MmResult<Address, AddrFromStrError> {
    let addr = address_from_str_unchecked(coin.as_ref(), address)?;
    check_withdraw_address_supported(coin, &addr)?;
    Ok(addr)
}

pub async fn get_current_mtp(coin: &UtxoCoinFields, coin_variant: CoinVariant) -> UtxoRpcResult<u32> {
    let current_block = coin.rpc_client.get_block_count().compat().await?;
    coin.rpc_client
        .get_median_time_past(current_block, coin.conf.mtp_block_count, coin_variant)
        .compat()
        .await
}

pub fn send_outputs_from_my_address<T>(coin: T, outputs: Vec<TransactionOutput>) -> TransactionFut
where
    T: UtxoCommonOps + GetUtxoListOps,
{
    let fut = send_outputs_from_my_address_impl(coin, outputs);
    Box::new(fut.boxed().compat().map(|tx| tx.into()))
}

pub fn tx_size_in_v_bytes(from_addr_format: &UtxoAddressFormat, tx: &UtxoTx) -> usize {
    let transaction_bytes = serialize(tx);
    // 2 bytes are used to indicate the length of signature and pubkey
    // total is 107
    let additional_len = 2 + MAX_DER_SIGNATURE_LEN + COMPRESSED_PUBKEY_LEN;
    // Virtual size of the transaction
    // https://bitcoin.stackexchange.com/questions/87275/how-to-calculate-segwit-transaction-fee-in-bytes/87276#87276
    match from_addr_format {
        UtxoAddressFormat::Segwit => {
            let base_size = transaction_bytes.len();
            // 4 additional bytes (2 for the marker and 2 for the flag) and 1 additional byte for every input in the witness for the SIGHASH flag
            let total_size = transaction_bytes.len() + 4 + tx.inputs().len() * (additional_len + 1);
            ((0.75 * base_size as f64) + (0.25 * total_size as f64)) as usize
        },
        _ => transaction_bytes.len() + tx.inputs().len() * additional_len,
    }
}

/// Implements building utxo script pubkey for an address by the address format
pub fn get_script_for_address(coin: &UtxoCoinFields, addr: &Address) -> MmResult<Script, UnsupportedAddr> {
    match addr.addr_format {
        UtxoAddressFormat::Standard => {
            if addr.prefix == coin.conf.pub_addr_prefix && addr.t_addr_prefix == coin.conf.pub_t_addr_prefix {
                Ok(Builder::build_p2pkh(&addr.hash))
            } else if addr.prefix == coin.conf.p2sh_addr_prefix && addr.t_addr_prefix == coin.conf.p2sh_t_addr_prefix {
                Ok(Builder::build_p2sh(&addr.hash))
            } else {
                MmError::err(UnsupportedAddr::PrefixError(coin.conf.ticker.clone()))
            }
        },
        UtxoAddressFormat::Segwit => Ok(Builder::build_p2witness(&addr.hash)),
        UtxoAddressFormat::CashAddress {
            network: _,
            pub_addr_prefix,
            p2sh_addr_prefix,
        } => {
            if pub_addr_prefix == coin.conf.pub_addr_prefix {
                Ok(Builder::build_p2pkh(&addr.hash))
            } else if p2sh_addr_prefix == coin.conf.p2sh_addr_prefix {
                Ok(Builder::build_p2sh(&addr.hash))
            } else {
                MmError::err(UnsupportedAddr::PrefixError(coin.conf.ticker.clone()))
            }
        },
    }
}

pub struct UtxoTxBuilder<'a, T: AsRef<UtxoCoinFields> + UtxoTxGenerationOps> {
    coin: &'a T,
    from: Option<Address>,
    /// The available inputs that *can* be included in the resulting tx
    available_inputs: Vec<UnspentInfo>,
    fee_policy: FeePolicy,
    fee: Option<ActualTxFee>,
    gas_fee: Option<u64>,
    tx: TransactionInputSigner,
    change: u64,
    sum_inputs: u64,
    sum_outputs_value: u64,
    tx_fee: u64,
    min_relay_fee: Option<u64>,
    dust: Option<u64>,
}

impl<'a, T: AsRef<UtxoCoinFields> + UtxoTxGenerationOps> UtxoTxBuilder<'a, T> {
    pub async fn new(coin: &'a T) -> UtxoTxBuilder<'a, T> {
        UtxoTxBuilder {
            tx: coin.as_ref().transaction_preimage(),
            coin,
            from: coin.as_ref().derivation_method.single_addr().await,
            available_inputs: vec![],
            fee_policy: FeePolicy::SendExact,
            fee: None,
            gas_fee: None,
            change: 0,
            sum_inputs: 0,
            sum_outputs_value: 0,
            tx_fee: 0,
            min_relay_fee: None,
            dust: None,
        }
    }

    pub fn with_from_address(mut self, from: Address) -> Self {
        self.from = Some(from);
        self
    }

    pub fn with_dust(mut self, dust_amount: u64) -> Self {
        self.dust = Some(dust_amount);
        self
    }

    pub fn add_required_inputs(mut self, inputs: impl IntoIterator<Item = UnspentInfo>) -> Self {
        self.tx
            .inputs
            .extend(inputs.into_iter().map(|input| UnsignedTransactionInput {
                previous_output: input.outpoint,
                sequence: SEQUENCE_FINAL,
                amount: input.value,
                witness: Vec::new(),
            }));
        self
    }

    /// This function expects that utxos are sorted by amounts in ascending order
    /// Consider sorting before calling this function
    pub fn add_available_inputs(mut self, inputs: impl IntoIterator<Item = UnspentInfo>) -> Self {
        self.available_inputs.extend(inputs);
        self
    }

    pub fn add_outputs(mut self, outputs: impl IntoIterator<Item = TransactionOutput>) -> Self {
        self.tx.outputs.extend(outputs);
        self
    }

    pub fn with_fee_policy(mut self, new_policy: FeePolicy) -> Self {
        self.fee_policy = new_policy;
        self
    }

    pub fn with_fee(mut self, fee: ActualTxFee) -> Self {
        self.fee = Some(fee);
        self
    }

    /// Note `gas_fee` should be enough to execute all of the contract calls within UTXO outputs.
    /// QRC20 specific: `gas_fee` should be calculated by: gas_limit * gas_price * (count of contract calls),
    /// or should be sum of gas fee of all contract calls.
    pub fn with_gas_fee(mut self, gas_fee: u64) -> Self {
        self.gas_fee = Some(gas_fee);
        self
    }

    /// Recalculates fee and checks whether transaction is complete (inputs collected cover the outputs)
    fn update_fee_and_check_completeness(
        &mut self,
        from_addr_format: &UtxoAddressFormat,
        actual_tx_fee: &ActualTxFee,
    ) -> bool {
        self.tx_fee = match &actual_tx_fee {
            ActualTxFee::Dynamic(f) => {
                let transaction = UtxoTx::from(self.tx.clone());
                let v_size = tx_size_in_v_bytes(from_addr_format, &transaction);
                (f * v_size as u64) / KILO_BYTE
            },
            ActualTxFee::FixedPerKb(f) => {
                let transaction = UtxoTx::from(self.tx.clone());
                let v_size = tx_size_in_v_bytes(from_addr_format, &transaction) as u64;
                let v_size_kb = if v_size % KILO_BYTE == 0 {
                    v_size / KILO_BYTE
                } else {
                    v_size / KILO_BYTE + 1
                };
                f * v_size_kb
            },
        };

        match self.fee_policy {
            FeePolicy::SendExact => {
                let mut outputs_plus_fee = self.sum_outputs_value + self.tx_fee;
                if self.sum_inputs >= outputs_plus_fee {
                    self.change = self.sum_inputs - outputs_plus_fee;
                    if self.change > self.dust() {
                        // there will be change output
                        if let ActualTxFee::Dynamic(ref f) = actual_tx_fee {
                            self.tx_fee += (f * P2PKH_OUTPUT_LEN) / KILO_BYTE;
                            outputs_plus_fee += (f * P2PKH_OUTPUT_LEN) / KILO_BYTE;
                        }
                    }
                    if let Some(min_relay) = self.min_relay_fee {
                        if self.tx_fee < min_relay {
                            outputs_plus_fee -= self.tx_fee;
                            outputs_plus_fee += min_relay;
                            self.tx_fee = min_relay;
                        }
                    }
                    self.sum_inputs >= outputs_plus_fee
                } else {
                    false
                }
            },
            FeePolicy::DeductFromOutput(_) => {
                if self.sum_inputs >= self.sum_outputs_value {
                    self.change = self.sum_inputs - self.sum_outputs_value;
                    if self.change > self.dust() {
                        if let ActualTxFee::Dynamic(ref f) = actual_tx_fee {
                            self.tx_fee += (f * P2PKH_OUTPUT_LEN) / KILO_BYTE;
                        }
                    }
                    if let Some(min_relay) = self.min_relay_fee {
                        if self.tx_fee < min_relay {
                            self.tx_fee = min_relay;
                        }
                    }
                    true
                } else {
                    false
                }
            },
        }
    }

    fn dust(&self) -> u64 {
        match self.dust {
            Some(dust) => dust,
            None => self.coin.as_ref().dust_amount,
        }
    }

    /// Generates unsigned transaction (TransactionInputSigner) from specified utxos and outputs.
    /// sends the change (inputs amount - outputs amount) to the [`UtxoTxBuilder::from`] address.
    /// Also returns additional transaction data
    pub async fn build(mut self) -> GenerateTxResult {
        let coin = self.coin;
        let dust: u64 = self.dust();
        let from = self
            .from
            .clone()
            .or_mm_err(|| GenerateTxError::Internal("'from' address is not specified".to_owned()))?;
        let change_dest_type = if from.addr_format == UtxoAddressFormat::Segwit {
            ScriptType::P2WPKH
        } else {
            ScriptType::P2PKH
        };
        let change_script_pubkey = output_script(&from, change_dest_type).to_bytes();

        let actual_tx_fee = match self.fee {
            Some(fee) => fee,
            None => coin.get_tx_fee().await?,
        };

        true_or!(!self.tx.outputs.is_empty(), GenerateTxError::EmptyOutputs);

        let mut received_by_me = 0;
        for output in self.tx.outputs.iter() {
            let script: Script = output.script_pubkey.clone().into();
            if script.opcodes().next() != Some(Ok(Opcode::OP_RETURN)) {
                true_or!(output.value >= dust, GenerateTxError::OutputValueLessThanDust {
                    value: output.value,
                    dust
                });
            }
            self.sum_outputs_value += output.value;
            if output.script_pubkey == change_script_pubkey {
                received_by_me += output.value;
            }
        }

        if let Some(gas_fee) = self.gas_fee {
            self.sum_outputs_value += gas_fee;
        }

        true_or!(
            !self.available_inputs.is_empty() || !self.tx.inputs.is_empty(),
            GenerateTxError::EmptyUtxoSet {
                required: self.sum_outputs_value
            }
        );

        self.min_relay_fee = if coin.as_ref().conf.force_min_relay_fee {
            let fee_dec = coin.as_ref().rpc_client.get_relay_fee().compat().await?;
            let min_relay_fee = sat_from_big_decimal(&fee_dec, coin.as_ref().decimals)?;
            Some(min_relay_fee)
        } else {
            None
        };

        for utxo in self.available_inputs.clone() {
            self.tx.inputs.push(UnsignedTransactionInput {
                previous_output: utxo.outpoint,
                sequence: SEQUENCE_FINAL,
                amount: utxo.value,
                witness: vec![],
            });
            self.sum_inputs += utxo.value;

            if self.update_fee_and_check_completeness(&from.addr_format, &actual_tx_fee) {
                break;
            }
        }

        match self.fee_policy {
            FeePolicy::SendExact => self.sum_outputs_value += self.tx_fee,
            FeePolicy::DeductFromOutput(i) => {
                let min_output = self.tx_fee + dust;
                let val = self.tx.outputs[i].value;
                true_or!(val >= min_output, GenerateTxError::DeductFeeFromOutputFailed {
                    output_idx: i,
                    output_value: val,
                    required: min_output,
                });
                self.tx.outputs[i].value -= self.tx_fee;
                if self.tx.outputs[i].script_pubkey == change_script_pubkey {
                    received_by_me -= self.tx_fee;
                }
            },
        };
        true_or!(
            self.sum_inputs >= self.sum_outputs_value,
            GenerateTxError::NotEnoughUtxos {
                sum_utxos: self.sum_inputs,
                required: self.sum_outputs_value
            }
        );

        let change = self.sum_inputs - self.sum_outputs_value;
        let unused_change = if change > dust {
            self.tx.outputs.push({
                TransactionOutput {
                    value: change,
                    script_pubkey: change_script_pubkey.clone(),
                }
            });
            received_by_me += change;
            0
        } else {
            change
        };

        let data = AdditionalTxData {
            fee_amount: self.tx_fee,
            received_by_me,
            spent_by_me: self.sum_inputs,
            unused_change,
            // will be changed if the ticker is KMD
            kmd_rewards: None,
        };

        Ok(coin
            .calc_interest_if_required(self.tx, data, change_script_pubkey, dust)
            .await?)
    }

    /// Generates unsigned transaction (TransactionInputSigner) from specified utxos and outputs.
    /// Adds or updates inputs with UnspentInfo
    /// Does not do any checks or add any outputs
    pub async fn build_unchecked(mut self) -> Result<TransactionInputSigner, MmError<GenerateTxError>> {
        for output in self.tx.outputs.iter() {
            self.sum_outputs_value += output.value;
        }

        true_or!(
            !self.available_inputs.is_empty() || !self.tx.inputs.is_empty(),
            GenerateTxError::EmptyUtxoSet {
                required: self.sum_outputs_value
            }
        );

        for utxo in self.available_inputs.clone() {
            if let Some(input) = self
                .tx
                .inputs
                .iter_mut()
                .find(|input| input.previous_output == utxo.outpoint)
            {
                input.amount = utxo.value;
            } else {
                self.tx.inputs.push(UnsignedTransactionInput {
                    previous_output: utxo.outpoint,
                    sequence: SEQUENCE_FINAL,
                    amount: utxo.value,
                    witness: vec![],
                });
            }
        }

        Ok(self.tx)
    }

    pub fn with_transaction_input_signer(mut self, tx_input_signer: TransactionInputSigner) -> Self {
        self.tx = tx_input_signer;
        self
    }
}

/// Calculates interest if the coin is KMD
/// Adds the value to existing output to my_script_pub or creates additional interest output
/// returns transaction and data as is if the coin is not KMD
pub async fn calc_interest_if_required<T: UtxoCommonOps>(
    coin: &T,
    mut unsigned: TransactionInputSigner,
    mut data: AdditionalTxData,
    my_script_pub: Bytes,
    dust: u64,
) -> UtxoRpcResult<(TransactionInputSigner, AdditionalTxData)> {
    if coin.as_ref().conf.ticker != "KMD" {
        return Ok((unsigned, data));
    }
    unsigned.lock_time = coin.get_current_mtp().await?;
    let mut interest = 0;
    for input in unsigned.inputs.iter() {
        let prev_hash = input.previous_output.hash.reversed().into();
        let tx = coin
            .as_ref()
            .rpc_client
            .get_verbose_transaction(&prev_hash)
            .compat()
            .await?;
        if let Ok(output_interest) =
            kmd_interest(tx.height, input.amount, tx.locktime as u64, unsigned.lock_time as u64)
        {
            interest += output_interest;
        };
    }
    if interest > 0 {
        data.received_by_me += interest;
        let mut output_to_me = unsigned
            .outputs
            .iter_mut()
            .find(|out| out.script_pubkey == my_script_pub);
        // add calculated interest to existing output to my address
        // or create the new one if it's not found
        match output_to_me {
            Some(ref mut output) => output.value += interest,
            None => {
                let maybe_change_output_value = interest + data.unused_change;
                if maybe_change_output_value > dust {
                    let change_output = TransactionOutput {
                        script_pubkey: my_script_pub,
                        value: maybe_change_output_value,
                    };
                    unsigned.outputs.push(change_output);
                    data.unused_change = 0;
                } else {
                    data.unused_change += interest;
                }
            },
        };
    } else {
        // if interest is zero attempt to set the lowest possible lock_time to claim it later
        unsigned.lock_time = now_sec_u32() - 3600 + 777 * 2;
    }
    let rewards_amount = big_decimal_from_sat_unsigned(interest, coin.as_ref().decimals);
    data.kmd_rewards = Some(KmdRewardsDetails::claimed_by_me(rewards_amount));
    Ok((unsigned, data))
}

pub struct P2SHSpendingTxInput<'a> {
    prev_transaction: UtxoTx,
    redeem_script: Bytes,
    outputs: Vec<TransactionOutput>,
    script_data: Script,
    sequence: u32,
    lock_time: u32,
    keypair: &'a KeyPair,
}

enum LocktimeSetting {
    CalcByHtlcLocktime(u32),
    UseExact(u32),
}

enum NTimeSetting {
    UseNow,
    UseValue(Option<u32>),
}

enum FundingSpendFeeSetting {
    GetFromCoin,
    UseExact(u64),
}

async fn p2sh_spending_tx_preimage<T: UtxoCommonOps>(
    coin: &T,
    prev_tx: &UtxoTx,
    lock_time: LocktimeSetting,
    set_n_time: NTimeSetting,
    sequence: u32,
    outputs: Vec<TransactionOutput>,
) -> Result<TransactionInputSigner, String> {
    let amount = try_s!(prev_tx.first_output()).value;
    let lock_time = match lock_time {
        LocktimeSetting::CalcByHtlcLocktime(lock) => try_s!(coin.p2sh_tx_locktime(lock).await),
        LocktimeSetting::UseExact(lock) => lock,
    };
    let n_time = if coin.as_ref().conf.is_pos {
        match set_n_time {
            NTimeSetting::UseNow => Some(now_sec_u32()),
            NTimeSetting::UseValue(value) => value,
        }
    } else {
        None
    };
    let str_d_zeel = if coin.as_ref().conf.ticker == "NAV" {
        Some("".into())
    } else {
        None
    };
    let hash_algo = coin.as_ref().tx_hash_algo.into();
    Ok(TransactionInputSigner {
        lock_time,
        version: coin.as_ref().conf.tx_version,
        n_time,
        overwintered: coin.as_ref().conf.overwintered,
        inputs: vec![UnsignedTransactionInput {
            sequence,
            previous_output: OutPoint {
                hash: prev_tx.hash(),
                index: DEFAULT_SWAP_VOUT as u32,
            },
            amount,
            witness: Vec::new(),
        }],
        outputs,
        expiry_height: 0,
        join_splits: vec![],
        shielded_spends: vec![],
        shielded_outputs: vec![],
        value_balance: 0,
        version_group_id: coin.as_ref().conf.version_group_id,
        consensus_branch_id: coin.as_ref().conf.consensus_branch_id,
        zcash: coin.as_ref().conf.zcash,
        posv: coin.as_ref().conf.is_posv,
        str_d_zeel,
        hash_algo,
    })
}

pub async fn p2sh_spending_tx<T: UtxoCommonOps>(coin: &T, input: P2SHSpendingTxInput<'_>) -> Result<UtxoTx, String> {
    let unsigned = try_s!(
        p2sh_spending_tx_preimage(
            coin,
            &input.prev_transaction,
            LocktimeSetting::CalcByHtlcLocktime(input.lock_time),
            NTimeSetting::UseNow,
            input.sequence,
            input.outputs
        )
        .await
    );
    let signed_input = try_s!(p2sh_spend(
        &unsigned,
        DEFAULT_SWAP_VOUT,
        input.keypair,
        input.script_data,
        input.redeem_script.into(),
        coin.as_ref().conf.signature_version,
        coin.as_ref().conf.fork_id
    ));
    Ok(UtxoTx {
        version: unsigned.version,
        n_time: unsigned.n_time,
        overwintered: unsigned.overwintered,
        lock_time: unsigned.lock_time,
        inputs: vec![signed_input],
        outputs: unsigned.outputs,
        expiry_height: unsigned.expiry_height,
        join_splits: vec![],
        shielded_spends: vec![],
        shielded_outputs: vec![],
        value_balance: 0,
        version_group_id: coin.as_ref().conf.version_group_id,
        binding_sig: H512::default(),
        join_split_sig: H512::default(),
        join_split_pubkey: H256::default(),
        zcash: coin.as_ref().conf.zcash,
        posv: coin.as_ref().conf.is_posv,
        str_d_zeel: unsigned.str_d_zeel,
        tx_hash_algo: unsigned.hash_algo.into(),
    })
}

type GenPreimageResInner = MmResult<TransactionInputSigner, TxGenError>;

async fn gen_taker_funding_spend_preimage<T: UtxoCommonOps>(
    coin: &T,
    args: &GenTakerFundingSpendArgs<'_, T>,
    n_time: NTimeSetting,
    fee: FundingSpendFeeSetting,
) -> GenPreimageResInner {
    let payment_time_lock = args
        .taker_payment_time_lock
        .try_into()
        .map_to_mm(|e: TryFromIntError| TxGenError::LocktimeOverflow(e.to_string()))?;

    let payment_redeem_script = swap_proto_v2_scripts::taker_payment_script(
        payment_time_lock,
        args.maker_secret_hash,
        args.taker_pub,
        args.maker_pub,
    );

    let funding_amount = args
        .funding_tx
        .first_output()
        .map_to_mm(|_| TxGenError::PrevTxIsNotValid("Funding tx has no outputs".into()))?
        .value;

    let fee = match fee {
        FundingSpendFeeSetting::GetFromCoin => {
            coin.get_htlc_spend_fee(DEFAULT_SWAP_TX_SPEND_SIZE, &FeeApproxStage::WithoutApprox)
                .await?
        },
        FundingSpendFeeSetting::UseExact(f) => f,
    };

    let fee_plus_dust = fee + coin.as_ref().dust_amount;
    if funding_amount < fee_plus_dust {
        return MmError::err(TxGenError::TxFeeTooHigh(format!(
            "Fee + dust {} is larger than funding amount {}",
            fee_plus_dust, funding_amount
        )));
    }

    let payment_output = TransactionOutput {
        value: funding_amount - fee,
        script_pubkey: Builder::build_p2sh(&AddressHashEnum::AddressHash(dhash160(&payment_redeem_script))).to_bytes(),
    };

    p2sh_spending_tx_preimage(
        coin,
        args.funding_tx,
        LocktimeSetting::UseExact(0),
        n_time,
        SEQUENCE_FINAL,
        vec![payment_output],
    )
    .await
    .map_to_mm(TxGenError::Legacy)
}

pub async fn gen_and_sign_taker_funding_spend_preimage<T: UtxoCommonOps>(
    coin: &T,
    args: &GenTakerFundingSpendArgs<'_, T>,
    htlc_keypair: &KeyPair,
) -> GenPreimageResult<T> {
    let funding_time_lock = args
        .funding_time_lock
        .try_into()
        .map_to_mm(|e: TryFromIntError| TxGenError::LocktimeOverflow(e.to_string()))?;

    let preimage =
        gen_taker_funding_spend_preimage(coin, args, NTimeSetting::UseNow, FundingSpendFeeSetting::GetFromCoin).await?;

    let redeem_script = swap_proto_v2_scripts::taker_funding_script(
        funding_time_lock,
        args.taker_secret_hash,
        args.taker_pub,
        args.maker_pub,
    );
    let signature = calc_and_sign_sighash(
        &preimage,
        DEFAULT_SWAP_VOUT,
        &redeem_script,
        htlc_keypair,
        coin.as_ref().conf.signature_version,
        SIGHASH_ALL,
        coin.as_ref().conf.fork_id,
    )?;
    Ok(TxPreimageWithSig {
        preimage: preimage.into(),
        signature: signature.take().into(),
    })
}

/// Common implementation of taker funding spend preimage validation for UTXO coins.
/// Checks maker's signature and compares received preimage with the expected tx.
pub async fn validate_taker_funding_spend_preimage<T: UtxoCommonOps + SwapOps>(
    coin: &T,
    gen_args: &GenTakerFundingSpendArgs<'_, T>,
    preimage: &TxPreimageWithSig<T>,
) -> ValidateTakerFundingSpendPreimageResult {
    let funding_amount = gen_args
        .funding_tx
        .first_output()
        .map_to_mm(|_| ValidateTakerFundingSpendPreimageError::FundingTxNoOutputs)?
        .value;

    let payment_amount = preimage
        .preimage
        .first_output()
        .map_to_mm(|_| ValidateTakerFundingSpendPreimageError::InvalidPreimage("Preimage has no outputs".into()))?
        .value;

    if payment_amount > funding_amount {
        return MmError::err(ValidateTakerFundingSpendPreimageError::InvalidPreimage(format!(
            "Preimage output {} larger than funding input {}",
            payment_amount, funding_amount
        )));
    }

    let expected_fee = coin
        .get_htlc_spend_fee(DEFAULT_SWAP_TX_SPEND_SIZE, &FeeApproxStage::WithoutApprox)
        .await?;

    let actual_fee = funding_amount - payment_amount;

    let fee_div = expected_fee as f64 / actual_fee as f64;

    if !(0.9..=1.1).contains(&fee_div) {
        return MmError::err(ValidateTakerFundingSpendPreimageError::UnexpectedPreimageFee(format!(
            "Too large difference between expected {} and actual {} fees",
            expected_fee, actual_fee
        )));
    }

    let expected_preimage = gen_taker_funding_spend_preimage(
        coin,
        gen_args,
        NTimeSetting::UseValue(preimage.preimage.n_time),
        FundingSpendFeeSetting::UseExact(actual_fee),
    )
    .await?;

    let funding_time_lock = gen_args
        .funding_time_lock
        .try_into()
        .map_to_mm(|e: TryFromIntError| ValidateTakerFundingSpendPreimageError::LocktimeOverflow(e.to_string()))?;
    let redeem_script = swap_proto_v2_scripts::taker_funding_script(
        funding_time_lock,
        gen_args.taker_secret_hash,
        gen_args.taker_pub,
        gen_args.maker_pub,
    );
    let sig_hash = signature_hash_to_sign(
        &expected_preimage,
        DEFAULT_SWAP_VOUT,
        &redeem_script,
        coin.as_ref().conf.signature_version,
        SIGHASH_ALL,
        coin.as_ref().conf.fork_id,
    )?;

    if !gen_args
        .maker_pub
        .verify(&sig_hash, &preimage.signature)
        .map_to_mm(|e| ValidateTakerFundingSpendPreimageError::SignatureVerificationFailure(e.to_string()))?
    {
        return MmError::err(ValidateTakerFundingSpendPreimageError::InvalidMakerSignature);
    };
    let expected_preimage_tx: UtxoTx = expected_preimage.into();
    if expected_preimage_tx != preimage.preimage {
        return MmError::err(ValidateTakerFundingSpendPreimageError::InvalidPreimage(
            "Preimage is not equal to expected".into(),
        ));
    }
    Ok(())
}

/// Common implementation of taker funding spend finalization and broadcast for UTXO coins.
pub async fn sign_and_send_taker_funding_spend<T: UtxoCommonOps>(
    coin: &T,
    preimage: &TxPreimageWithSig<T>,
    gen_args: &GenTakerFundingSpendArgs<'_, T>,
    htlc_keypair: &KeyPair,
) -> Result<UtxoTx, TransactionErr> {
    let redeem_script = swap_proto_v2_scripts::taker_funding_script(
        try_tx_s!(gen_args.funding_time_lock.try_into()),
        gen_args.taker_secret_hash,
        gen_args.taker_pub,
        gen_args.maker_pub,
    );

    let mut signer: TransactionInputSigner = preimage.preimage.clone().into();
    let payment_input = try_tx_s!(signer.inputs.first_mut().ok_or("Preimage doesn't have inputs"));
    let funding_output = try_tx_s!(gen_args.funding_tx.first_output());
    payment_input.amount = funding_output.value;
    signer.consensus_branch_id = coin.as_ref().conf.consensus_branch_id;

    let taker_signature = try_tx_s!(calc_and_sign_sighash(
        &signer,
        DEFAULT_SWAP_VOUT,
        &redeem_script,
        htlc_keypair,
        coin.as_ref().conf.signature_version,
        SIGHASH_ALL,
        coin.as_ref().conf.fork_id
    ));
    let sig_hash_all_fork_id = (SIGHASH_ALL | coin.as_ref().conf.fork_id) as u8;

    let mut maker_signature_with_sighash = preimage.signature.to_vec();
    maker_signature_with_sighash.push(sig_hash_all_fork_id);
    drop_mutability!(maker_signature_with_sighash);

    let mut taker_signature_with_sighash: Vec<u8> = taker_signature.take();
    taker_signature_with_sighash.push(sig_hash_all_fork_id);
    drop_mutability!(taker_signature_with_sighash);

    let script_sig = Builder::default()
        .push_data(&maker_signature_with_sighash)
        .push_data(&taker_signature_with_sighash)
        .push_opcode(Opcode::OP_1)
        .push_opcode(Opcode::OP_0)
        .push_data(&redeem_script)
        .into_bytes();
    let mut final_tx: UtxoTx = signer.into();
    let final_tx_input = try_tx_s!(final_tx.inputs.first_mut().ok_or("Final tx doesn't have inputs"));
    final_tx_input.script_sig = script_sig;
    drop_mutability!(final_tx);

    if let UtxoRpcClientEnum::Native(client) = &coin.as_ref().rpc_client {
        let payment_redeem_script = swap_proto_v2_scripts::taker_payment_script(
            try_tx_s!(gen_args.taker_payment_time_lock.try_into()),
            gen_args.maker_secret_hash,
            gen_args.taker_pub,
            gen_args.maker_pub,
        );
        let payment_address = Address {
            checksum_type: coin.as_ref().conf.checksum_type,
            hash: AddressHashEnum::AddressHash(dhash160(&payment_redeem_script)),
            prefix: coin.as_ref().conf.p2sh_addr_prefix,
            t_addr_prefix: coin.as_ref().conf.p2sh_t_addr_prefix,
            hrp: coin.as_ref().conf.bech32_hrp.clone(),
            addr_format: UtxoAddressFormat::Standard,
        };
        let payment_address_str = payment_address.to_string();
        try_tx_s!(
            client
                .import_address(&payment_address_str, &payment_address_str, false)
                .compat()
                .await
        );
    }

    try_tx_s!(coin.broadcast_tx(&final_tx).await, final_tx);
    Ok(final_tx)
}

async fn gen_taker_payment_spend_preimage<T: UtxoCommonOps>(
    coin: &T,
    args: &GenTakerPaymentSpendArgs<'_, T>,
    n_time: NTimeSetting,
) -> GenPreimageResInner {
    let dex_fee_sat = sat_from_big_decimal(&args.dex_fee_amount, coin.as_ref().decimals)?;

    let dex_fee_address = address_from_raw_pubkey(
        args.dex_fee_pub,
        coin.as_ref().conf.pub_addr_prefix,
        coin.as_ref().conf.pub_t_addr_prefix,
        coin.as_ref().conf.checksum_type,
        coin.as_ref().conf.bech32_hrp.clone(),
        coin.addr_format().clone(),
    )
    .map_to_mm(|e| TxGenError::AddressDerivation(format!("Failed to derive dex_fee_address: {}", e)))?;
    let dex_fee_output = TransactionOutput {
        value: dex_fee_sat,
        script_pubkey: Builder::build_p2pkh(&dex_fee_address.hash).to_bytes(),
    };

    p2sh_spending_tx_preimage(
        coin,
        args.taker_tx,
        LocktimeSetting::UseExact(0),
        n_time,
        SEQUENCE_FINAL,
        vec![dex_fee_output],
    )
    .await
    .map_to_mm(TxGenError::Legacy)
}

pub async fn gen_and_sign_taker_payment_spend_preimage<T: UtxoCommonOps>(
    coin: &T,
    args: &GenTakerPaymentSpendArgs<'_, T>,
    htlc_keypair: &KeyPair,
) -> GenPreimageResult<T> {
    let time_lock = args
        .time_lock
        .try_into()
        .map_to_mm(|e: TryFromIntError| TxGenError::LocktimeOverflow(e.to_string()))?;

    let preimage = gen_taker_payment_spend_preimage(coin, args, NTimeSetting::UseNow).await?;

    let redeem_script =
        swap_proto_v2_scripts::taker_payment_script(time_lock, args.secret_hash, args.taker_pub, args.maker_pub);
    let signature = calc_and_sign_sighash(
        &preimage,
        DEFAULT_SWAP_VOUT,
        &redeem_script,
        htlc_keypair,
        coin.as_ref().conf.signature_version,
        SIGHASH_SINGLE,
        coin.as_ref().conf.fork_id,
    )?;
    Ok(TxPreimageWithSig {
        preimage: preimage.into(),
        signature: signature.take().into(),
    })
}

/// Common implementation of taker payment spend preimage validation for UTXO coins.
/// Checks taker's signature and compares received preimage with the expected tx.
pub async fn validate_taker_payment_spend_preimage<T: UtxoCommonOps + SwapOps>(
    coin: &T,
    gen_args: &GenTakerPaymentSpendArgs<'_, T>,
    preimage: &TxPreimageWithSig<T>,
) -> ValidateTakerPaymentSpendPreimageResult {
    // Here, we have to use the exact lock time from the preimage because maker
    // can get different values (e.g. if MTP advances during preimage exchange/fee rate changes)
    let expected_preimage =
        gen_taker_payment_spend_preimage(coin, gen_args, NTimeSetting::UseValue(preimage.preimage.n_time)).await?;

    let time_lock = gen_args
        .time_lock
        .try_into()
        .map_to_mm(|e: TryFromIntError| ValidateTakerPaymentSpendPreimageError::LocktimeOverflow(e.to_string()))?;
    let redeem_script = swap_proto_v2_scripts::taker_payment_script(
        time_lock,
        gen_args.secret_hash,
        gen_args.taker_pub,
        gen_args.maker_pub,
    );
    let sig_hash = signature_hash_to_sign(
        &expected_preimage,
        DEFAULT_SWAP_VOUT,
        &redeem_script,
        coin.as_ref().conf.signature_version,
        SIGHASH_SINGLE,
        coin.as_ref().conf.fork_id,
    )?;

    if !gen_args
        .taker_pub
        .verify(&sig_hash, &preimage.signature)
        .map_to_mm(|e| ValidateTakerPaymentSpendPreimageError::SignatureVerificationFailure(e.to_string()))?
    {
        return MmError::err(ValidateTakerPaymentSpendPreimageError::InvalidTakerSignature);
    };
    let expected_preimage_tx: UtxoTx = expected_preimage.into();
    if expected_preimage_tx != preimage.preimage {
        return MmError::err(ValidateTakerPaymentSpendPreimageError::InvalidPreimage(
            "Preimage is not equal to expected".into(),
        ));
    }
    Ok(())
}

/// Common implementation of taker payment spend finalization and broadcast for UTXO coins.
/// Appends maker output to the preimage, signs it with SIGHASH_ALL and submits the resulting tx to coin's RPC.
pub async fn sign_and_broadcast_taker_payment_spend<T: UtxoCommonOps>(
    coin: &T,
    preimage: &TxPreimageWithSig<T>,
    gen_args: &GenTakerPaymentSpendArgs<'_, T>,
    secret: &[u8],
    htlc_keypair: &KeyPair,
) -> TransactionResult {
    let secret_hash = dhash160(secret);
    let redeem_script = swap_proto_v2_scripts::taker_payment_script(
        try_tx_s!(gen_args.time_lock.try_into()),
        secret_hash.as_slice(),
        gen_args.taker_pub,
        htlc_keypair.public(),
    );

    let mut signer: TransactionInputSigner = preimage.preimage.clone().into();
    let payment_input = try_tx_s!(signer.inputs.first_mut().ok_or("Preimage doesn't have inputs"));
    let payment_output = try_tx_s!(gen_args.taker_tx.first_output());
    payment_input.amount = payment_output.value;
    signer.consensus_branch_id = coin.as_ref().conf.consensus_branch_id;

    let miner_fee = try_tx_s!(
        coin.get_htlc_spend_fee(DEFAULT_SWAP_TX_SPEND_SIZE, &FeeApproxStage::WithoutApprox)
            .await
    );

    let maker_amount = &gen_args.trading_amount + &gen_args.premium_amount;
    let maker_sat = try_tx_s!(sat_from_big_decimal(&maker_amount, coin.as_ref().decimals));
    if miner_fee + coin.as_ref().dust_amount > maker_sat {
        return TX_PLAIN_ERR!("Maker amount is too small to cover miner fee + dust");
    }

    let maker_address = try_tx_s!(coin.as_ref().derivation_method.single_addr_or_err().await);
    let maker_output = TransactionOutput {
        value: maker_sat - miner_fee,
        script_pubkey: output_script(&maker_address, ScriptType::P2PKH).to_bytes(),
    };
    signer.outputs.push(maker_output);
    drop_mutability!(signer);

    let maker_signature = try_tx_s!(calc_and_sign_sighash(
        &signer,
        DEFAULT_SWAP_VOUT,
        &redeem_script,
        htlc_keypair,
        coin.as_ref().conf.signature_version,
        SIGHASH_ALL,
        coin.as_ref().conf.fork_id
    ));
    let sig_hash_single_fork_id = (SIGHASH_SINGLE | coin.as_ref().conf.fork_id) as u8;
    let mut taker_signature_with_sighash = preimage.signature.to_vec();
    taker_signature_with_sighash.push(sig_hash_single_fork_id);
    drop_mutability!(taker_signature_with_sighash);

    let sig_hash_all_fork_id = (SIGHASH_ALL | coin.as_ref().conf.fork_id) as u8;
    let mut maker_signature_with_sighash: Vec<u8> = maker_signature.take();
    maker_signature_with_sighash.push(sig_hash_all_fork_id);
    drop_mutability!(maker_signature_with_sighash);

    let script_sig = Builder::default()
        .push_data(&maker_signature_with_sighash)
        .push_data(&taker_signature_with_sighash)
        .push_data(secret)
        .push_opcode(Opcode::OP_0)
        .push_data(&redeem_script)
        .into_bytes();
    let mut final_tx: UtxoTx = signer.into();
    let final_tx_input = try_tx_s!(final_tx.inputs.first_mut().ok_or("Final tx doesn't have inputs"));
    final_tx_input.script_sig = script_sig;
    drop_mutability!(final_tx);

    try_tx_s!(coin.broadcast_tx(&final_tx).await, final_tx);
    Ok(final_tx.into())
}

pub fn send_taker_fee<T>(coin: T, fee_pub_key: &[u8], dex_fee: DexFee) -> TransactionFut
where
    T: UtxoCommonOps + GetUtxoListOps,
{
    let address = try_tx_fus!(address_from_raw_pubkey(
        fee_pub_key,
        coin.as_ref().conf.pub_addr_prefix,
        coin.as_ref().conf.pub_t_addr_prefix,
        coin.as_ref().conf.checksum_type,
        coin.as_ref().conf.bech32_hrp.clone(),
        coin.addr_format().clone(),
    ));

    let outputs = try_tx_fus!(generate_taker_fee_tx_outputs(
        coin.as_ref().decimals,
        &address.hash,
        dex_fee,
    ));

    send_outputs_from_my_address(coin, outputs)
}

fn generate_taker_fee_tx_outputs(
    decimals: u8,
    address_hash: &AddressHashEnum,
    dex_fee: DexFee,
) -> Result<Vec<TransactionOutput>, MmError<NumConversError>> {
    let fee_amount = dex_fee.fee_uamount(decimals)?;

    let mut outputs = vec![TransactionOutput {
        value: fee_amount,
        script_pubkey: Builder::build_p2pkh(address_hash).to_bytes(),
    }];

    if let Some(burn_amount) = dex_fee.burn_uamount(decimals)? {
        outputs.push(TransactionOutput {
            value: burn_amount,
            script_pubkey: Builder::default().push_opcode(Opcode::OP_RETURN).into_bytes(),
        });
    }

    Ok(outputs)
}

pub fn send_maker_payment<T>(coin: T, args: SendPaymentArgs) -> TransactionFut
where
    T: UtxoCommonOps + GetUtxoListOps + SwapOps,
{
    let maker_htlc_key_pair = coin.derive_htlc_key_pair(args.swap_unique_data);
    let SwapPaymentOutputsResult {
        payment_address,
        outputs,
    } = try_tx_fus!(generate_swap_payment_outputs(
        &coin,
        try_tx_fus!(args.time_lock.try_into()),
        maker_htlc_key_pair.public_slice(),
        args.other_pubkey,
        args.secret_hash,
        args.amount,
        SwapPaymentType::TakerOrMakerPayment,
    ));
    let send_fut = match &coin.as_ref().rpc_client {
        UtxoRpcClientEnum::Electrum(_) => Either::A(send_outputs_from_my_address(coin, outputs)),
        UtxoRpcClientEnum::Native(client) => {
            let addr_string = try_tx_fus!(payment_address.display_address());
            Either::B(
                client
                    .import_address(&addr_string, &addr_string, false)
                    .map_err(|e| TransactionErr::Plain(ERRL!("{}", e)))
                    .and_then(move |_| send_outputs_from_my_address(coin, outputs)),
            )
        },
    };
    Box::new(send_fut)
}

pub fn send_taker_payment<T>(coin: T, args: SendPaymentArgs) -> TransactionFut
where
    T: UtxoCommonOps + GetUtxoListOps + SwapOps,
{
    let total_amount = match args.watcher_reward {
        Some(reward) => args.amount + reward.amount,
        None => args.amount,
    };

    let taker_htlc_key_pair = coin.derive_htlc_key_pair(args.swap_unique_data);
    let SwapPaymentOutputsResult {
        payment_address,
        outputs,
    } = try_tx_fus!(generate_swap_payment_outputs(
        &coin,
        try_tx_fus!(args.time_lock.try_into()),
        taker_htlc_key_pair.public_slice(),
        args.other_pubkey,
        args.secret_hash,
        total_amount,
        SwapPaymentType::TakerOrMakerPayment,
    ));

    let send_fut = match &coin.as_ref().rpc_client {
        UtxoRpcClientEnum::Electrum(_) => Either::A(send_outputs_from_my_address(coin, outputs)),
        UtxoRpcClientEnum::Native(client) => {
            let addr_string = try_tx_fus!(payment_address.display_address());
            Either::B(
                client
                    .import_address(&addr_string, &addr_string, false)
                    .map_err(|e| TransactionErr::Plain(ERRL!("{}", e)))
                    .and_then(move |_| send_outputs_from_my_address(coin, outputs)),
            )
        },
    };
    Box::new(send_fut)
}

pub async fn send_maker_spends_taker_payment<T: UtxoCommonOps + SwapOps>(
    coin: T,
    args: SpendPaymentArgs<'_>,
) -> TransactionResult {
    let mut prev_transaction: UtxoTx = try_tx_s!(deserialize(args.other_payment_tx).map_err(|e| ERRL!("{:?}", e)));
    prev_transaction.tx_hash_algo = coin.as_ref().tx_hash_algo;
    drop_mutability!(prev_transaction);
    let payment_value = try_tx_s!(prev_transaction.first_output()).value;

    let key_pair = coin.derive_htlc_key_pair(args.swap_unique_data);
    let script_data = Builder::default()
        .push_data(args.secret)
        .push_opcode(Opcode::OP_0)
        .into_script();

    let time_lock = try_tx_s!(args.time_lock.try_into());
    let redeem_script = payment_script(
        time_lock,
        args.secret_hash,
        &try_tx_s!(Public::from_slice(args.other_pubkey)),
        key_pair.public(),
    )
    .into();
    let my_address = try_tx_s!(coin.as_ref().derivation_method.single_addr_or_err().await);
    let fee = try_tx_s!(
        coin.get_htlc_spend_fee(DEFAULT_SWAP_TX_SPEND_SIZE, &FeeApproxStage::WithoutApprox)
            .await
    );
    if fee >= payment_value {
        return TX_PLAIN_ERR!(
            "HTLC spend fee {} is greater than transaction output {}",
            fee,
            payment_value
        );
    }
    let script_pubkey = output_script(&my_address, ScriptType::P2PKH).to_bytes();
    let output = TransactionOutput {
        value: payment_value - fee,
        script_pubkey,
    };

    let input = P2SHSpendingTxInput {
        prev_transaction,
        redeem_script,
        outputs: vec![output],
        script_data,
        sequence: SEQUENCE_FINAL,
        lock_time: time_lock,
        keypair: &key_pair,
    };
    let transaction = try_tx_s!(coin.p2sh_spending_tx(input).await);

    let tx_fut = coin.as_ref().rpc_client.send_transaction(&transaction).compat();
    try_tx_s!(tx_fut.await, transaction);

    Ok(transaction.into())
}

pub fn send_maker_payment_spend_preimage<T: UtxoCommonOps + SwapOps>(
    coin: &T,
    input: SendMakerPaymentSpendPreimageInput,
) -> TransactionFut {
    let mut transaction: UtxoTx = try_tx_fus!(deserialize(input.preimage).map_err(|e| ERRL!("{:?}", e)));
    if transaction.inputs.is_empty() {
        return try_tx_fus!(TX_PLAIN_ERR!("Transaction doesn't have any input"));
    }
    let script = Script::from(transaction.inputs[DEFAULT_SWAP_VIN].script_sig.clone());
    let mut instructions = script.iter();

    let instruction_1 = try_tx_fus!(try_tx_fus!(instructions.next().ok_or("Instruction not found")));
    let instruction_2 = try_tx_fus!(try_tx_fus!(instructions.next().ok_or("Instruction not found")));

    let script_sig = try_tx_fus!(instruction_1
        .data
        .ok_or("No script signature in the taker spends maker payment preimage"));
    let redeem_script = try_tx_fus!(instruction_2
        .data
        .ok_or("No redeem script in the taker spends maker payment preimage"));
    let script_data = Builder::default()
        .push_data(input.secret)
        .push_opcode(Opcode::OP_0)
        .into_script();

    let mut resulting_script = Builder::default().push_data(script_sig).into_bytes();
    resulting_script.extend_from_slice(&script_data);
    let redeem_part = Builder::default().push_data(redeem_script).into_bytes();
    resulting_script.extend_from_slice(&redeem_part);

    transaction.inputs[DEFAULT_SWAP_VIN].script_sig = resulting_script;

    let coin = coin.clone();
    let fut = async move {
        let tx_fut = coin.as_ref().rpc_client.send_transaction(&transaction).compat();
        try_tx_s!(tx_fut.await, transaction);

        Ok(transaction.into())
    };

    Box::new(fut.boxed().compat())
}

pub fn create_maker_payment_spend_preimage<T: UtxoCommonOps + SwapOps>(
    coin: &T,
    maker_payment_tx: &[u8],
    time_lock: u32,
    maker_pub: &[u8],
    secret_hash: &[u8],
    swap_unique_data: &[u8],
) -> TransactionFut {
    let mut prev_transaction: UtxoTx = try_tx_fus!(deserialize(maker_payment_tx).map_err(|e| ERRL!("{:?}", e)));
    prev_transaction.tx_hash_algo = coin.as_ref().tx_hash_algo;
    drop_mutability!(prev_transaction);
    let payment_value = try_tx_fus!(prev_transaction.first_output()).value;

    let key_pair = coin.derive_htlc_key_pair(swap_unique_data);

    let script_data = Builder::default().into_script();
    let redeem_script = payment_script(
        time_lock,
        secret_hash,
        &try_tx_fus!(Public::from_slice(maker_pub)),
        key_pair.public(),
    )
    .into();
    let coin = coin.clone();
    let fut = async move {
        let my_address = try_tx_s!(coin.as_ref().derivation_method.single_addr_or_err().await);
        let fee = try_tx_s!(
            coin.get_htlc_spend_fee(DEFAULT_SWAP_TX_SPEND_SIZE, &FeeApproxStage::WatcherPreimage)
                .await
        );

        if fee >= payment_value {
            return TX_PLAIN_ERR!(
                "HTLC spend fee {} is greater than transaction output {}",
                fee,
                payment_value
            );
        }
        let script_pubkey = output_script(&my_address, ScriptType::P2PKH).to_bytes();
        let output = TransactionOutput {
            value: payment_value - fee,
            script_pubkey,
        };

        let input = P2SHSpendingTxInput {
            prev_transaction,
            redeem_script,
            outputs: vec![output],
            script_data,
            sequence: SEQUENCE_FINAL,
            lock_time: time_lock,
            keypair: &key_pair,
        };
        let transaction = try_tx_s!(coin.p2sh_spending_tx(input).await);

        Ok(transaction.into())
    };
    Box::new(fut.boxed().compat())
}

pub fn create_taker_payment_refund_preimage<T: UtxoCommonOps + SwapOps>(
    coin: &T,
    taker_payment_tx: &[u8],
    time_lock: u32,
    maker_pub: &[u8],
    secret_hash: &[u8],
    swap_unique_data: &[u8],
) -> TransactionFut {
    let coin = coin.clone();
    let mut prev_transaction: UtxoTx =
        try_tx_fus!(deserialize(taker_payment_tx).map_err(|e| TransactionErr::Plain(format!("{:?}", e))));
    prev_transaction.tx_hash_algo = coin.as_ref().tx_hash_algo;
    drop_mutability!(prev_transaction);
    let payment_value = try_tx_fus!(prev_transaction.first_output()).value;

    let key_pair = coin.derive_htlc_key_pair(swap_unique_data);
    let script_data = Builder::default().push_opcode(Opcode::OP_1).into_script();
    let redeem_script = payment_script(
        time_lock,
        secret_hash,
        key_pair.public(),
        &try_tx_fus!(Public::from_slice(maker_pub)),
    )
    .into();
    let fut = async move {
        let my_address = try_tx_s!(coin.as_ref().derivation_method.single_addr_or_err().await);
        let fee = try_tx_s!(
            coin.get_htlc_spend_fee(DEFAULT_SWAP_TX_SPEND_SIZE, &FeeApproxStage::WatcherPreimage)
                .await
        );
        if fee >= payment_value {
            return TX_PLAIN_ERR!(
                "HTLC spend fee {} is greater than transaction output {}",
                fee,
                payment_value
            );
        }
        let script_pubkey = output_script(&my_address, ScriptType::P2PKH).to_bytes();
        let output = TransactionOutput {
            value: payment_value - fee,
            script_pubkey,
        };

        let input = P2SHSpendingTxInput {
            prev_transaction,
            redeem_script,
            outputs: vec![output],
            script_data,
            sequence: SEQUENCE_FINAL - 1,
            lock_time: time_lock,
            keypair: &key_pair,
        };
        let transaction = try_tx_s!(coin.p2sh_spending_tx(input).await);

        Ok(transaction.into())
    };
    Box::new(fut.boxed().compat())
}

pub async fn send_taker_spends_maker_payment<T: UtxoCommonOps + SwapOps>(
    coin: T,
    args: SpendPaymentArgs<'_>,
) -> TransactionResult {
    let mut prev_transaction: UtxoTx = try_tx_s!(deserialize(args.other_payment_tx).map_err(|e| ERRL!("{:?}", e)));
    prev_transaction.tx_hash_algo = coin.as_ref().tx_hash_algo;
    drop_mutability!(prev_transaction);
    let payment_value = try_tx_s!(prev_transaction.first_output()).value;

    let key_pair = coin.derive_htlc_key_pair(args.swap_unique_data);

    let script_data = Builder::default()
        .push_data(args.secret)
        .push_opcode(Opcode::OP_0)
        .into_script();

    let time_lock = try_tx_s!(args.time_lock.try_into());
    let redeem_script = payment_script(
        time_lock,
        args.secret_hash,
        &try_tx_s!(Public::from_slice(args.other_pubkey)),
        key_pair.public(),
    )
    .into();

    let my_address = try_tx_s!(coin.as_ref().derivation_method.single_addr_or_err().await);
    let fee = try_tx_s!(
        coin.get_htlc_spend_fee(DEFAULT_SWAP_TX_SPEND_SIZE, &FeeApproxStage::WithoutApprox)
            .await
    );
    if fee >= payment_value {
        return TX_PLAIN_ERR!(
            "HTLC spend fee {} is greater than transaction output {}",
            fee,
            payment_value
        );
    }
    let script_pubkey = output_script(&my_address, ScriptType::P2PKH).to_bytes();
    let output = TransactionOutput {
        value: payment_value - fee,
        script_pubkey,
    };

    let input = P2SHSpendingTxInput {
        prev_transaction,
        redeem_script,
        outputs: vec![output],
        script_data,
        sequence: SEQUENCE_FINAL,
        lock_time: time_lock,
        keypair: &key_pair,
    };
    let transaction = try_tx_s!(coin.p2sh_spending_tx(input).await);

    let tx_fut = coin.as_ref().rpc_client.send_transaction(&transaction).compat();
    try_tx_s!(tx_fut.await, transaction);

    Ok(transaction.into())
}

async fn refund_htlc_payment<T: UtxoCommonOps + SwapOps>(
    coin: T,
    args: RefundPaymentArgs<'_>,
    payment_type: SwapPaymentType,
) -> TransactionResult {
    let my_address = try_tx_s!(coin.as_ref().derivation_method.single_addr_or_err().await);
    let mut prev_transaction: UtxoTx =
        try_tx_s!(deserialize(args.payment_tx).map_err(|e| TransactionErr::Plain(format!("{:?}", e))));
    prev_transaction.tx_hash_algo = coin.as_ref().tx_hash_algo;
    drop_mutability!(prev_transaction);
    let payment_value = try_tx_s!(prev_transaction.first_output()).value;
    let other_public = try_tx_s!(Public::from_slice(args.other_pubkey));

    let key_pair = coin.derive_htlc_key_pair(args.swap_unique_data);
    let script_data = Builder::default().push_opcode(Opcode::OP_1).into_script();
    let time_lock = try_tx_s!(args.time_lock.try_into());

    let redeem_script = match payment_type {
        SwapPaymentType::TakerOrMakerPayment => {
            payment_script(time_lock, args.secret_hash, key_pair.public(), &other_public).into()
        },
        SwapPaymentType::TakerFunding => {
            swap_proto_v2_scripts::taker_funding_script(time_lock, args.secret_hash, key_pair.public(), &other_public)
                .into()
        },
        SwapPaymentType::TakerPaymentV2 => {
            swap_proto_v2_scripts::taker_payment_script(time_lock, args.secret_hash, key_pair.public(), &other_public)
                .into()
        },
    };
    let fee = try_tx_s!(
        coin.get_htlc_spend_fee(DEFAULT_SWAP_TX_SPEND_SIZE, &FeeApproxStage::WithoutApprox)
            .await
    );
    if fee >= payment_value {
        return TX_PLAIN_ERR!(
            "HTLC spend fee {} is greater than transaction output {}",
            fee,
            payment_value
        );
    }
    let script_pubkey = output_script(&my_address, ScriptType::P2PKH).to_bytes();
    let output = TransactionOutput {
        value: payment_value - fee,
        script_pubkey,
    };

    let input = P2SHSpendingTxInput {
        prev_transaction,
        redeem_script,
        outputs: vec![output],
        script_data,
        sequence: SEQUENCE_FINAL - 1,
        lock_time: time_lock,
        keypair: &key_pair,
    };
    let transaction = try_tx_s!(coin.p2sh_spending_tx(input).await);

    let tx_fut = coin.as_ref().rpc_client.send_transaction(&transaction).compat();
    try_tx_s!(tx_fut.await, transaction);

    Ok(transaction.into())
}

#[inline]
pub async fn send_taker_refunds_payment<T: UtxoCommonOps + SwapOps>(
    coin: T,
    args: RefundPaymentArgs<'_>,
) -> TransactionResult {
    refund_htlc_payment(coin, args, SwapPaymentType::TakerOrMakerPayment).await
}

pub fn send_taker_payment_refund_preimage<T: UtxoCommonOps + SwapOps>(
    coin: &T,
    watcher_refunds_payment_args: RefundPaymentArgs,
) -> TransactionFut {
    let coin = coin.clone();
    let transaction: UtxoTx = try_tx_fus!(
        deserialize(watcher_refunds_payment_args.payment_tx).map_err(|e| TransactionErr::Plain(format!("{:?}", e)))
    );

    let fut = async move {
        let tx_fut = coin.as_ref().rpc_client.send_transaction(&transaction).compat();
        try_tx_s!(tx_fut.await, transaction);

        Ok(transaction.into())
    };

    Box::new(fut.boxed().compat())
}

#[inline]
pub async fn send_maker_refunds_payment<T: UtxoCommonOps + SwapOps>(
    coin: T,
    args: RefundPaymentArgs<'_>,
) -> TransactionResult {
    refund_htlc_payment(coin, args, SwapPaymentType::TakerOrMakerPayment).await
}

/// Extracts pubkey from script sig
fn pubkey_from_script_sig(script: &Script) -> Result<H264, String> {
    match script.get_instruction(0) {
        Some(Ok(instruction)) => match instruction.opcode {
            Opcode::OP_PUSHBYTES_70 | Opcode::OP_PUSHBYTES_71 | Opcode::OP_PUSHBYTES_72 => match instruction.data {
                Some(bytes) => try_s!(SecpSignature::from_der(&bytes[..bytes.len() - 1])),
                None => return ERR!("No data at instruction 0 of script {:?}", script),
            },
            _ => return ERR!("Unexpected opcode {:?}", instruction.opcode),
        },
        Some(Err(e)) => return ERR!("Error {} on getting instruction 0 of script {:?}", e, script),
        None => return ERR!("None instruction 0 of script {:?}", script),
    };

    let pubkey = match script.get_instruction(1) {
        Some(Ok(instruction)) => match instruction.opcode {
            Opcode::OP_PUSHBYTES_33 => match instruction.data {
                Some(bytes) => try_s!(PublicKey::from_slice(bytes)),
                None => return ERR!("No data at instruction 1 of script {:?}", script),
            },
            _ => return ERR!("Unexpected opcode {:?}", instruction.opcode),
        },
        Some(Err(e)) => return ERR!("Error {} on getting instruction 1 of script {:?}", e, script),
        None => return ERR!("None instruction 1 of script {:?}", script),
    };

    if script.get_instruction(2).is_some() {
        return ERR!("Unexpected instruction at position 2 of script {:?}", script);
    }
    Ok(pubkey.serialize().into())
}

/// Extracts pubkey from witness script
fn pubkey_from_witness_script(witness_script: &[Bytes]) -> Result<H264, String> {
    if witness_script.len() != 2 {
        return ERR!("Invalid witness length {}", witness_script.len());
    }

    let signature = witness_script[0].clone().take();
    if signature.is_empty() {
        return ERR!("Empty signature data in witness script");
    }
    try_s!(SecpSignature::from_der(&signature[..signature.len() - 1]));

    let pubkey = try_s!(PublicKey::from_slice(&witness_script[1]));

    Ok(pubkey.serialize().into())
}

pub async fn is_tx_confirmed_before_block<T>(coin: &T, tx: &RpcTransaction, block_number: u64) -> Result<bool, String>
where
    T: UtxoCommonOps,
{
    match tx.height {
        Some(confirmed_at) => Ok(confirmed_at <= block_number),
        // fallback to a number of confirmations
        None => {
            if tx.confirmations > 0 {
                let current_block = try_s!(coin.as_ref().rpc_client.get_block_count().compat().await);
                let confirmed_at = current_block + 1 - tx.confirmations as u64;
                Ok(confirmed_at <= block_number)
            } else {
                Ok(false)
            }
        },
    }
}

pub fn check_all_inputs_signed_by_pub(tx: &[u8], expected_pub: &[u8]) -> Result<bool, MmError<ValidatePaymentError>> {
    let tx: UtxoTx = deserialize(tx)?;
    check_all_utxo_inputs_signed_by_pub(&tx, expected_pub)
}

pub fn check_all_utxo_inputs_signed_by_pub(
    tx: &UtxoTx,
    expected_pub: &[u8],
) -> Result<bool, MmError<ValidatePaymentError>> {
    for input in &tx.inputs {
        let pubkey = if input.has_witness() {
            pubkey_from_witness_script(&input.script_witness).map_to_mm(ValidatePaymentError::TxDeserializationError)?
        } else {
            let script: Script = input.script_sig.clone().into();
            pubkey_from_script_sig(&script).map_to_mm(ValidatePaymentError::TxDeserializationError)?
        };
        if *pubkey != expected_pub {
            return Ok(false);
        }
    }

    Ok(true)
}

pub fn watcher_validate_taker_fee<T: UtxoCommonOps>(
    coin: &T,
    input: WatcherValidateTakerFeeInput,
    output_index: usize,
) -> ValidatePaymentFut<()> {
    let coin = coin.clone();
    let sender_pubkey = input.sender_pubkey;
    let taker_fee_hash = input.taker_fee_hash;
    let min_block_number = input.min_block_number;
    let lock_duration = input.lock_duration;
    let fee_addr = input.fee_addr.to_vec();

    let fut = async move {
        let mut attempts = 0;
        loop {
            let tx_from_rpc = match coin
                .as_ref()
                .rpc_client
                .get_verbose_transaction(&H256Json::from(taker_fee_hash.as_slice()))
                .compat()
                .await
            {
                Ok(t) => t,
                Err(e) => {
                    if attempts > 2 {
                        return MmError::err(ValidatePaymentError::from(e.into_inner()));
                    };
                    attempts += 1;
                    error!("Error getting tx {:?} from rpc: {:?}", taker_fee_hash, e);
                    Timer::sleep(10.).await;
                    continue;
                },
            };

            let taker_fee_tx: UtxoTx = deserialize(tx_from_rpc.hex.0.as_slice())?;
            let inputs_signed_by_pub = check_all_utxo_inputs_signed_by_pub(&taker_fee_tx, &sender_pubkey)?;
            if !inputs_signed_by_pub {
                return MmError::err(ValidatePaymentError::WrongPaymentTx(format!(
                    "{}: Taker fee does not belong to the verified public key",
                    INVALID_SENDER_ERR_LOG
                )));
            }

            let tx_confirmed_before_block = is_tx_confirmed_before_block(&coin, &tx_from_rpc, min_block_number)
                .await
                .map_to_mm(ValidatePaymentError::InternalError)?;
            if tx_confirmed_before_block {
                return MmError::err(ValidatePaymentError::WrongPaymentTx(format!(
                    "{}: Fee tx {:?} confirmed before min_block {}",
                    EARLY_CONFIRMATION_ERR_LOG, taker_fee_tx, min_block_number
                )));
            }

            if now_sec_u32() - taker_fee_tx.lock_time > lock_duration as u32 {
                return MmError::err(ValidatePaymentError::WrongPaymentTx(format!(
                    "{}: Taker fee {:?} is too old",
                    OLD_TRANSACTION_ERR_LOG, taker_fee_tx
                )));
            }

            let address = address_from_raw_pubkey(
                &fee_addr,
                coin.as_ref().conf.pub_addr_prefix,
                coin.as_ref().conf.pub_t_addr_prefix,
                coin.as_ref().conf.checksum_type,
                coin.as_ref().conf.bech32_hrp.clone(),
                coin.addr_format().clone(),
            )
            .map_to_mm(ValidatePaymentError::TxDeserializationError)?;

            match taker_fee_tx.outputs.get(output_index) {
                Some(out) => {
                    let expected_script_pubkey = Builder::build_p2pkh(&address.hash).to_bytes();
                    if out.script_pubkey != expected_script_pubkey {
                        return MmError::err(ValidatePaymentError::WrongPaymentTx(format!(
                            "{}: Provided dex fee tx output script_pubkey doesn't match expected {:?} {:?}",
                            INVALID_RECEIVER_ERR_LOG, out.script_pubkey, expected_script_pubkey
                        )));
                    }
                },
                None => {
                    return MmError::err(ValidatePaymentError::WrongPaymentTx(format!(
                        "Provided dex fee tx {:?} does not have output {}",
                        taker_fee_tx, output_index
                    )))
                },
            }

            return Ok(());
        }
    };
    Box::new(fut.boxed().compat())
}

pub fn validate_fee<T: UtxoCommonOps>(
    coin: T,
    tx: UtxoTx,
    output_index: usize,
    sender_pubkey: &[u8],
    dex_amount: &DexFee,
    min_block_number: u64,
    fee_addr: &[u8],
) -> ValidatePaymentFut<()> {
    let address = try_f!(address_from_raw_pubkey(
        fee_addr,
        coin.as_ref().conf.pub_addr_prefix,
        coin.as_ref().conf.pub_t_addr_prefix,
        coin.as_ref().conf.checksum_type,
        coin.as_ref().conf.bech32_hrp.clone(),
        coin.addr_format().clone(),
    )
    .map_to_mm(ValidatePaymentError::TxDeserializationError));

    let inputs_signed_by_pub = try_f!(check_all_utxo_inputs_signed_by_pub(&tx, sender_pubkey));
    if !inputs_signed_by_pub {
        return Box::new(futures01::future::err(
            ValidatePaymentError::WrongPaymentTx(format!(
                "{INVALID_SENDER_ERR_LOG}: Taker payment does not belong to the verified public key"
            ))
            .into(),
        ));
    }

    let fee_amount = try_f!(dex_amount.fee_uamount(coin.as_ref().decimals));
    let burn_amount = try_f!(dex_amount.burn_uamount(coin.as_ref().decimals));

    let fut = async move {
        let tx_from_rpc = coin
            .as_ref()
            .rpc_client
            .get_verbose_transaction(&tx.hash().reversed().into())
            .compat()
            .await?;

        let tx_confirmed_before_block = is_tx_confirmed_before_block(&coin, &tx_from_rpc, min_block_number)
            .await
            .map_to_mm(ValidatePaymentError::InternalError)?;

        if tx_confirmed_before_block {
            return MmError::err(ValidatePaymentError::WrongPaymentTx(format!(
                "{}: Fee tx {:?} confirmed before min_block {}",
                EARLY_CONFIRMATION_ERR_LOG, tx_from_rpc, min_block_number
            )));
        }
        if tx_from_rpc.hex.0 != serialize(&tx).take()
            && tx_from_rpc.hex.0 != serialize_with_flags(&tx, SERIALIZE_TRANSACTION_WITNESS).take()
        {
            return MmError::err(ValidatePaymentError::WrongPaymentTx(format!(
                "Provided dex fee tx {:?} doesn't match tx data from rpc {:?}",
                tx, tx_from_rpc
            )));
        }

        match tx.outputs.get(output_index) {
            Some(out) => {
                let expected_script_pubkey = Builder::build_p2pkh(&address.hash).to_bytes();
                if out.script_pubkey != expected_script_pubkey {
                    return MmError::err(ValidatePaymentError::WrongPaymentTx(format!(
                        "{}: Provided dex fee tx output script_pubkey doesn't match expected {:?} {:?}",
                        INVALID_RECEIVER_ERR_LOG, out.script_pubkey, expected_script_pubkey
                    )));
                }
                if out.value < fee_amount {
                    return MmError::err(ValidatePaymentError::WrongPaymentTx(format!(
                        "Provided dex fee tx output value is less than expected {:?} {:?}",
                        out.value, fee_amount
                    )));
                }
            },
            None => {
                return MmError::err(ValidatePaymentError::WrongPaymentTx(format!(
                    "Provided dex fee tx {:?} does not have output {}",
                    tx, output_index
                )))
            },
        }

        if let Some(burn_amount) = burn_amount {
            match tx.outputs.get(output_index + 1) {
                Some(out) => {
                    let expected_script_pubkey = Builder::default().push_opcode(Opcode::OP_RETURN).into_bytes();

                    if out.script_pubkey != expected_script_pubkey {
                        return MmError::err(ValidatePaymentError::WrongPaymentTx(format!(
                            "{}: Provided burn tx output script_pubkey doesn't match expected {:?} {:?}",
                            INVALID_RECEIVER_ERR_LOG, out.script_pubkey, expected_script_pubkey
                        )));
                    }

                    if out.value < burn_amount {
                        return MmError::err(ValidatePaymentError::WrongPaymentTx(format!(
                            "Provided burn tx output value is less than expected {:?} {:?}",
                            out.value, burn_amount
                        )));
                    }
                },
                None => {
                    return MmError::err(ValidatePaymentError::WrongPaymentTx(format!(
                        "Provided burn tx output {:?} does not have output {}",
                        tx, output_index
                    )))
                },
            }
        }

        Ok(())
    };
    Box::new(fut.boxed().compat())
}

pub fn validate_maker_payment<T: UtxoCommonOps + SwapOps>(
    coin: &T,
    input: ValidatePaymentInput,
) -> ValidatePaymentFut<()> {
    let mut tx: UtxoTx = try_f!(deserialize(input.payment_tx.as_slice()));
    tx.tx_hash_algo = coin.as_ref().tx_hash_algo;

    let htlc_keypair = coin.derive_htlc_key_pair(&input.unique_swap_data);
    let other_pub =
        &try_f!(Public::from_slice(&input.other_pub)
            .map_to_mm(|err| ValidatePaymentError::InvalidParameter(err.to_string())));
    let time_lock = try_f!(input
        .time_lock
        .try_into()
        .map_to_mm(ValidatePaymentError::TimelockOverflow));
    validate_payment(
        coin.clone(),
        tx,
        DEFAULT_SWAP_VOUT,
        other_pub,
        htlc_keypair.public(),
        &input.secret_hash,
        input.amount,
        input.watcher_reward,
        time_lock,
        input.try_spv_proof_until,
        input.confirmations,
    )
}

pub fn watcher_validate_taker_payment<T: UtxoCommonOps + SwapOps>(
    coin: &T,
    input: WatcherValidatePaymentInput,
) -> ValidatePaymentFut<()> {
    let taker_payment_tx: UtxoTx = try_f!(deserialize(input.payment_tx.as_slice()));
    let taker_payment_refund_preimage: UtxoTx = try_f!(deserialize(input.taker_payment_refund_preimage.as_slice()));
    let taker_pub = &try_f!(
        Public::from_slice(&input.taker_pub).map_err(|err| ValidatePaymentError::InvalidParameter(err.to_string()))
    );
    let maker_pub = &try_f!(
        Public::from_slice(&input.maker_pub).map_err(|err| ValidatePaymentError::InvalidParameter(err.to_string()))
    );
    let time_lock = try_f!(input
        .time_lock
        .try_into()
        .map_to_mm(ValidatePaymentError::TimelockOverflow));
    let expected_redeem = payment_script(time_lock, &input.secret_hash, taker_pub, maker_pub);
    let coin = coin.clone();

    let fut = async move {
        let inputs_signed_by_pub = check_all_utxo_inputs_signed_by_pub(&taker_payment_tx, &input.taker_pub)?;
        if !inputs_signed_by_pub {
            return MmError::err(ValidatePaymentError::WrongPaymentTx(format!(
                "{INVALID_SENDER_ERR_LOG}: Taker payment does not belong to the verified public key"
            )));
        }

        let taker_payment_locking_script = match taker_payment_tx.outputs.get(DEFAULT_SWAP_VOUT) {
            Some(output) => output.script_pubkey.clone(),
            None => {
                return MmError::err(ValidatePaymentError::WrongPaymentTx(
                    "Payment tx has no outputs".to_string(),
                ))
            },
        };

        if taker_payment_locking_script != Builder::build_p2sh(&dhash160(&expected_redeem).into()).to_bytes() {
            return MmError::err(ValidatePaymentError::WrongPaymentTx(format!(
                "{INVALID_SCRIPT_ERR_LOG}: Payment tx locking script {taker_payment_locking_script:?} doesn't match expected"
            )));
        }

        let script_sig = match taker_payment_refund_preimage.inputs.get(DEFAULT_SWAP_VIN) {
            Some(input) => Script::from(input.script_sig.clone()),
            None => {
                return MmError::err(ValidatePaymentError::WrongPaymentTx(
                    "Taker payment refund tx has no inputs".to_string(),
                ))
            },
        };

        let instruction = script_sig
            .iter()
            .last()
            .or_mm_err(|| ValidatePaymentError::WrongPaymentTx(String::from("Instruction not found")))?
            .map_to_mm(|err| ValidatePaymentError::WrongPaymentTx(err.to_string()))?;

        let redeem_script = instruction.data.or_mm_err(|| {
            ValidatePaymentError::WrongPaymentTx(String::from("No redeem script in the taker payment refund preimage"))
        })?;

        if expected_redeem.as_slice() != redeem_script {
            return MmError::err(ValidatePaymentError::WrongPaymentTx(
                format!("{INVALID_REFUND_TX_ERR_LOG}: Taker payment tx locking script doesn't match with taker payment refund redeem script")
            ));
        }

        if let UtxoRpcClientEnum::Electrum(client) = &coin.as_ref().rpc_client {
            if coin.as_ref().conf.spv_conf.is_some() && input.confirmations != 0 {
                client.validate_spv_proof(&taker_payment_tx, input.wait_until).await?;
            }
        }
        Ok(())
    };
    Box::new(fut.boxed().compat())
}

pub fn validate_taker_payment<T: UtxoCommonOps + SwapOps>(
    coin: &T,
    input: ValidatePaymentInput,
) -> ValidatePaymentFut<()> {
    let mut tx: UtxoTx = try_f!(deserialize(input.payment_tx.as_slice()));
    tx.tx_hash_algo = coin.as_ref().tx_hash_algo;

    let htlc_keypair = coin.derive_htlc_key_pair(&input.unique_swap_data);
    let other_pub =
        &try_f!(Public::from_slice(&input.other_pub)
            .map_to_mm(|err| ValidatePaymentError::InvalidParameter(err.to_string())));
    let time_lock = try_f!(input
        .time_lock
        .try_into()
        .map_to_mm(ValidatePaymentError::TimelockOverflow));
    validate_payment(
        coin.clone(),
        tx,
        DEFAULT_SWAP_VOUT,
        other_pub,
        htlc_keypair.public(),
        &input.secret_hash,
        input.amount,
        input.watcher_reward,
        time_lock,
        input.try_spv_proof_until,
        input.confirmations,
    )
}

pub fn validate_payment_spend_or_refund<T: UtxoCommonOps + SwapOps>(
    coin: &T,
    input: ValidateWatcherSpendInput,
) -> ValidatePaymentFut<()> {
    let mut payment_spend_tx: UtxoTx = try_f!(deserialize(input.payment_tx.as_slice()));
    payment_spend_tx.tx_hash_algo = coin.as_ref().tx_hash_algo;

    let coin = coin.clone();
    let fut = async move {
        let my_address = coin.as_ref().derivation_method.single_addr_or_err().await?;
        let expected_script_pubkey = &output_script(&my_address, ScriptType::P2PKH).to_bytes();
        let output = payment_spend_tx
            .outputs
            .get(DEFAULT_SWAP_VOUT)
            .ok_or_else(|| ValidatePaymentError::WrongPaymentTx("Payment tx has no outputs".to_string()))?;

        if expected_script_pubkey != &output.script_pubkey {
            return MmError::err(ValidatePaymentError::WrongPaymentTx(format!(
                "Provided payment tx script pubkey doesn't match expected {:?} {:?}",
                output.script_pubkey, expected_script_pubkey
            )));
        }

        Ok(())
    };

    Box::new(fut.boxed().compat())
}

pub fn check_if_my_payment_sent<T: UtxoCommonOps + SwapOps>(
    coin: T,
    time_lock: u32,
    other_pub: &[u8],
    secret_hash: &[u8],
    swap_unique_data: &[u8],
) -> Box<dyn Future<Item = Option<TransactionEnum>, Error = String> + Send> {
    let my_htlc_keypair = coin.derive_htlc_key_pair(swap_unique_data);
    let script = payment_script(
        time_lock,
        secret_hash,
        my_htlc_keypair.public(),
        &try_fus!(Public::from_slice(other_pub)),
    );
    let hash = dhash160(&script);
    let p2sh = Builder::build_p2sh(&hash.into());
    let script_hash = electrum_script_hash(&p2sh);
    let fut = async move {
        match &coin.as_ref().rpc_client {
            UtxoRpcClientEnum::Electrum(client) => {
                let history = try_s!(client.scripthash_get_history(&hex::encode(script_hash)).compat().await);
                match history.first() {
                    Some(item) => {
                        let tx_bytes = try_s!(client.get_transaction_bytes(&item.tx_hash).compat().await);
                        let mut tx: UtxoTx = try_s!(deserialize(tx_bytes.0.as_slice()).map_err(|e| ERRL!("{:?}", e)));
                        tx.tx_hash_algo = coin.as_ref().tx_hash_algo;
                        Ok(Some(tx.into()))
                    },
                    None => Ok(None),
                }
            },
            UtxoRpcClientEnum::Native(client) => {
                let target_addr = Address {
                    t_addr_prefix: coin.as_ref().conf.p2sh_t_addr_prefix,
                    prefix: coin.as_ref().conf.p2sh_addr_prefix,
                    hash: hash.into(),
                    checksum_type: coin.as_ref().conf.checksum_type,
                    hrp: coin.as_ref().conf.bech32_hrp.clone(),
                    addr_format: coin.addr_format().clone(),
                };
                let target_addr = target_addr.to_string();
                let is_imported = try_s!(client.is_address_imported(&target_addr).await);
                if !is_imported {
                    return Ok(None);
                }
                let received_by_addr = try_s!(client.list_received_by_address(0, true, true).compat().await);
                for item in received_by_addr {
                    if item.address == target_addr && !item.txids.is_empty() {
                        let tx_bytes = try_s!(client.get_transaction_bytes(&item.txids[0]).compat().await);
                        let mut tx: UtxoTx = try_s!(deserialize(tx_bytes.0.as_slice()).map_err(|e| ERRL!("{:?}", e)));
                        tx.tx_hash_algo = coin.as_ref().tx_hash_algo;
                        return Ok(Some(tx.into()));
                    }
                }
                Ok(None)
            },
        }
    };
    Box::new(fut.boxed().compat())
}

pub async fn watcher_search_for_swap_tx_spend<T: AsRef<UtxoCoinFields> + SwapOps>(
    coin: &T,
    input: WatcherSearchForSwapTxSpendInput<'_>,
    output_index: usize,
) -> Result<Option<FoundSwapTxSpend>, String> {
    search_for_swap_output_spend(
        coin.as_ref(),
        input.time_lock,
        &try_s!(Public::from_slice(input.taker_pub)),
        &try_s!(Public::from_slice(input.maker_pub)),
        input.secret_hash,
        input.tx,
        output_index,
        input.search_from_block,
    )
    .await
}

pub async fn search_for_swap_tx_spend_my<T: AsRef<UtxoCoinFields> + SwapOps>(
    coin: &T,
    input: SearchForSwapTxSpendInput<'_>,
    output_index: usize,
) -> Result<Option<FoundSwapTxSpend>, String> {
    search_for_swap_output_spend(
        coin.as_ref(),
        try_s!(input.time_lock.try_into()),
        coin.derive_htlc_key_pair(input.swap_unique_data).public(),
        &try_s!(Public::from_slice(input.other_pub)),
        input.secret_hash,
        input.tx,
        output_index,
        input.search_from_block,
    )
    .await
}

pub async fn search_for_swap_tx_spend_other<T: AsRef<UtxoCoinFields> + SwapOps>(
    coin: &T,
    input: SearchForSwapTxSpendInput<'_>,
    output_index: usize,
) -> Result<Option<FoundSwapTxSpend>, String> {
    search_for_swap_output_spend(
        coin.as_ref(),
        try_s!(input.time_lock.try_into()),
        &try_s!(Public::from_slice(input.other_pub)),
        coin.derive_htlc_key_pair(input.swap_unique_data).public(),
        input.secret_hash,
        input.tx,
        output_index,
        input.search_from_block,
    )
    .await
}

pub async fn get_taker_watcher_reward<T: UtxoCommonOps + SwapOps + MarketCoinOps>(
    coin: &T,
    other_coin: &MmCoinEnum,
    coin_amount: Option<BigDecimal>,
    other_coin_amount: Option<BigDecimal>,
    reward_amount: Option<BigDecimal>,
    wait_until: u64,
) -> Result<WatcherReward, MmError<WatcherRewardError>> {
    let reward_target = RewardTarget::PaymentReceiver;
    let is_exact_amount = reward_amount.is_some();

    let other_coin = match other_coin {
        MmCoinEnum::EthCoin(coin) => coin,
        _ => {
            return Err(WatcherRewardError::InvalidCoinType(
                "At least one coin must be Ethereum to use watcher rewards".to_string(),
            )
            .into())
        },
    };

    let amount = match reward_amount {
        Some(amount) => amount,
        None => {
            let gas_cost_eth = other_coin.get_watcher_reward_amount(wait_until).await?;
            let price_in_eth = if let (EthCoinType::Eth, Some(coin_amount), Some(other_coin_amount)) =
                (&other_coin.coin_type, coin_amount, other_coin_amount)
            {
                other_coin_amount.checked_div(coin_amount)
            } else {
                get_base_price_in_rel(Some(coin.ticker().to_string()), Some("ETH".to_string())).await
            };

            price_in_eth
                .and_then(|price_in_eth| gas_cost_eth.checked_div(price_in_eth))
                .ok_or_else(|| {
                    WatcherRewardError::RPCError(format!("Price of coin {} in ETH could not be found", coin.ticker()))
                })?
        },
    };

    let send_contract_reward_on_spend = false;

    Ok(WatcherReward {
        amount,
        is_exact_amount,
        reward_target,
        send_contract_reward_on_spend,
    })
}

/// Extract a secret from the `spend_tx`.
/// Note spender could generate the spend with several inputs where the only one input is the p2sh script.
pub fn extract_secret(secret_hash: &[u8], spend_tx: &[u8]) -> Result<Vec<u8>, String> {
    let spend_tx: UtxoTx = try_s!(deserialize(spend_tx).map_err(|e| ERRL!("{:?}", e)));
    let expected_secret_hash = if secret_hash.len() == 32 {
        ripemd160(secret_hash)
    } else {
        H160::from(secret_hash)
    };
    for input in spend_tx.inputs.into_iter() {
        let script: Script = input.script_sig.clone().into();
        for instruction in script.iter().flatten() {
            if instruction.opcode == Opcode::OP_PUSHBYTES_32 {
                if let Some(secret) = instruction.data {
                    let actual_secret_hash = dhash160(secret);
                    if actual_secret_hash == expected_secret_hash {
                        return Ok(secret.to_vec());
                    }
                }
            }
        }
    }
    ERR!("Couldn't extract secret")
}

pub fn my_address<T: UtxoCommonOps>(coin: &T) -> MmResult<String, MyAddressError> {
    match coin.as_ref().derivation_method {
        DerivationMethod::SingleAddress(ref my_address) => {
            my_address.display_address().map_to_mm(MyAddressError::InternalError)
        },
        DerivationMethod::HDWallet(_) => MmError::err(MyAddressError::UnexpectedDerivationMethod(
            "'my_address' is deprecated for HD wallets".to_string(),
        )),
    }
}

/// Hash message for signature using Bitcoin's message signing format.
/// sha256(sha256(PREFIX_LENGTH + PREFIX + MESSAGE_LENGTH + MESSAGE))
pub fn sign_message_hash(coin: &UtxoCoinFields, message: &str) -> Option<[u8; 32]> {
    let message_prefix = coin.conf.sign_message_prefix.clone()?;
    let mut stream = Stream::new();
    let prefix_len = CompactInteger::from(message_prefix.len());
    prefix_len.serialize(&mut stream);
    stream.append_slice(message_prefix.as_bytes());
    let msg_len = CompactInteger::from(message.len());
    msg_len.serialize(&mut stream);
    stream.append_slice(message.as_bytes());
    Some(dhash256(&stream.out()).take())
}

pub fn sign_message(coin: &UtxoCoinFields, message: &str) -> SignatureResult<String> {
    let message_hash = sign_message_hash(coin, message).ok_or(SignatureError::PrefixNotFound)?;
    let private_key = coin.priv_key_policy.activated_key_or_err()?.private();
    let signature = private_key.sign_compact(&H256::from(message_hash))?;
    Ok(base64::encode(&*signature))
}

pub fn verify_message<T: UtxoCommonOps>(
    coin: &T,
    signature_base64: &str,
    message: &str,
    address: &str,
) -> VerificationResult<bool> {
    let message_hash = sign_message_hash(coin.as_ref(), message).ok_or(VerificationError::PrefixNotFound)?;
    let signature = CompactSignature::from(base64::decode(signature_base64)?);
    let recovered_pubkey = Public::recover_compact(&H256::from(message_hash), &signature)?;
    let received_address = checked_address_from_str(coin, address)?;
    Ok(AddressHashEnum::from(recovered_pubkey.address_hash()) == received_address.hash)
}

pub fn my_balance<T>(coin: T) -> BalanceFut<CoinBalance>
where
    T: UtxoCommonOps + GetUtxoListOps + MarketCoinOps,
{
    let fut = async move {
        let my_address = coin
            .as_ref()
            .derivation_method
            .single_addr_or_err()
            .await
            .mm_err(BalanceError::from)?;
        address_balance(&coin, &my_address).await
    };
    Box::new(fut.boxed().compat())
}

/// Takes raw transaction as input and returns tx hash in hexadecimal format
pub fn send_raw_tx(coin: &UtxoCoinFields, tx: &str) -> Box<dyn Future<Item = String, Error = String> + Send> {
    let bytes = try_fus!(hex::decode(tx));
    Box::new(
        coin.rpc_client
            .send_raw_transaction(bytes.into())
            .map_err(|e| ERRL!("{}", e))
            .map(|hash| format!("{:?}", hash)),
    )
}

/// Takes raw transaction bytes as input and returns tx hash in hexadecimal format
pub fn send_raw_tx_bytes(
    coin: &UtxoCoinFields,
    tx_bytes: &[u8],
) -> Box<dyn Future<Item = String, Error = String> + Send> {
    Box::new(
        coin.rpc_client
            .send_raw_transaction(tx_bytes.into())
            .map_err(|e| ERRL!("{}", e))
            .map(|hash| format!("{:?}", hash)),
    )
}

/// Helper to load unspent outputs from cache or rpc
/// also returns first previous scriptpubkey
async fn get_unspents_for_inputs(
    coin: &UtxoCoinFields,
    inputs: &Vec<TransactionInput>,
) -> Result<(Option<Script>, Vec<UnspentInfo>), RawTransactionError> {
    let txids_reversed = inputs
        .iter()
        .map(|input| input.previous_output.hash.reversed().into()) // reverse hashes to send to electrum
        .collect::<HashSet<H256Json>>();

    if txids_reversed.is_empty() {
        return Ok((None, vec![]));
    }

    let prev_txns_loaded = utxo_common::get_verbose_transactions_from_cache_or_rpc(coin, txids_reversed)
        .await
        .map_err(|err| RawTransactionError::InvalidParam(err.to_string()))?;

    let mut prev_script = None;
    let mut unspents_loaded = vec![];

    for input in inputs {
        let prev_tx = prev_txns_loaded
            .iter()
            .find(|prev_tx| (*prev_tx.0).reversed() == input.previous_output.hash.into())
            .ok_or_else(|| {
                RawTransactionError::NonExistentPrevOutputError(format!(
                    "{}/{}",
                    input.previous_output.hash, input.previous_output.index
                ))
            });
        let prev_tx = prev_tx?.1.to_inner();
        if (input.previous_output.index as usize) >= prev_tx.vout.len() {
            return Err(RawTransactionError::NonExistentPrevOutputError(format!(
                "{}/{}",
                input.previous_output.hash, input.previous_output.index
            )));
        }
        if prev_script.is_none() {
            // get first previous script pubkey
            let script_bytes: Vec<u8> = prev_tx.vout[input.previous_output.index as usize]
                .clone()
                .script
                .hex
                .into();
            prev_script = Some(Script::from(script_bytes));
        }
        let prev_amount = prev_tx.vout[input.previous_output.index as usize]
            .value
            .ok_or_else(|| {
                RawTransactionError::NonExistentPrevOutputError(String::from("No amount in transaction vout"))
            })?;
        let prev_amount = prev_amount.try_into().expect("Amount conversion must succeed");

        unspents_loaded.push(UnspentInfo {
            outpoint: OutPoint {
                hash: input.previous_output.hash,
                index: input.previous_output.index,
            },
            value: sat_from_big_decimal(&prev_amount, coin.decimals)
                .expect("Conversion to satoshi from bigdecimal must be valid"),
            height: None,
        });
    }
    Ok((prev_script, unspents_loaded))
}

/// Takes args with a raw transaction in hexadecimal format and previous transactions data as input
/// Returns signed tx in hexadecimal format
pub async fn sign_raw_tx<T: AsRef<UtxoCoinFields> + UtxoTxGenerationOps>(
    coin: &T,
    args: &SignRawTransactionRequest,
) -> RawTransactionResult {
    if let SignRawTransactionEnum::UTXO(utxo_args) = &args.tx {
        sign_raw_utxo_tx(coin, utxo_args).await
    } else {
        MmError::err(RawTransactionError::InvalidParam("utxo type expected".to_string()))
    }
}

/// Takes args with a raw transaction in hexadecimal format and previous transactions data as input
/// Returns signed tx in hexadecimal format
async fn sign_raw_utxo_tx<T: AsRef<UtxoCoinFields> + UtxoTxGenerationOps>(
    coin: &T,
    args: &SignUtxoTransactionParams,
) -> RawTransactionResult {
    let tx_bytes =
        hex::decode(args.tx_hex.as_bytes()).map_to_mm(|e| RawTransactionError::DecodeError(e.to_string()))?;
    let tx: UtxoTx = deserialize(tx_bytes.as_slice()).map_to_mm(|e| RawTransactionError::DecodeError(e.to_string()))?;

    let mut prev_script = HashSet::new();
    let mut unspents = vec![];

    if let Some(prev_txns) = &args.prev_txns {
        for prev_utxo in prev_txns.iter() {
            // get first previous utxo script assuming all are the same
            let script_bytes = hex::decode(prev_utxo.clone().script_pub_key)
                .map_to_mm(|e| RawTransactionError::DecodeError(e.to_string()))?;
            prev_script.insert(Script::from(script_bytes));

            let prev_hash = hex::decode(prev_utxo.tx_hash.as_bytes())
                .map_to_mm(|e| RawTransactionError::DecodeError(e.to_string()))?;

            unspents.push(UnspentInfo {
                outpoint: OutPoint {
                    hash: prev_hash.as_slice().into(),
                    index: prev_utxo.index,
                },
                value: sat_from_big_decimal(&prev_utxo.amount, coin.as_ref().decimals)
                    .expect("conversion satoshi from bigdecimal must be valid"),
                height: None,
            });
        }
    }

    let inputs_to_load = tx
        .inputs()
        .iter()
        .cloned()
        .filter(|input| {
            !unspents.iter().any(|u| {
                u.outpoint.hash == input.previous_output.hash && u.outpoint.index == input.previous_output.index
            })
        })
        .collect::<Vec<TransactionInput>>();

    // If some previous utxos are not provided in the params load them from the chain
    if !inputs_to_load.is_empty() {
        let (loaded_script, loaded_unspents) = get_unspents_for_inputs(coin.as_ref(), &inputs_to_load).await?;
        unspents.extend(loaded_unspents.into_iter());
        if let Some(loaded_script) = loaded_script {
            prev_script.insert(loaded_script);
        }
    }

    // TODO: use zeroise for privkey
    let key_pair = coin.as_ref().priv_key_policy.activated_key_or_err().unwrap();

    let mut input_signer_incomplete = TransactionInputSigner::from(tx);
    input_signer_incomplete.consensus_branch_id = coin.as_ref().conf.consensus_branch_id;

    let builder = UtxoTxBuilder::new(coin)
        .await
        .with_transaction_input_signer(input_signer_incomplete)
        .add_available_inputs(unspents);
    let unsigned = builder
        .build_unchecked()
        .await
        .map_err(|e| RawTransactionError::InvalidParam(e.to_string()))?;
    debug!("Unsigned tx = {:?} for signing", unsigned);

    let prev_script = match prev_script.len() {
        0 => {
            return MmError::err(RawTransactionError::NonExistentPrevOutputError(String::from(
                "no previous script",
            )))
        },
        1 => prev_script.into_iter().next().unwrap(),
        _ => {
            return MmError::err(RawTransactionError::InvalidParam(String::from(
                "spends are from same address only",
            )))
        },
    };
    let signature_version = match prev_script.is_pay_to_witness_key_hash() {
        true => SignatureVersion::WitnessV0,
        _ => coin.as_ref().conf.signature_version,
    };
    let tx_signed = sign_tx(
        unsigned,
        key_pair,
        prev_script,
        signature_version,
        coin.as_ref().conf.fork_id,
    )
    .map_err(|err| RawTransactionError::SigningError(err.to_string()))?;

    let tx_signed_bytes = serialize_with_flags(&tx_signed, SERIALIZE_TRANSACTION_WITNESS);
    Ok(RawTransactionRes {
        tx_hex: tx_signed_bytes.into(),
    })
}

pub fn wait_for_confirmations(
    coin: &UtxoCoinFields,
    input: ConfirmPaymentInput,
) -> Box<dyn Future<Item = (), Error = String> + Send> {
    let mut tx: UtxoTx = try_fus!(deserialize(input.payment_tx.as_slice()).map_err(|e| ERRL!("{:?}", e)));
    tx.tx_hash_algo = coin.tx_hash_algo;
    coin.rpc_client.wait_for_confirmations(
        tx.hash().reversed().into(),
        tx.expiry_height,
        input.confirmations as u32,
        input.requires_nota,
        input.wait_until,
        input.check_every,
    )
}

pub fn wait_for_output_spend(
    coin: &UtxoCoinFields,
    tx_bytes: &[u8],
    output_index: usize,
    from_block: u64,
    wait_until: u64,
    check_every: f64,
) -> TransactionFut {
    let mut tx: UtxoTx = try_tx_fus!(deserialize(tx_bytes).map_err(|e| ERRL!("{:?}", e)));
    tx.tx_hash_algo = coin.tx_hash_algo;
    let client = coin.rpc_client.clone();
    let tx_hash_algo = coin.tx_hash_algo;
    let fut = async move {
        loop {
            let script_pubkey = &try_tx_s!(tx
                .outputs
                .get(output_index)
                .ok_or(ERRL!("No output with index {}", output_index)))
            .script_pubkey;

            match client
                .find_output_spend(
                    tx.hash(),
                    script_pubkey,
                    output_index,
                    BlockHashOrHeight::Height(from_block as i64),
                )
                .compat()
                .await
            {
                Ok(Some(spent_output_info)) => {
                    let mut tx = spent_output_info.spending_tx;
                    tx.tx_hash_algo = tx_hash_algo;
                    return Ok(tx.into());
                },
                Ok(None) => (),
                Err(e) => error!("Error on find_output_spend_of_tx: {}", e),
            };

            if now_sec() > wait_until {
                return TX_PLAIN_ERR!(
                    "Waited too long until {} for transaction {:?} {} to be spent ",
                    wait_until,
                    tx,
                    output_index,
                );
            }
            Timer::sleep(check_every).await;
        }
    };
    Box::new(fut.boxed().compat())
}

pub fn tx_enum_from_bytes(coin: &UtxoCoinFields, bytes: &[u8]) -> Result<TransactionEnum, MmError<TxMarshalingErr>> {
    let mut transaction: UtxoTx = deserialize(bytes).map_to_mm(|e| TxMarshalingErr::InvalidInput(e.to_string()))?;

    let serialized_length = transaction.tx_hex().len();
    if bytes.len() != serialized_length {
        return MmError::err(TxMarshalingErr::CrossCheckFailed(format!(
            "Expected '{}' lenght of the serialized transaction, found '{}'",
            bytes.len(),
            serialized_length
        )));
    }

    transaction.tx_hash_algo = coin.tx_hash_algo;
    Ok(transaction.into())
}

pub fn current_block(coin: &UtxoCoinFields) -> Box<dyn Future<Item = u64, Error = String> + Send> {
    Box::new(coin.rpc_client.get_block_count().map_err(|e| ERRL!("{}", e)))
}

pub fn display_priv_key(coin: &UtxoCoinFields) -> Result<String, String> {
    match coin.priv_key_policy {
        PrivKeyPolicy::Iguana(ref key_pair) => Ok(key_pair.private().to_string()),
        PrivKeyPolicy::HDWallet {
            activated_key: ref activated_key_pair,
            ..
        } => Ok(activated_key_pair.private().to_string()),
        PrivKeyPolicy::Trezor => ERR!("'display_priv_key' doesn't support Hardware Wallets"),
        #[cfg(target_arch = "wasm32")]
        PrivKeyPolicy::Metamask(_) => ERR!("'display_priv_key' doesn't support Metamask"),
    }
}

pub fn min_tx_amount(coin: &UtxoCoinFields) -> BigDecimal {
    big_decimal_from_sat(coin.dust_amount as i64, coin.decimals)
}

pub fn min_trading_vol(coin: &UtxoCoinFields) -> MmNumber {
    if coin.conf.ticker == "BTC" {
        return MmNumber::from(MIN_BTC_TRADING_VOL);
    }
    let dust_multiplier = MmNumber::from(10);
    dust_multiplier * min_tx_amount(coin).into()
}

pub fn is_asset_chain(coin: &UtxoCoinFields) -> bool { coin.conf.asset_chain }

pub async fn get_raw_transaction(coin: &UtxoCoinFields, req: RawTransactionRequest) -> RawTransactionResult {
    let hash = H256Json::from_str(&req.tx_hash).map_to_mm(|e| RawTransactionError::InvalidHashError(e.to_string()))?;
    let hex = coin
        .rpc_client
        .get_transaction_bytes(&hash)
        .compat()
        .await
        .map_err(|e| RawTransactionError::Transport(e.to_string()))?;
    Ok(RawTransactionRes { tx_hex: hex })
}

pub async fn get_tx_hex_by_hash(coin: &UtxoCoinFields, tx_hash: Vec<u8>) -> RawTransactionResult {
    let hex = coin
        .rpc_client
        .get_transaction_bytes(&H256Json::from(tx_hash.as_slice()))
        .compat()
        .await
        .map_err(|e| RawTransactionError::Transport(e.to_string()))?;
    Ok(RawTransactionRes { tx_hex: hex })
}

pub async fn withdraw<T>(coin: T, req: WithdrawRequest) -> WithdrawResult
where
    T: UtxoCommonOps
        + GetUtxoListOps
        + MarketCoinOps
        + CoinWithDerivationMethod
        + GetWithdrawSenderAddress<Address = Address, Pubkey = Public>,
{
    StandardUtxoWithdraw::new(coin, req).await?.build().await
}

pub async fn init_withdraw<T>(
    ctx: MmArc,
    coin: T,
    req: WithdrawRequest,
    task_handle: WithdrawTaskHandleShared,
) -> WithdrawResult
where
    T: UtxoCommonOps
        + GetUtxoListOps
        + UtxoSignerOps
        + CoinWithDerivationMethod
        + GetWithdrawSenderAddress<Address = Address, Pubkey = Public>,
{
    InitUtxoWithdraw::new(ctx, coin, req, task_handle).await?.build().await
}

pub async fn get_withdraw_from_address<T>(
    coin: &T,
    req: &WithdrawRequest,
) -> MmResult<WithdrawSenderAddress<Address, Public>, WithdrawError>
where
    T: CoinWithDerivationMethod + HDWalletCoinOps<HDWallet = UtxoHDWallet> + HDCoinWithdrawOps + UtxoCommonOps,
{
    match coin.derivation_method() {
        DerivationMethod::SingleAddress(my_address) => get_withdraw_iguana_sender(coin, req, my_address),
        DerivationMethod::HDWallet(hd_wallet) => {
            let from = req.from.clone().or_mm_err(|| WithdrawError::FromAddressNotFound)?;
            coin.get_withdraw_hd_sender(hd_wallet, &from)
                .await
                .mm_err(WithdrawError::from)
        },
    }
}

#[allow(clippy::result_large_err)]
pub fn get_withdraw_iguana_sender<T: UtxoCommonOps>(
    coin: &T,
    req: &WithdrawRequest,
    my_address: &Address,
) -> MmResult<WithdrawSenderAddress<Address, Public>, WithdrawError> {
    if req.from.is_some() {
        let error = "'from' is not supported if the coin is initialized with an Iguana private key";
        return MmError::err(WithdrawError::UnexpectedFromAddress(error.to_owned()));
    }
    let pubkey = coin
        .my_public_key()
        .mm_err(|e| WithdrawError::InternalError(e.to_string()))?;
    Ok(WithdrawSenderAddress {
        address: my_address.clone(),
        pubkey: *pubkey,
        derivation_path: None,
    })
}

pub fn decimals(coin: &UtxoCoinFields) -> u8 { coin.decimals }

pub fn convert_to_address<T: UtxoCommonOps>(coin: &T, from: &str, to_address_format: Json) -> Result<String, String> {
    let to_address_format: UtxoAddressFormat =
        json::from_value(to_address_format).map_err(|e| ERRL!("Error on parse UTXO address format {:?}", e))?;
    let mut from_address = try_s!(coin.address_from_str(from));
    match to_address_format {
        UtxoAddressFormat::Standard => {
            from_address.addr_format = UtxoAddressFormat::Standard;
            Ok(from_address.to_string())
        },
        UtxoAddressFormat::Segwit => {
            let bech32_hrp = &coin.as_ref().conf.bech32_hrp;
            match bech32_hrp {
                Some(hrp) => Ok(SegwitAddress::new(&from_address.hash, hrp.clone()).to_string()),
                None => ERR!("Cannot convert to a segwit address for a coin with no bech32_hrp in config"),
            }
        },
        UtxoAddressFormat::CashAddress { network, .. } => Ok(try_s!(from_address
            .to_cashaddress(
                &network,
                coin.as_ref().conf.pub_addr_prefix,
                coin.as_ref().conf.p2sh_addr_prefix
            )
            .and_then(|cashaddress| cashaddress.encode()))),
    }
}

pub fn validate_address<T: UtxoCommonOps>(coin: &T, address: &str) -> ValidateAddressResult {
    let result = coin.address_from_str(address);
    let address = match result {
        Ok(addr) => addr,
        Err(e) => {
            return ValidateAddressResult {
                is_valid: false,
                reason: Some(e.to_string()),
            }
        },
    };

    let is_p2pkh = address.prefix == coin.as_ref().conf.pub_addr_prefix
        && address.t_addr_prefix == coin.as_ref().conf.pub_t_addr_prefix;
    let is_p2sh = address.prefix == coin.as_ref().conf.p2sh_addr_prefix
        && address.t_addr_prefix == coin.as_ref().conf.p2sh_t_addr_prefix;
    let is_segwit = address.hrp.is_some() && address.hrp == coin.as_ref().conf.bech32_hrp && coin.as_ref().conf.segwit;

    if is_p2pkh || is_p2sh || is_segwit {
        ValidateAddressResult {
            is_valid: true,
            reason: None,
        }
    } else {
        ValidateAddressResult {
            is_valid: false,
            reason: Some(ERRL!("Address {} has invalid prefixes", address)),
        }
    }
}

// Quick fix for null valued coin fields in fee details of old tx history entries
#[cfg(not(target_arch = "wasm32"))]
async fn tx_history_migration_1<T>(coin: &T, ctx: &MmArc)
where
    T: UtxoStandardOps + UtxoCommonOps + MmCoin + MarketCoinOps,
{
    const MIGRATION_NUMBER: u64 = 1;
    let history = match coin.load_history_from_file(ctx).compat().await {
        Ok(history) => history,
        Err(e) => {
            log_tag!(
                ctx,
                "",
                "tx_history",
                "coin" => coin.as_ref().conf.ticker;
                fmt = "Error {} on 'load_history_from_file', stop the history loop", e
            );
            return;
        },
    };

    let mut updated = false;
    let to_write: Vec<TransactionDetails> = history
        .into_iter()
        .filter_map(|mut tx| match tx.fee_details {
            Some(TxFeeDetails::Utxo(ref mut fee_details)) => {
                if fee_details.coin.is_none() {
                    fee_details.coin = Some(String::from(&tx.coin));
                    updated = true;
                }
                Some(tx)
            },
            Some(_) => None,
            None => Some(tx),
        })
        .collect();

    if updated {
        if let Err(e) = coin.save_history_to_file(ctx, to_write).compat().await {
            log_tag!(
                ctx,
                "",
                "tx_history",
                "coin" => coin.as_ref().conf.ticker;
                fmt = "Error {} on 'save_history_to_file'", e
            );
            return;
        };
    }
    if let Err(e) = coin.update_migration_file(ctx, MIGRATION_NUMBER).compat().await {
        log_tag!(
            ctx,
            "",
            "tx_history",
            "coin" => coin.as_ref().conf.ticker;
            fmt = "Error {} on 'update_migration_file'", e
        );
    };
}

#[cfg(not(target_arch = "wasm32"))]
async fn migrate_tx_history<T>(coin: &T, ctx: &MmArc)
where
    T: UtxoStandardOps + UtxoCommonOps + MmCoin + MarketCoinOps,
{
    let current_migration = coin.get_tx_history_migration(ctx).compat().await.unwrap_or(0);
    if current_migration < 1 {
        tx_history_migration_1(coin, ctx).await;
    }
}

#[allow(clippy::cognitive_complexity)]
pub async fn process_history_loop<T>(coin: T, ctx: MmArc)
where
    T: UtxoStandardOps + UtxoCommonOps + MmCoin + MarketCoinOps,
{
    #[cfg(not(target_arch = "wasm32"))]
    migrate_tx_history(&coin, &ctx).await;

    let mut my_balance: Option<CoinBalance> = None;
    let history = match coin.load_history_from_file(&ctx).compat().await {
        Ok(history) => history,
        Err(e) => {
            log_tag!(
                ctx,
                "",
                "tx_history",
                "coin" => coin.as_ref().conf.ticker;
                fmt = "Error {} on 'load_history_from_file', stop the history loop", e
            );
            return;
        },
    };

    let mut history_map: HashMap<H256Json, TransactionDetails> = history
        .into_iter()
        .filter_map(|tx| {
            let tx_hash = H256Json::from_str(&tx.tx_hash).ok()?;
            Some((tx_hash, tx))
        })
        .collect();

    let mut success_iteration = 0i32;
    loop {
        if ctx.is_stopping() {
            break;
        };
        {
            let coins_ctx = CoinsContext::from_ctx(&ctx).unwrap();
            let coins = coins_ctx.coins.lock().await;
            if !coins.contains_key(&coin.as_ref().conf.ticker) {
                log_tag!(ctx, "", "tx_history", "coin" => coin.as_ref().conf.ticker; fmt = "Loop stopped");
                break;
            };
        }

        let actual_balance = match coin.my_balance().compat().await {
            Ok(actual_balance) => Some(actual_balance),
            Err(err) => {
                log_tag!(
                    ctx,
                    "",
                    "tx_history",
                    "coin" => coin.as_ref().conf.ticker;
                    fmt = "Error {:?} on getting balance", err
                );
                None
            },
        };

        let need_update = history_map.iter().any(|(_, tx)| tx.should_update());
        match (&my_balance, &actual_balance) {
            (Some(prev_balance), Some(actual_balance)) if prev_balance == actual_balance && !need_update => {
                // my balance hasn't been changed, there is no need to reload tx_history
                Timer::sleep(30.).await;
                continue;
            },
            _ => (),
        }

        let metrics = ctx.metrics.clone();
        let tx_ids = match coin.request_tx_history(metrics).await {
            RequestTxHistoryResult::Ok(tx_ids) => tx_ids,
            RequestTxHistoryResult::Retry { error } => {
                log_tag!(
                    ctx,
                    "",
                    "tx_history",
                    "coin" => coin.as_ref().conf.ticker;
                    fmt = "{}, retrying", error
                );
                Timer::sleep(10.).await;
                continue;
            },
            RequestTxHistoryResult::HistoryTooLarge => {
                log_tag!(
                    ctx,
                    "",
                    "tx_history",
                    "coin" => coin.as_ref().conf.ticker;
                    fmt = "Got `history too large`, stopping further attempts to retrieve it"
                );
                *coin.as_ref().history_sync_state.lock().unwrap() = HistorySyncState::Error(json!({
                    "code": HISTORY_TOO_LARGE_ERR_CODE,
                    "message": "Got `history too large` error from Electrum server. History is not available",
                }));
                break;
            },
            RequestTxHistoryResult::CriticalError(e) => {
                log_tag!(
                    ctx,
                    "",
                    "tx_history",
                    "coin" => coin.as_ref().conf.ticker;
                    fmt = "{}, stopping futher attempts to retreive it", e
                );
                break;
            },
        };

        // Remove transactions in the history_map that are not in the requested transaction list anymore
        let history_length = history_map.len();
        let requested_ids: HashSet<H256Json> = tx_ids.iter().map(|x| x.0).collect();
        history_map.retain(|hash, _| requested_ids.contains(hash));

        if history_map.len() < history_length {
            let to_write: Vec<TransactionDetails> = history_map.values().cloned().collect();
            if let Err(e) = coin.save_history_to_file(&ctx, to_write).compat().await {
                log_tag!(
                    ctx,
                    "",
                    "tx_history",
                    "coin" => coin.as_ref().conf.ticker;
                    fmt = "Error {} on 'save_history_to_file', stop the history loop", e
                );
                return;
            };
        }

        let mut transactions_left = if tx_ids.len() > history_map.len() {
            *coin.as_ref().history_sync_state.lock().unwrap() = HistorySyncState::InProgress(json!({
                "transactions_left": tx_ids.len() - history_map.len()
            }));
            tx_ids.len() - history_map.len()
        } else {
            *coin.as_ref().history_sync_state.lock().unwrap() = HistorySyncState::InProgress(json!({
                "transactions_left": 0
            }));
            0
        };

        // This is the cache of the already requested transactions.
        let mut input_transactions = HistoryUtxoTxMap::default();
        for (txid, height) in tx_ids {
            let mut updated = false;
            match history_map.entry(txid) {
                Entry::Vacant(e) => {
                    mm_counter!(ctx.metrics, "tx.history.request.count", 1, "coin" => coin.as_ref().conf.ticker.clone(), "method" => "tx_detail_by_hash");

                    match coin.tx_details_by_hash(&txid.0, &mut input_transactions).await {
                        Ok(mut tx_details) => {
                            mm_counter!(ctx.metrics, "tx.history.response.count", 1, "coin" => coin.as_ref().conf.ticker.clone(), "method" => "tx_detail_by_hash");

                            if tx_details.block_height == 0 && height > 0 {
                                tx_details.block_height = height;
                            }

                            e.insert(tx_details);
                            if transactions_left > 0 {
                                transactions_left -= 1;
                                *coin.as_ref().history_sync_state.lock().unwrap() =
                                    HistorySyncState::InProgress(json!({ "transactions_left": transactions_left }));
                            }
                            updated = true;
                        },
                        Err(e) => log_tag!(
                            ctx,
                            "",
                            "tx_history",
                            "coin" => coin.as_ref().conf.ticker;
                            fmt = "Error {:?} on getting the details of {:?}, skipping the tx", e, txid
                        ),
                    }
                },
                Entry::Occupied(mut e) => {
                    // update block height for previously unconfirmed transaction
                    if e.get().should_update_block_height() && height > 0 {
                        e.get_mut().block_height = height;
                        updated = true;
                    }
                    if e.get().should_update_timestamp() || e.get().firo_negative_fee() {
                        mm_counter!(ctx.metrics, "tx.history.request.count", 1, "coin" => coin.as_ref().conf.ticker.clone(), "method" => "tx_detail_by_hash");

                        match coin.tx_details_by_hash(&txid.0, &mut input_transactions).await {
                            Ok(tx_details) => {
                                mm_counter!(ctx.metrics, "tx.history.response.count", 1, "coin" => coin.as_ref().conf.ticker.clone(), "method" => "tx_detail_by_hash");
                                // replace with new tx details in case we need to update any data
                                e.insert(tx_details);
                                updated = true;
                            },
                            Err(e) => log_tag!(
                                ctx,
                                "",
                                "tx_history",
                                "coin" => coin.as_ref().conf.ticker;
                                fmt = "Error {:?} on getting the details of {:?}, skipping the tx", e, txid
                            ),
                        }
                    }
                },
            }
            if updated {
                let to_write: Vec<TransactionDetails> = history_map.values().cloned().collect();
                if let Err(e) = coin.save_history_to_file(&ctx, to_write).compat().await {
                    log_tag!(
                        ctx,
                        "",
                        "tx_history",
                        "coin" => coin.as_ref().conf.ticker;
                        fmt = "Error {} on 'save_history_to_file', stop the history loop", e
                    );
                    return;
                };
            }
        }
        *coin.as_ref().history_sync_state.lock().unwrap() = HistorySyncState::Finished;

        if success_iteration == 0 {
            log_tag!(
                ctx,
                "😅",
                "tx_history",
                "coin" => coin.as_ref().conf.ticker;
                fmt = "history has been loaded successfully"
            );
        }

        my_balance = actual_balance;
        success_iteration += 1;
        Timer::sleep(30.).await;
    }
}

pub async fn request_tx_history<T>(coin: &T, metrics: MetricsArc) -> RequestTxHistoryResult
where
    T: UtxoCommonOps + MmCoin + MarketCoinOps,
{
    let my_address = match coin.my_address() {
        Ok(addr) => addr,
        Err(e) => {
            return RequestTxHistoryResult::CriticalError(ERRL!(
                "Error on getting self address: {}. Stop tx history",
                e
            ))
        },
    };

    let tx_ids = match &coin.as_ref().rpc_client {
        UtxoRpcClientEnum::Native(client) => {
            let mut from = 0;
            let mut all_transactions = vec![];
            loop {
                mm_counter!(metrics, "tx.history.request.count", 1,
                    "coin" => coin.as_ref().conf.ticker.clone(), "client" => "native", "method" => "listtransactions");

                let transactions = match client.list_transactions(100, from).compat().await {
                    Ok(value) => value,
                    Err(e) => {
                        return RequestTxHistoryResult::Retry {
                            error: ERRL!("Error {} on list transactions", e),
                        };
                    },
                };

                mm_counter!(metrics, "tx.history.response.count", 1,
                    "coin" => coin.as_ref().conf.ticker.clone(), "client" => "native", "method" => "listtransactions");

                if transactions.is_empty() {
                    break;
                }
                from += 100;
                all_transactions.extend(transactions);
            }

            mm_counter!(metrics, "tx.history.response.total_length", all_transactions.len() as u64,
                "coin" => coin.as_ref().conf.ticker.clone(), "client" => "native", "method" => "listtransactions");

            all_transactions
                .into_iter()
                .filter_map(|item| {
                    if item.address == my_address {
                        Some((item.txid, item.blockindex))
                    } else {
                        None
                    }
                })
                .collect()
        },
        UtxoRpcClientEnum::Electrum(client) => {
            let my_address = match coin.as_ref().derivation_method.single_addr_or_err().await {
                Ok(my_address) => my_address,
                Err(e) => return RequestTxHistoryResult::CriticalError(e.to_string()),
            };
            let script = output_script(&my_address, ScriptType::P2PKH);
            let script_hash = electrum_script_hash(&script);

            mm_counter!(metrics, "tx.history.request.count", 1,
                "coin" => coin.as_ref().conf.ticker.clone(), "client" => "electrum", "method" => "blockchain.scripthash.get_history");

            let electrum_history = match client.scripthash_get_history(&hex::encode(script_hash)).compat().await {
                Ok(value) => value,
                Err(e) => match &e.error {
                    JsonRpcErrorType::InvalidRequest(e)
                    | JsonRpcErrorType::Parse(_, e)
                    | JsonRpcErrorType::Transport(e)
                    | JsonRpcErrorType::Internal(e) => {
                        return RequestTxHistoryResult::Retry {
                            error: ERRL!("Error {} on scripthash_get_history", e),
                        };
                    },
                    JsonRpcErrorType::Response(_addr, err) => {
                        if HISTORY_TOO_LARGE_ERROR.eq(err) {
                            return RequestTxHistoryResult::HistoryTooLarge;
                        } else {
                            return RequestTxHistoryResult::Retry {
                                error: ERRL!("Error {:?} on scripthash_get_history", e),
                            };
                        }
                    },
                },
            };
            mm_counter!(metrics, "tx.history.response.count", 1,
                "coin" => coin.as_ref().conf.ticker.clone(), "client" => "electrum", "method" => "blockchain.scripthash.get_history");

            mm_counter!(metrics, "tx.history.response.total_length", electrum_history.len() as u64,
                "coin" => coin.as_ref().conf.ticker.clone(), "client" => "electrum", "method" => "blockchain.scripthash.get_history");

            // electrum returns the most recent transactions in the end but we need to
            // process them first so rev is required
            electrum_history
                .into_iter()
                .rev()
                .map(|item| {
                    let height = if item.height < 0 { 0 } else { item.height as u64 };
                    (item.tx_hash, height)
                })
                .collect()
        },
    };
    RequestTxHistoryResult::Ok(tx_ids)
}

pub async fn tx_details_by_hash<T: UtxoCommonOps>(
    coin: &T,
    hash: &[u8],
    input_transactions: &mut HistoryUtxoTxMap,
) -> Result<TransactionDetails, String> {
    let ticker = &coin.as_ref().conf.ticker;
    let hash = H256Json::from(hash);
    let verbose_tx = try_s!(coin.as_ref().rpc_client.get_verbose_transaction(&hash).compat().await);
    let mut tx: UtxoTx = try_s!(deserialize(verbose_tx.hex.as_slice()).map_err(|e| ERRL!("{:?}", e)));
    tx.tx_hash_algo = coin.as_ref().tx_hash_algo;
    let my_address = try_s!(coin.as_ref().derivation_method.single_addr_or_err().await);

    input_transactions.insert(hash, HistoryUtxoTx {
        tx: tx.clone(),
        height: verbose_tx.height,
    });

    let mut input_amount = 0;
    let mut output_amount = 0;
    let mut from_addresses = Vec::new();
    let mut to_addresses = Vec::new();
    let mut spent_by_me = 0;
    let mut received_by_me = 0;

    for input in tx.inputs.iter() {
        // input transaction is zero if the tx is the coinbase transaction
        if input.previous_output.hash.is_zero() {
            continue;
        }

        let prev_tx_hash: H256Json = input.previous_output.hash.reversed().into();
        let prev_tx = try_s!(
            coin.get_mut_verbose_transaction_from_map_or_rpc(prev_tx_hash, input_transactions)
                .await
        );
        let prev_tx = &mut prev_tx.tx;
        prev_tx.tx_hash_algo = coin.as_ref().tx_hash_algo;

        let prev_output_index: usize = try_s!(input.previous_output.index.try_into());
        let prev_tx_output = prev_tx.outputs.get(prev_output_index).ok_or(ERRL!(
            "Previous output index is out of bound: coin={}, prev_output_index={}, prev_tx_hash={}, tx_hash={}, tx_hex={:02x}",
            ticker,
            prev_output_index,
            prev_tx_hash,
            hash,
            verbose_tx.hex,
        ))?;
        input_amount += prev_tx_output.value;
        let from: Vec<Address> = try_s!(coin.addresses_from_script(&prev_tx_output.script_pubkey.clone().into()));
        if from.contains(&my_address) {
            spent_by_me += prev_tx_output.value;
        }
        from_addresses.extend(from.into_iter());
    }

    for output in tx.outputs.iter() {
        output_amount += output.value;
        let to = try_s!(coin.addresses_from_script(&output.script_pubkey.clone().into()));
        if to.contains(&my_address) {
            received_by_me += output.value;
        }
        to_addresses.extend(to.into_iter());
    }

    // TODO uncomment this when `calc_interest_of_tx` works fine
    // let (fee, kmd_rewards) = if ticker == "KMD" {
    //     let kmd_rewards = try_s!(coin.calc_interest_of_tx(&tx, input_transactions).await);
    //     // `input_amount = output_amount + fee`, where `output_amount = actual_output_amount + kmd_rewards`,
    //     // so to calculate an actual transaction fee, we have to subtract the `kmd_rewards` from the total `output_amount`:
    //     // `fee = input_amount - actual_output_amount` or simplified `fee = input_amount - output_amount + kmd_rewards`
    //     let fee = input_amount as i64 - output_amount as i64 + kmd_rewards as i64;
    //
    //     let my_address = &coin.as_ref().my_address;
    //     let claimed_by_me = from_addresses.iter().all(|from| from == my_address) && to_addresses.contains(my_address);
    //     let kmd_rewards_details = KmdRewardsDetails {
    //         amount: big_decimal_from_sat_unsigned(kmd_rewards, coin.as_ref().decimals),
    //         claimed_by_me,
    //     };
    //     (
    //         big_decimal_from_sat(fee, coin.as_ref().decimals),
    //         Some(kmd_rewards_details),
    //     )
    // } else if input_amount == 0 {
    //     let fee = verbose_tx.vin.iter().fold(0., |cur, input| {
    //         let fee = match input {
    //             TransactionInputEnum::Lelantus(lelantus) => lelantus.n_fees,
    //             _ => 0.,
    //         };
    //         cur + fee
    //     });
    //     (fee.into(), None)
    // } else {
    //     let fee = input_amount as i64 - output_amount as i64;
    //     (big_decimal_from_sat(fee, coin.as_ref().decimals), None)
    // };

    let (fee, kmd_rewards) = if input_amount == 0 {
        let fee = verbose_tx.vin.iter().fold(0., |cur, input| {
            let fee = match input {
                TransactionInputEnum::Lelantus(lelantus) => lelantus.n_fees,
                _ => 0.,
            };
            cur + fee
        });
        (try_s!(fee.try_into()), None)
    } else {
        let fee = input_amount as i64 - output_amount as i64;
        (big_decimal_from_sat(fee, coin.as_ref().decimals), None)
    };

    // remove address duplicates in case several inputs were spent from same address
    // or several outputs are sent to same address
    let mut from_addresses: Vec<String> =
        try_s!(from_addresses.into_iter().map(|addr| addr.display_address()).collect());
    from_addresses.sort();
    from_addresses.dedup();
    let mut to_addresses: Vec<String> = try_s!(to_addresses.into_iter().map(|addr| addr.display_address()).collect());
    to_addresses.sort();
    to_addresses.dedup();

    let fee_details = UtxoFeeDetails {
        coin: Some(coin.as_ref().conf.ticker.clone()),
        amount: fee,
    };

    Ok(TransactionDetails {
        from: from_addresses,
        to: to_addresses,
        received_by_me: big_decimal_from_sat_unsigned(received_by_me, coin.as_ref().decimals),
        spent_by_me: big_decimal_from_sat_unsigned(spent_by_me, coin.as_ref().decimals),
        my_balance_change: big_decimal_from_sat(received_by_me as i64 - spent_by_me as i64, coin.as_ref().decimals),
        total_amount: big_decimal_from_sat_unsigned(input_amount, coin.as_ref().decimals),
        tx_hash: tx.hash().reversed().to_vec().to_tx_hash(),
        tx_hex: verbose_tx.hex,
        fee_details: Some(fee_details.into()),
        block_height: verbose_tx.height.unwrap_or(0),
        coin: ticker.clone(),
        internal_id: tx.hash().reversed().to_vec().into(),
        timestamp: verbose_tx.time.into(),
        kmd_rewards,
        transaction_type: Default::default(),
        memo: None,
    })
}

pub async fn get_mut_verbose_transaction_from_map_or_rpc<'a, 'b, T>(
    coin: &'a T,
    tx_hash: H256Json,
    utxo_tx_map: &'b mut HistoryUtxoTxMap,
) -> UtxoRpcResult<&'b mut HistoryUtxoTx>
where
    T: AsRef<UtxoCoinFields>,
{
    let tx = match utxo_tx_map.entry(tx_hash) {
        Entry::Vacant(e) => {
            let verbose = coin
                .as_ref()
                .rpc_client
                .get_verbose_transaction(&tx_hash)
                .compat()
                .await?;
            let tx = HistoryUtxoTx {
                tx: deserialize(verbose.hex.as_slice())
                    .map_to_mm(|e| UtxoRpcError::InvalidResponse(format!("{:?}, tx: {:?}", e, tx_hash)))?,
                height: verbose.height,
            };
            e.insert(tx)
        },
        Entry::Occupied(e) => e.into_mut(),
    };
    Ok(tx)
}

/// This function is used when the transaction details were calculated without considering the KMD rewards.
/// We know that [`TransactionDetails::fee`] was calculated by `fee = input_amount - output_amount`,
/// where `output_amount = actual_output_amount + kmd_rewards` or `actual_output_amount = output_amount - kmd_rewards`.
/// To calculate an actual fee amount, we have to replace `output_amount` with `actual_output_amount`:
/// `actual_fee = input_amount - actual_output_amount` or `actual_fee = input_amount - output_amount + kmd_rewards`.
/// Substitute [`TransactionDetails::fee`] to the last equation:
/// `actual_fee = TransactionDetails::fee + kmd_rewards`
pub async fn update_kmd_rewards<T>(
    coin: &T,
    tx_details: &mut TransactionDetails,
    input_transactions: &mut HistoryUtxoTxMap,
) -> UtxoRpcResult<()>
where
    T: UtxoCommonOps + UtxoStandardOps + MarketCoinOps,
{
    if !tx_details.should_update_kmd_rewards() {
        let error = "There is no need to update KMD rewards".to_owned();
        return MmError::err(UtxoRpcError::Internal(error));
    }
    let tx: UtxoTx = deserialize(tx_details.tx_hex.as_slice()).map_to_mm(|e| {
        UtxoRpcError::Internal(format!(
            "Error deserializing the {:?} transaction hex: {:?}",
            tx_details.tx_hash, e
        ))
    })?;
    let kmd_rewards = coin.calc_interest_of_tx(&tx, input_transactions).await?;
    let kmd_rewards = big_decimal_from_sat_unsigned(kmd_rewards, coin.as_ref().decimals);

    if let Some(TxFeeDetails::Utxo(UtxoFeeDetails { ref amount, .. })) = tx_details.fee_details {
        let actual_fee_amount = amount + &kmd_rewards;
        tx_details.fee_details = Some(TxFeeDetails::Utxo(UtxoFeeDetails {
            coin: Some(coin.as_ref().conf.ticker.clone()),
            amount: actual_fee_amount,
        }));
    }

    // Todo: https://github.com/KomodoPlatform/komodo-defi-framework/issues/1625
    let my_address = &coin.my_address()?;
    let claimed_by_me = tx_details.from.iter().all(|from| from == my_address) && tx_details.to.contains(my_address);

    tx_details.kmd_rewards = Some(KmdRewardsDetails {
        amount: kmd_rewards,
        claimed_by_me,
    });
    Ok(())
}

pub async fn calc_interest_of_tx<T: UtxoCommonOps>(
    coin: &T,
    tx: &UtxoTx,
    input_transactions: &mut HistoryUtxoTxMap,
) -> UtxoRpcResult<u64> {
    if coin.as_ref().conf.ticker != "KMD" {
        let error = format!("Expected KMD ticker, found {}", coin.as_ref().conf.ticker);
        return MmError::err(UtxoRpcError::Internal(error));
    }

    let mut kmd_rewards = 0;
    for input in tx.inputs.iter() {
        // input transaction is zero if the tx is the coinbase transaction
        if input.previous_output.hash.is_zero() {
            continue;
        }

        let prev_tx_hash: H256Json = input.previous_output.hash.reversed().into();
        let prev_tx = coin
            .get_mut_verbose_transaction_from_map_or_rpc(prev_tx_hash, input_transactions)
            .await?;

        let prev_tx_value = prev_tx.tx.outputs[input.previous_output.index as usize].value;
        let prev_tx_locktime = prev_tx.tx.lock_time as u64;
        let this_tx_locktime = tx.lock_time as u64;
        if let Ok(interest) = kmd_interest(prev_tx.height, prev_tx_value, prev_tx_locktime, this_tx_locktime) {
            kmd_rewards += interest;
        }
    }
    Ok(kmd_rewards)
}

pub fn history_sync_status(coin: &UtxoCoinFields) -> HistorySyncState {
    coin.history_sync_state.lock().unwrap().clone()
}

pub fn get_trade_fee<T: UtxoCommonOps>(coin: T) -> Box<dyn Future<Item = TradeFee, Error = String> + Send> {
    let ticker = coin.as_ref().conf.ticker.clone();
    let decimals = coin.as_ref().decimals;
    let fut = async move {
        let fee = try_s!(coin.get_tx_fee().await);
        let amount = match fee {
            ActualTxFee::Dynamic(f) => f,
            ActualTxFee::FixedPerKb(f) => f,
        };
        Ok(TradeFee {
            coin: ticker,
            amount: big_decimal_from_sat(amount as i64, decimals).into(),
            paid_from_trading_vol: false,
        })
    };
    Box::new(fut.boxed().compat())
}

/// To ensure the `get_sender_trade_fee(x) <= get_sender_trade_fee(y)` condition is satisfied for any `x < y`,
/// we should include a `change` output into the result fee. Imagine this case:
/// Let `sum_inputs = 11000` and `total_tx_fee: { 200, if there is no the change output; 230, if there is the change output }`.
///
/// If `value = TradePreimageValue::Exact(10000)`, therefore `sum_outputs = 10000`.
/// then `change = sum_inputs - sum_outputs - total_tx_fee = 800`, so `change < dust` and `total_tx_fee = 200` (including the change output).
///
/// But if `value = TradePreimageValue::Exact(9000)`, therefore `sum_outputs = 9000`. Let `sum_inputs = 11000`, `total_tx_fee = 230`
/// where `change = sum_inputs - sum_outputs - total_tx_fee = 1770`, so `change > dust` and `total_tx_fee = 230` (including the change output).
///
/// To sum up, `get_sender_trade_fee(TradePreimageValue::Exact(9000)) > get_sender_trade_fee(TradePreimageValue::Exact(10000))`.
/// So we should always return a fee as if a transaction includes the change output.
pub async fn preimage_trade_fee_required_to_send_outputs<T>(
    coin: &T,
    ticker: &str,
    outputs: Vec<TransactionOutput>,
    fee_policy: FeePolicy,
    gas_fee: Option<u64>,
    stage: &FeeApproxStage,
) -> TradePreimageResult<BigDecimal>
where
    T: UtxoCommonOps + GetUtxoListOps,
{
    let decimals = coin.as_ref().decimals;
    let tx_fee = coin.get_tx_fee().await?;
    // [`FeePolicy::DeductFromOutput`] is used if the value is [`TradePreimageValue::UpperBound`] only
    let is_amount_upper_bound = matches!(fee_policy, FeePolicy::DeductFromOutput(_));
    let my_address = coin.as_ref().derivation_method.single_addr_or_err().await?;

    match tx_fee {
        // if it's a dynamic fee, we should generate a swap transaction to get an actual trade fee
        ActualTxFee::Dynamic(fee) => {
            // take into account that the dynamic tx fee may increase during the swap
            let dynamic_fee = coin.increase_dynamic_fee_by_stage(fee, stage);

            let outputs_count = outputs.len();
            let (unspents, _recently_sent_txs) = coin.get_unspent_ordered_list(&my_address).await?;

            let actual_tx_fee = ActualTxFee::Dynamic(dynamic_fee);

            let mut tx_builder = UtxoTxBuilder::new(coin)
                .await
                .add_available_inputs(unspents)
                .add_outputs(outputs)
                .with_fee_policy(fee_policy)
                .with_fee(actual_tx_fee);
            if let Some(gas) = gas_fee {
                tx_builder = tx_builder.with_gas_fee(gas);
            }
            let (tx, data) = tx_builder.build().await.mm_err(|e| {
                TradePreimageError::from_generate_tx_error(e, ticker.to_owned(), decimals, is_amount_upper_bound)
            })?;

            let total_fee = if tx.outputs.len() == outputs_count {
                // take into account the change output
                data.fee_amount + (dynamic_fee * P2PKH_OUTPUT_LEN) / KILO_BYTE
            } else {
                // the change output is included already
                data.fee_amount
            };

            Ok(big_decimal_from_sat(total_fee as i64, decimals))
        },
        ActualTxFee::FixedPerKb(fee) => {
            let outputs_count = outputs.len();
            let (unspents, _recently_sent_txs) = coin.get_unspent_ordered_list(&my_address).await?;

            let mut tx_builder = UtxoTxBuilder::new(coin)
                .await
                .add_available_inputs(unspents)
                .add_outputs(outputs)
                .with_fee_policy(fee_policy)
                .with_fee(tx_fee);
            if let Some(gas) = gas_fee {
                tx_builder = tx_builder.with_gas_fee(gas);
            }
            let (tx, data) = tx_builder.build().await.mm_err(|e| {
                TradePreimageError::from_generate_tx_error(e, ticker.to_string(), decimals, is_amount_upper_bound)
            })?;

            let total_fee = if tx.outputs.len() == outputs_count {
                // take into account the change output if tx_size_kb(tx with change) > tx_size_kb(tx without change)
                let tx = UtxoTx::from(tx);
                let tx_bytes = serialize(&tx);
                if tx_bytes.len() as u64 % KILO_BYTE + P2PKH_OUTPUT_LEN > KILO_BYTE {
                    data.fee_amount + fee
                } else {
                    data.fee_amount
                }
            } else {
                // the change output is included already
                data.fee_amount
            };

            Ok(big_decimal_from_sat(total_fee as i64, decimals))
        },
    }
}

/// Maker or Taker should pay fee only for sending his payment.
/// Even if refund will be required the fee will be deducted from P2SH input.
/// Please note the `get_sender_trade_fee` satisfies the following condition:
/// `get_sender_trade_fee(x) <= get_sender_trade_fee(y)` for any `x < y`.
pub async fn get_sender_trade_fee<T>(
    coin: &T,
    value: TradePreimageValue,
    stage: FeeApproxStage,
) -> TradePreimageResult<TradeFee>
where
    T: MarketCoinOps + UtxoCommonOps,
{
    let (amount, fee_policy) = match value {
        TradePreimageValue::UpperBound(upper_bound) => (upper_bound, FeePolicy::DeductFromOutput(0)),
        TradePreimageValue::Exact(amount) => (amount, FeePolicy::SendExact),
    };

    // pass the dummy params
    let time_lock = now_sec_u32();
    let my_pub = &[0; 33]; // H264 is 33 bytes
    let other_pub = &[0; 33]; // H264 is 33 bytes
    let secret_hash = &[0; 20]; // H160 is 20 bytes

    // `generate_swap_payment_outputs` may fail due to either invalid `other_pub` or a number conversation error
    let SwapPaymentOutputsResult { outputs, .. } = generate_swap_payment_outputs(
        coin,
        time_lock,
        my_pub,
        other_pub,
        secret_hash,
        amount,
        SwapPaymentType::TakerOrMakerPayment,
    )
    .map_to_mm(TradePreimageError::InternalError)?;
    let gas_fee = None;
    let fee_amount = coin
        .preimage_trade_fee_required_to_send_outputs(outputs, fee_policy, gas_fee, &stage)
        .await?;
    Ok(TradeFee {
        coin: coin.as_ref().conf.ticker.clone(),
        amount: fee_amount.into(),
        paid_from_trading_vol: false,
    })
}

/// The fee to spend (receive) other payment is deducted from the trading amount so we should display it
pub fn get_receiver_trade_fee<T: UtxoCommonOps>(coin: T) -> TradePreimageFut<TradeFee> {
    let fut = async move {
        let amount_sat = get_htlc_spend_fee(&coin, DEFAULT_SWAP_TX_SPEND_SIZE, &FeeApproxStage::WithoutApprox).await?;
        let amount = big_decimal_from_sat_unsigned(amount_sat, coin.as_ref().decimals).into();
        Ok(TradeFee {
            coin: coin.as_ref().conf.ticker.clone(),
            amount,
            paid_from_trading_vol: true,
        })
    };
    Box::new(fut.boxed().compat())
}

pub async fn get_fee_to_send_taker_fee<T>(
    coin: &T,
    dex_fee: DexFee,
    stage: FeeApproxStage,
) -> TradePreimageResult<TradeFee>
where
    T: MarketCoinOps + UtxoCommonOps,
{
    let decimals = coin.as_ref().decimals;

    let outputs = generate_taker_fee_tx_outputs(decimals, &AddressHashEnum::default_address_hash(), dex_fee)?;

    let gas_fee = None;
    let fee_amount = coin
        .preimage_trade_fee_required_to_send_outputs(outputs, FeePolicy::SendExact, gas_fee, &stage)
        .await?;
    Ok(TradeFee {
        coin: coin.ticker().to_owned(),
        amount: fee_amount.into(),
        paid_from_trading_vol: false,
    })
}

pub fn required_confirmations(coin: &UtxoCoinFields) -> u64 {
    coin.conf.required_confirmations.load(AtomicOrdering::Relaxed)
}

pub fn requires_notarization(coin: &UtxoCoinFields) -> bool {
    coin.conf.requires_notarization.load(AtomicOrdering::Relaxed)
}

pub fn set_required_confirmations(coin: &UtxoCoinFields, confirmations: u64) {
    coin.conf
        .required_confirmations
        .store(confirmations, AtomicOrdering::Relaxed);
}

pub fn set_requires_notarization(coin: &UtxoCoinFields, requires_nota: bool) {
    coin.conf
        .requires_notarization
        .store(requires_nota, AtomicOrdering::Relaxed);
}

pub fn coin_protocol_info<T: UtxoCommonOps>(coin: &T) -> Vec<u8> {
    rmp_serde::to_vec(coin.addr_format()).expect("Serialization should not fail")
}

pub fn is_coin_protocol_supported<T: UtxoCommonOps>(coin: &T, info: &Option<Vec<u8>>) -> bool {
    match info {
        Some(format) => rmp_serde::from_slice::<UtxoAddressFormat>(format).is_ok(),
        None => !coin.addr_format().is_segwit(),
    }
}

/// [`GetUtxoListOps::get_mature_unspent_ordered_list`] implementation.
/// Returns available mature and immature unspents in ascending order
/// + `RecentlySpentOutPoints` MutexGuard for further interaction (e.g. to add new transaction to it).
pub async fn get_mature_unspent_ordered_list<'a, T>(
    coin: &'a T,
    address: &Address,
) -> UtxoRpcResult<(MatureUnspentList, RecentlySpentOutPointsGuard<'a>)>
where
    T: UtxoCommonOps + GetUtxoListOps,
{
    let (unspents, recently_spent) = coin.get_all_unspent_ordered_list(address).await?;
    let mature_unspents = identify_mature_unspents(coin, unspents).await?;
    Ok((mature_unspents, recently_spent))
}

/// [`GetUtxoMapOps::get_mature_unspent_ordered_map`] implementation.
/// Returns available mature and immature unspents in ascending order for every given `addresses`
/// + `RecentlySpentOutPoints` MutexGuard for further interaction (e.g. to add new transaction to it).
pub async fn get_mature_unspent_ordered_map<T>(
    coin: &T,
    addresses: Vec<Address>,
) -> UtxoRpcResult<(MatureUnspentMap, RecentlySpentOutPointsGuard<'_>)>
where
    T: UtxoCommonOps + GetUtxoMapOps,
{
    let (unspents_map, recently_spent) = coin.get_all_unspent_ordered_map(addresses).await?;
    // Get an iterator of futures: `Future<Output=UtxoRpcResult<(Address, MatureUnspentList)>>`
    let fut_it = unspents_map.into_iter().map(|(address, unspents)| {
        identify_mature_unspents(coin, unspents).map(|res| -> UtxoRpcResult<(Address, MatureUnspentList)> {
            let mature_unspents = res?;
            Ok((address, mature_unspents))
        })
    });
    // Poll the `fut_it` futures concurrently.
    let result_map = futures::future::try_join_all(fut_it).await?.into_iter().collect();
    Ok((result_map, recently_spent))
}

/// Splits the given `unspents` outputs into mature and immature.
pub async fn identify_mature_unspents<T>(coin: &T, unspents: Vec<UnspentInfo>) -> UtxoRpcResult<MatureUnspentList>
where
    T: UtxoCommonOps,
{
    /// Returns `true` if the given transaction has a known non-zero height.
    fn can_tx_be_cached(tx: &RpcTransaction) -> bool { tx.height > Some(0) }

    /// Calculates actual confirmations number of the given `tx` transaction loaded from cache.
    fn calc_actual_cached_tx_confirmations(tx: &RpcTransaction, block_count: u64) -> UtxoRpcResult<u32> {
        let tx_height = tx.height.or_mm_err(|| {
            UtxoRpcError::Internal(format!(r#"Warning, height of cached "{:?}" tx is unknown"#, tx.txid))
        })?;
        // There shouldn't be cached transactions with height == 0
        if tx_height == 0 {
            let error = format!(
                r#"Warning, height of cached "{:?}" tx is expected to be non-zero"#,
                tx.txid
            );
            return MmError::err(UtxoRpcError::Internal(error));
        }
        if block_count < tx_height {
            let error = format!(
                r#"Warning, actual block_count {} less than cached tx_height {} of {:?}"#,
                block_count, tx_height, tx.txid
            );
            return MmError::err(UtxoRpcError::Internal(error));
        }

        let confirmations = block_count - tx_height + 1;
        Ok(confirmations as u32)
    }

    let block_count = coin.as_ref().rpc_client.get_block_count().compat().await?;

    let to_verbose: HashSet<H256Json> = unspents
        .iter()
        .map(|unspent| unspent.outpoint.hash.reversed().into())
        .collect();
    let verbose_txs = coin
        .get_verbose_transactions_from_cache_or_rpc(to_verbose)
        .compat()
        .await?;
    // Transactions that should be cached.
    let mut txs_to_cache = HashMap::with_capacity(verbose_txs.len());

    let mut result = MatureUnspentList::with_capacity(unspents.len());
    for unspent in unspents {
        let tx_hash: H256Json = unspent.outpoint.hash.reversed().into();
        let tx_info = verbose_txs
            .get(&tx_hash)
            .or_mm_err(|| {
                UtxoRpcError::Internal(format!(
                    "'get_verbose_transactions_from_cache_or_rpc' should have returned '{:?}'",
                    tx_hash
                ))
            })?
            .clone();
        let tx_info = match tx_info {
            VerboseTransactionFrom::Cache(mut tx) => {
                if unspent.height.is_some() {
                    tx.height = unspent.height;
                }
                match calc_actual_cached_tx_confirmations(&tx, block_count) {
                    Ok(conf) => tx.confirmations = conf,
                    // do not skip the transaction with unknown confirmations,
                    // because the transaction can be matured
                    Err(e) => error!("{}", e),
                }
                tx
            },
            VerboseTransactionFrom::Rpc(mut tx) => {
                if tx.height.is_none() {
                    tx.height = unspent.height;
                }
                if can_tx_be_cached(&tx) {
                    txs_to_cache.insert(tx_hash, tx.clone());
                }
                tx
            },
        };

        if coin.is_unspent_mature(&tx_info) {
            result.mature.push(unspent);
        } else {
            result.immature.push(unspent);
        }
    }

    coin.as_ref()
        .tx_cache
        .cache_transactions_concurrently(&txs_to_cache)
        .await;
    Ok(result)
}

pub fn is_unspent_mature(mature_confirmations: u32, output: &RpcTransaction) -> bool {
    // don't skip outputs with confirmations == 0, because we can spend them
    !output.is_coinbase() || output.confirmations >= mature_confirmations
}

/// [`UtxoCommonOps::get_verbose_transactions_from_cache_or_rpc`] implementation.
/// Loads verbose transactions from cache or requests it using RPC client.
pub async fn get_verbose_transactions_from_cache_or_rpc(
    coin: &UtxoCoinFields,
    tx_ids: HashSet<H256Json>,
) -> UtxoRpcResult<HashMap<H256Json, VerboseTransactionFrom>> {
    /// Determines whether the transaction is needed to be requested through RPC or not.
    /// Puts the inner `RpcTransaction` transaction into `result_map` if it has been loaded successfully,
    /// otherwise puts `txid` into `to_request`.
    fn on_cached_transaction_result(
        result_map: &mut HashMap<H256Json, VerboseTransactionFrom>,
        to_request: &mut Vec<H256Json>,
        txid: H256Json,
        res: TxCacheResult<Option<RpcTransaction>>,
    ) {
        match res {
            Ok(Some(tx)) => {
                result_map.insert(txid, VerboseTransactionFrom::Cache(tx));
            },
            // txid not found
            Ok(None) => {
                to_request.push(txid);
            },
            Err(err) => {
                error!(
                    "Error loading the {:?} transaction: {:?}. Trying to request tx using RPC client",
                    err, txid
                );
                to_request.push(txid);
            },
        }
    }

    let mut result_map = HashMap::with_capacity(tx_ids.len());
    let mut to_request = Vec::with_capacity(tx_ids.len());

    coin.tx_cache
        .load_transactions_from_cache_concurrently(tx_ids)
        .await
        .into_iter()
        .for_each(|(txid, res)| on_cached_transaction_result(&mut result_map, &mut to_request, txid, res));

    result_map.extend(
        coin.rpc_client
            .get_verbose_transactions(&to_request)
            .compat()
            .await?
            .into_iter()
            .map(|tx| (tx.txid, VerboseTransactionFrom::Rpc(tx))),
    );
    Ok(result_map)
}

/// Swap contract address is not used by standard UTXO coins.
#[inline]
pub fn swap_contract_address() -> Option<BytesJson> { None }

/// Fallback swap contract address is not used by standard UTXO coins.
#[inline]
pub fn fallback_swap_contract() -> Option<BytesJson> { None }

/// Convert satoshis to BigDecimal amount of coin units
#[inline]
pub fn big_decimal_from_sat(satoshis: i64, decimals: u8) -> BigDecimal {
    BigDecimal::from(satoshis) / BigDecimal::from(10u64.pow(decimals as u32))
}

#[inline]
pub fn big_decimal_from_sat_unsigned(satoshis: u64, decimals: u8) -> BigDecimal {
    BigDecimal::from(satoshis) / BigDecimal::from(10u64.pow(decimals as u32))
}

pub fn address_from_raw_pubkey(
    pub_key: &[u8],
    prefix: u8,
    t_addr_prefix: u8,
    checksum_type: ChecksumType,
    hrp: Option<String>,
    addr_format: UtxoAddressFormat,
) -> Result<Address, String> {
    Ok(Address {
        t_addr_prefix,
        prefix,
        hash: try_s!(Public::from_slice(pub_key)).address_hash().into(),
        checksum_type,
        hrp,
        addr_format,
    })
}

pub fn address_from_pubkey(
    pub_key: &Public,
    prefix: u8,
    t_addr_prefix: u8,
    checksum_type: ChecksumType,
    hrp: Option<String>,
    addr_format: UtxoAddressFormat,
) -> Address {
    Address {
        t_addr_prefix,
        prefix,
        hash: pub_key.address_hash().into(),
        checksum_type,
        hrp,
        addr_format,
    }
}

#[allow(clippy::too_many_arguments)]
#[cfg_attr(test, mockable)]
pub fn validate_payment<T: UtxoCommonOps>(
    coin: T,
    tx: UtxoTx,
    output_index: usize,
    first_pub0: &Public,
    second_pub0: &Public,
    priv_bn_hash: &[u8],
    amount: BigDecimal,
    watcher_reward: Option<WatcherReward>,
    time_lock: u32,
    try_spv_proof_until: u64,
    confirmations: u64,
) -> ValidatePaymentFut<()> {
    let amount = try_f!(sat_from_big_decimal(&amount, coin.as_ref().decimals));

    let expected_redeem = payment_script(time_lock, priv_bn_hash, first_pub0, second_pub0);
    let fut = async move {
        let tx_hash = tx.tx_hash();

        let tx_from_rpc = retry_on_err!(coin
            .as_ref()
            .rpc_client
            .get_transaction_bytes(&tx.hash().reversed().into())
            .compat())
        .repeat_every_secs(10.)
        .attempts(4)
        .inspect_err(move |e| error!("Error getting tx {tx_hash:?} from rpc: {e:?}"))
        .await
        .map_err(|repeat_err| repeat_err.into_error().map(ValidatePaymentError::from))?;

        if serialize(&tx).take() != tx_from_rpc.0
            && serialize_with_flags(&tx, SERIALIZE_TRANSACTION_WITNESS).take() != tx_from_rpc.0
        {
            return MmError::err(ValidatePaymentError::WrongPaymentTx(format!(
                "Provided payment tx {:?} doesn't match tx data from rpc {:?}",
                tx, tx_from_rpc
            )));
        }

        let expected_script_pubkey: Bytes = Builder::build_p2sh(&dhash160(&expected_redeem).into()).into();

        let actual_output = match tx.outputs.get(output_index) {
            Some(output) => output,
            None => {
                return MmError::err(ValidatePaymentError::WrongPaymentTx(
                    "Payment tx has no outputs".to_string(),
                ))
            },
        };

        if expected_script_pubkey != actual_output.script_pubkey {
            return MmError::err(ValidatePaymentError::WrongPaymentTx(format!(
                "Provided payment tx script pubkey doesn't match expected {:?} {:?}",
                actual_output.script_pubkey, expected_script_pubkey
            )));
        }

        if let Some(watcher_reward) = watcher_reward {
            let expected_reward = sat_from_big_decimal(&watcher_reward.amount, coin.as_ref().decimals)?;
            let actual_reward = actual_output.value - amount;
            validate_watcher_reward(expected_reward, actual_reward, false)?;
        } else if actual_output.value != amount {
            return MmError::err(ValidatePaymentError::WrongPaymentTx(format!(
                "Provided payment tx output value doesn't match expected {:?} {:?}",
                actual_output.value, amount
            )));
        }

        if let UtxoRpcClientEnum::Electrum(client) = &coin.as_ref().rpc_client {
            if coin.as_ref().conf.spv_conf.is_some() && confirmations != 0 {
                client.validate_spv_proof(&tx, try_spv_proof_until).await?;
            }
        }

        Ok(())
    };
    Box::new(fut.boxed().compat())
}

#[allow(clippy::too_many_arguments)]
async fn search_for_swap_output_spend(
    coin: &UtxoCoinFields,
    time_lock: u32,
    first_pub: &Public,
    second_pub: &Public,
    secret_hash: &[u8],
    tx: &[u8],
    output_index: usize,
    search_from_block: u64,
) -> Result<Option<FoundSwapTxSpend>, String> {
    let mut tx: UtxoTx = try_s!(deserialize(tx).map_err(|e| ERRL!("{:?}", e)));
    tx.tx_hash_algo = coin.tx_hash_algo;
    drop_mutability!(tx);
    if tx.outputs.is_empty() {
        return ERR!("Transaction doesn't have any output");
    }
    let script = payment_script(time_lock, secret_hash, first_pub, second_pub);
    let expected_script_pubkey = Builder::build_p2sh(&dhash160(&script).into()).to_bytes();
    let script_pubkey = &tx
        .outputs
        .get(output_index)
        .ok_or(ERRL!("No output with index {}", output_index))?
        .script_pubkey;

    if *script_pubkey != expected_script_pubkey {
        return ERR!(
            "Transaction {:?} output {} script_pubkey doesn't match expected {:?}",
            tx,
            output_index,
            expected_script_pubkey
        );
    }

    let spend = try_s!(
        coin.rpc_client
            .find_output_spend(
                tx.hash(),
                script_pubkey,
                output_index,
                BlockHashOrHeight::Height(search_from_block as i64)
            )
            .compat()
            .await
    );
    match spend {
        Some(spent_output_info) => {
            let mut tx = spent_output_info.spending_tx;
            tx.tx_hash_algo = coin.tx_hash_algo;
            let script: Script = tx.inputs[DEFAULT_SWAP_VIN].script_sig.clone().into();
            if let Some(Ok(ref i)) = script.iter().nth(2) {
                if i.opcode == Opcode::OP_0 {
                    return Ok(Some(FoundSwapTxSpend::Spent(tx.into())));
                }
            }

            if let Some(Ok(ref i)) = script.iter().nth(1) {
                if i.opcode == Opcode::OP_1 {
                    return Ok(Some(FoundSwapTxSpend::Refunded(tx.into())));
                }
            }

            ERR!(
                "Couldn't find required instruction in script_sig of input 0 of tx {:?}",
                tx
            )
        },
        None => Ok(None),
    }
}

struct SwapPaymentOutputsResult {
    payment_address: Address,
    outputs: Vec<TransactionOutput>,
}

enum SwapPaymentType {
    TakerOrMakerPayment,
    TakerFunding,
    TakerPaymentV2,
}

fn generate_swap_payment_outputs<T>(
    coin: T,
    time_lock: u32,
    my_pub: &[u8],
    other_pub: &[u8],
    secret_hash: &[u8],
    amount: BigDecimal,
    payment_type: SwapPaymentType,
) -> Result<SwapPaymentOutputsResult, String>
where
    T: AsRef<UtxoCoinFields>,
{
    let my_public = try_s!(Public::from_slice(my_pub));
    let other_public = try_s!(Public::from_slice(other_pub));
    let redeem_script = match payment_type {
        SwapPaymentType::TakerOrMakerPayment => payment_script(time_lock, secret_hash, &my_public, &other_public),
        SwapPaymentType::TakerFunding => {
            swap_proto_v2_scripts::taker_funding_script(time_lock, secret_hash, &my_public, &other_public)
        },
        SwapPaymentType::TakerPaymentV2 => {
            swap_proto_v2_scripts::taker_payment_script(time_lock, secret_hash, &my_public, &other_public)
        },
    };
    let redeem_script_hash = dhash160(&redeem_script);
    let amount = try_s!(sat_from_big_decimal(&amount, coin.as_ref().decimals));
    let htlc_out = TransactionOutput {
        value: amount,
        script_pubkey: Builder::build_p2sh(&redeem_script_hash.into()).into(),
    };
    // record secret hash to blockchain too making it impossible to lose
    // lock time may be easily brute forced so it is not mandatory to record it
    let mut op_return_builder = Builder::default().push_opcode(Opcode::OP_RETURN);

    // add the full redeem script to the OP_RETURN for ARRR to simplify the validation for the daemon
    op_return_builder = if coin.as_ref().conf.ticker == "ARRR" {
        op_return_builder.push_data(&redeem_script)
    } else {
        op_return_builder.push_bytes(secret_hash)
    };

    let op_return_script = op_return_builder.into_bytes();

    let op_return_out = TransactionOutput {
        value: 0,
        script_pubkey: op_return_script,
    };

    let payment_address = Address {
        checksum_type: coin.as_ref().conf.checksum_type,
        hash: redeem_script_hash.into(),
        prefix: coin.as_ref().conf.p2sh_addr_prefix,
        t_addr_prefix: coin.as_ref().conf.p2sh_t_addr_prefix,
        hrp: coin.as_ref().conf.bech32_hrp.clone(),
        addr_format: UtxoAddressFormat::Standard,
    };
    let result = SwapPaymentOutputsResult {
        payment_address,
        outputs: vec![htlc_out, op_return_out],
    };
    Ok(result)
}

pub fn payment_script(time_lock: u32, secret_hash: &[u8], pub_0: &Public, pub_1: &Public) -> Script {
    let mut builder = Builder::default()
        .push_opcode(Opcode::OP_IF)
        .push_bytes(&time_lock.to_le_bytes())
        .push_opcode(Opcode::OP_CHECKLOCKTIMEVERIFY)
        .push_opcode(Opcode::OP_DROP)
        .push_bytes(pub_0)
        .push_opcode(Opcode::OP_CHECKSIG)
        .push_opcode(Opcode::OP_ELSE)
        .push_opcode(Opcode::OP_SIZE)
        .push_bytes(&[32])
        .push_opcode(Opcode::OP_EQUALVERIFY)
        .push_opcode(Opcode::OP_HASH160);

    if secret_hash.len() == 32 {
        builder = builder.push_bytes(ripemd160(secret_hash).as_slice());
    } else {
        builder = builder.push_bytes(secret_hash);
    }

    builder
        .push_opcode(Opcode::OP_EQUALVERIFY)
        .push_bytes(pub_1)
        .push_opcode(Opcode::OP_CHECKSIG)
        .push_opcode(Opcode::OP_ENDIF)
        .into_script()
}

pub fn dex_fee_script(uuid: [u8; 16], time_lock: u32, watcher_pub: &Public, sender_pub: &Public) -> Script {
    let builder = Builder::default();
    builder
        .push_bytes(&uuid)
        .push_opcode(Opcode::OP_DROP)
        .push_opcode(Opcode::OP_IF)
        .push_bytes(&time_lock.to_le_bytes())
        .push_opcode(Opcode::OP_CHECKLOCKTIMEVERIFY)
        .push_opcode(Opcode::OP_DROP)
        .push_bytes(sender_pub)
        .push_opcode(Opcode::OP_CHECKSIG)
        .push_opcode(Opcode::OP_ELSE)
        .push_bytes(watcher_pub)
        .push_opcode(Opcode::OP_CHECKSIG)
        .push_opcode(Opcode::OP_ENDIF)
        .into_script()
}

/// [`GetUtxoListOps::get_unspent_ordered_list`] implementation.
/// Returns available unspents in ascending order
/// + `RecentlySpentOutPoints` MutexGuard for further interaction (e.g. to add new transaction to it).
pub async fn get_unspent_ordered_list<'a, T>(
    coin: &'a T,
    address: &Address,
) -> UtxoRpcResult<(Vec<UnspentInfo>, RecentlySpentOutPointsGuard<'a>)>
where
    T: UtxoCommonOps + GetUtxoListOps,
{
    if coin.as_ref().check_utxo_maturity {
        coin.get_mature_unspent_ordered_list(address)
            .await
            // Convert `MatureUnspentList` into `Vec<UnspentInfo>` by discarding immature unspents.
            .map(|(mature_unspents, recently_spent)| (mature_unspents.only_mature(), recently_spent))
    } else {
        coin.get_all_unspent_ordered_list(address).await
    }
}

/// [`GetUtxoMapOps::get_unspent_ordered_map`] implementation.
/// Returns available unspents in ascending order + `RecentlySpentOutPoints` MutexGuard for further interaction
/// (e.g. to add new transaction to it).
pub async fn get_unspent_ordered_map<T>(
    coin: &T,
    addresses: Vec<Address>,
) -> UtxoRpcResult<(UnspentMap, RecentlySpentOutPointsGuard<'_>)>
where
    T: UtxoCommonOps + GetUtxoMapOps,
{
    if coin.as_ref().check_utxo_maturity {
        coin.get_mature_unspent_ordered_map(addresses)
            .await
            // Convert `MatureUnspentMap` into `UnspentMap` by discarding immature unspents.
            .map(|(mature_unspents_map, recently_spent)| {
                let unspents_map = mature_unspents_map
                    .into_iter()
                    .map(|(address, unspents)| (address, unspents.only_mature()))
                    .collect();
                (unspents_map, recently_spent)
            })
    } else {
        coin.get_all_unspent_ordered_map(addresses).await
    }
}

/// [`GetUtxoListOps::get_all_unspent_ordered_list`] implementation.
/// Returns available mature and immature unspents in ascending
/// + `RecentlySpentOutPoints` MutexGuard for further interaction (e.g. to add new transaction to it).
pub async fn get_all_unspent_ordered_list<'a, T: UtxoCommonOps>(
    coin: &'a T,
    address: &Address,
) -> UtxoRpcResult<(Vec<UnspentInfo>, RecentlySpentOutPointsGuard<'a>)> {
    let decimals = coin.as_ref().decimals;
    let unspents = coin
        .as_ref()
        .rpc_client
        .list_unspent(address, decimals)
        .compat()
        .await?;
    let recently_spent = coin.as_ref().recently_spent_outpoints.lock().await;
    let unordered_unspents = recently_spent.replace_spent_outputs_with_cache(unspents.into_iter().collect());
    let ordered_unspents = sort_dedup_unspents(unordered_unspents);
    Ok((ordered_unspents, recently_spent))
}

/// [`GetUtxoMapOps::get_all_unspent_ordered_map`] implementation.
/// Returns available mature and immature unspents in ascending order for every given `addresses`
/// + `RecentlySpentOutPoints` MutexGuard for further interaction (e.g. to add new transaction to it).
pub async fn get_all_unspent_ordered_map<T: UtxoCommonOps>(
    coin: &T,
    addresses: Vec<Address>,
) -> UtxoRpcResult<(UnspentMap, RecentlySpentOutPointsGuard<'_>)> {
    let decimals = coin.as_ref().decimals;
    let mut unspents_map = coin
        .as_ref()
        .rpc_client
        .list_unspent_group(addresses, decimals)
        .compat()
        .await?;
    let recently_spent = coin.as_ref().recently_spent_outpoints.lock().await;
    for (_address, unspents) in unspents_map.iter_mut() {
        let unordered_unspents = recently_spent.replace_spent_outputs_with_cache(unspents.iter().cloned().collect());
        *unspents = sort_dedup_unspents(unordered_unspents);
    }
    Ok((unspents_map, recently_spent))
}

/// Increase the given `dynamic_fee` according to the fee approximation `stage` using the [`UtxoCoinFields::tx_fee_volatility_percent`].
pub fn increase_dynamic_fee_by_stage<T>(coin: &T, dynamic_fee: u64, stage: &FeeApproxStage) -> u64
where
    T: AsRef<UtxoCoinFields>,
{
    let base_percent = coin.as_ref().conf.tx_fee_volatility_percent;
    let percent = match stage {
        FeeApproxStage::WithoutApprox => return dynamic_fee,
        // Take into account that the dynamic fee may increase during the swap by [`UtxoCoinFields::tx_fee_volatility_percent`].
        FeeApproxStage::StartSwap => base_percent,
        // Take into account that the dynamic fee may increase until the watcher can spend it [`UtxoCoinFields::tx_fee_volatility_percent`].
        FeeApproxStage::WatcherPreimage => base_percent, //This needs discussion
        // Take into account that the dynamic fee may increase at each of the following stages up to [`UtxoCoinFields::tx_fee_volatility_percent`]:
        // - until a swap is started;
        // - during the swap.
        FeeApproxStage::OrderIssue => base_percent * 2.,
        // Take into account that the dynamic fee may increase at each of the following stages up to [`UtxoCoinFields::tx_fee_volatility_percent`]:
        // - until an order is issued;
        // - until a swap is started;
        // - during the swap.
        FeeApproxStage::TradePreimage => base_percent * 2.5,
    };
    increase_by_percent(dynamic_fee, percent)
}

fn increase_by_percent(num: u64, percent: f64) -> u64 {
    let percent = num as f64 / 100. * percent;
    num + (percent.round() as u64)
}

pub async fn can_refund_htlc<T>(coin: &T, locktime: u64) -> Result<CanRefundHtlc, MmError<UtxoRpcError>>
where
    T: UtxoCommonOps,
{
    let now = now_sec();
    if now < locktime {
        let to_wait = locktime - now + 1;
        return Ok(CanRefundHtlc::HaveToWait(to_wait.min(3600)));
    }

    let mtp = coin.get_current_mtp().await?;
    let locktime = coin.p2sh_tx_locktime(locktime as u32).await?;

    if locktime < mtp {
        Ok(CanRefundHtlc::CanRefundNow)
    } else {
        let to_wait = (locktime - mtp + 1) as u64;
        Ok(CanRefundHtlc::HaveToWait(to_wait.min(3600)))
    }
}

pub async fn p2sh_tx_locktime<T>(coin: &T, ticker: &str, htlc_locktime: u32) -> Result<u32, MmError<UtxoRpcError>>
where
    T: UtxoCommonOps,
{
    let lock_time = if ticker == "KMD" {
        now_sec_u32() - 3600 + 2 * 777
    } else {
        coin.get_current_mtp().await? - 1
    };
    Ok(lock_time.max(htlc_locktime))
}

pub fn addr_format(coin: &dyn AsRef<UtxoCoinFields>) -> &UtxoAddressFormat {
    match coin.as_ref().derivation_method {
        DerivationMethod::SingleAddress(ref my_address) => &my_address.addr_format,
        DerivationMethod::HDWallet(UtxoHDWallet { ref address_format, .. }) => address_format,
    }
}

pub fn addr_format_for_standard_scripts(coin: &dyn AsRef<UtxoCoinFields>) -> UtxoAddressFormat {
    match &coin.as_ref().conf.default_address_format {
        UtxoAddressFormat::Segwit => UtxoAddressFormat::Standard,
        format @ (UtxoAddressFormat::Standard | UtxoAddressFormat::CashAddress { .. }) => format.clone(),
    }
}

fn check_withdraw_address_supported<T>(coin: &T, addr: &Address) -> MmResult<(), UnsupportedAddr>
where
    T: UtxoCommonOps,
{
    let conf = &coin.as_ref().conf;

    match addr.addr_format {
        // Considering that legacy is supported with any configured formats
        // This can be changed depending on the coins implementation
        UtxoAddressFormat::Standard => {
            let is_p2pkh = addr.prefix == conf.pub_addr_prefix && addr.t_addr_prefix == conf.pub_t_addr_prefix;
            let is_p2sh = addr.prefix == conf.p2sh_addr_prefix && addr.t_addr_prefix == conf.p2sh_t_addr_prefix;
            if !is_p2pkh && !is_p2sh {
                MmError::err(UnsupportedAddr::PrefixError(conf.ticker.clone()))
            } else {
                Ok(())
            }
        },
        UtxoAddressFormat::Segwit => {
            if !conf.segwit {
                return MmError::err(UnsupportedAddr::SegwitNotActivated(conf.ticker.clone()));
            }

            if addr.hrp != conf.bech32_hrp {
                MmError::err(UnsupportedAddr::HrpError {
                    ticker: conf.ticker.clone(),
                    hrp: addr.hrp.clone().unwrap_or_default(),
                })
            } else {
                Ok(())
            }
        },
        UtxoAddressFormat::CashAddress { .. } => {
            if addr.addr_format == conf.default_address_format || addr.addr_format == *coin.addr_format() {
                Ok(())
            } else {
                MmError::err(UnsupportedAddr::FormatMismatch {
                    ticker: conf.ticker.clone(),
                    activated_format: coin.addr_format().to_string(),
                    used_format: addr.addr_format.to_string(),
                })
            }
        },
    }
}

pub async fn broadcast_tx<T>(coin: &T, tx: &UtxoTx) -> Result<H256Json, MmError<BroadcastTxErr>>
where
    T: AsRef<UtxoCoinFields>,
{
    coin.as_ref()
        .rpc_client
        .send_transaction(tx)
        .compat()
        .await
        .mm_err(From::from)
}

#[inline]
pub fn derive_htlc_key_pair(coin: &UtxoCoinFields, _swap_unique_data: &[u8]) -> KeyPair {
    match coin.priv_key_policy {
        PrivKeyPolicy::Iguana(k) => k,
        PrivKeyPolicy::HDWallet {
            activated_key: activated_key_pair,
            ..
        } => activated_key_pair,
        PrivKeyPolicy::Trezor => todo!(),
        #[cfg(target_arch = "wasm32")]
        PrivKeyPolicy::Metamask(_) => panic!("`PrivKeyPolicy::Metamask` is not supported for UTXO coins"),
    }
}

#[inline]
pub fn derive_htlc_pubkey(coin: &dyn SwapOps, swap_unique_data: &[u8]) -> Vec<u8> {
    coin.derive_htlc_key_pair(swap_unique_data).public_slice().to_vec()
}

pub fn validate_other_pubkey(raw_pubkey: &[u8]) -> MmResult<(), ValidateOtherPubKeyErr> {
    if let Err(err) = Public::from_slice(raw_pubkey) {
        return MmError::err(ValidateOtherPubKeyErr::InvalidPubKey(err.to_string()));
    };
    Ok(())
}

/// Sorts and deduplicates the given `unspents` in ascending order.
fn sort_dedup_unspents<I>(unspents: I) -> Vec<UnspentInfo>
where
    I: IntoIterator<Item = UnspentInfo>,
{
    unspents
        .into_iter()
        // dedup just in case we add duplicates of same unspent out
        .unique_by(|unspent| unspent.outpoint)
        .sorted_unstable_by(|a, b| {
            if a.value < b.value {
                Ordering::Less
            } else {
                Ordering::Greater
            }
        })
        .collect()
}

/// Common implementation of taker funding generation and broadcast for UTXO coins.
pub async fn send_taker_funding<T>(coin: T, args: SendTakerFundingArgs<'_>) -> Result<UtxoTx, TransactionErr>
where
    T: UtxoCommonOps + GetUtxoListOps + SwapOps,
{
    let taker_htlc_key_pair = coin.derive_htlc_key_pair(args.swap_unique_data);
    let total_amount = &args.dex_fee_amount + &args.premium_amount + &args.trading_amount;

    let SwapPaymentOutputsResult {
        payment_address,
        outputs,
    } = try_tx_s!(generate_swap_payment_outputs(
        &coin,
        try_tx_s!(args.time_lock.try_into()),
        taker_htlc_key_pair.public_slice(),
        args.maker_pub,
        args.taker_secret_hash,
        total_amount,
        SwapPaymentType::TakerFunding,
    ));
    if let UtxoRpcClientEnum::Native(client) = &coin.as_ref().rpc_client {
        let addr_string = try_tx_s!(payment_address.display_address());
        client
            .import_address(&addr_string, &addr_string, false)
            .map_err(|e| TransactionErr::Plain(ERRL!("{}", e)))
            .compat()
            .await?;
    }
    send_outputs_from_my_address_impl(coin, outputs).await
}

/// Common implementation of taker funding reclaim for UTXO coins using time-locked path.
pub async fn refund_taker_funding_timelock<T>(coin: T, args: RefundPaymentArgs<'_>) -> TransactionResult
where
    T: UtxoCommonOps + GetUtxoListOps + SwapOps,
{
    refund_htlc_payment(coin, args, SwapPaymentType::TakerFunding).await
}

/// Common implementation of taker funding reclaim for UTXO coins using immediate refund path with secret reveal.
pub async fn refund_taker_funding_secret<T>(
    coin: T,
    args: RefundFundingSecretArgs<'_, T>,
) -> Result<UtxoTx, TransactionErr>
where
    T: UtxoCommonOps + GetUtxoListOps + SwapOps,
{
    let my_address = try_tx_s!(coin.as_ref().derivation_method.single_addr_or_err().await).clone();
    let payment_value = try_tx_s!(args.funding_tx.first_output()).value;

    let key_pair = coin.derive_htlc_key_pair(args.swap_unique_data);
    let script_data = Builder::default()
        .push_data(args.taker_secret)
        .push_opcode(Opcode::OP_0)
        .push_opcode(Opcode::OP_0)
        .into_script();
    let time_lock = try_tx_s!(args.time_lock.try_into());

    let redeem_script = swap_proto_v2_scripts::taker_funding_script(
        time_lock,
        args.taker_secret_hash,
        key_pair.public(),
        args.maker_pubkey,
    )
    .into();
    let fee = try_tx_s!(
        coin.get_htlc_spend_fee(DEFAULT_SWAP_TX_SPEND_SIZE, &FeeApproxStage::WithoutApprox)
            .await
    );
    if fee >= payment_value {
        return TX_PLAIN_ERR!(
            "HTLC spend fee {} is greater than transaction output {}",
            fee,
            payment_value
        );
    }
    let script_pubkey = output_script(&my_address, ScriptType::P2PKH).to_bytes();
    let output = TransactionOutput {
        value: payment_value - fee,
        script_pubkey,
    };

    let input = P2SHSpendingTxInput {
        prev_transaction: args.funding_tx.clone(),
        redeem_script,
        outputs: vec![output],
        script_data,
        sequence: SEQUENCE_FINAL,
        lock_time: time_lock,
        keypair: &key_pair,
    };
    let transaction = try_tx_s!(coin.p2sh_spending_tx(input).await);

    let tx_fut = coin.as_ref().rpc_client.send_transaction(&transaction).compat();
    try_tx_s!(tx_fut.await, transaction);

    Ok(transaction)
}

/// Common implementation of taker funding validation for UTXO coins.
pub async fn validate_taker_funding<T>(coin: &T, args: ValidateTakerFundingArgs<'_, T>) -> ValidateTakerFundingResult
where
    T: UtxoCommonOps + SwapOps,
{
    let maker_htlc_key_pair = coin.derive_htlc_key_pair(args.swap_unique_data);
    let total_expected_amount = &args.dex_fee_amount + &args.premium_amount + &args.trading_amount;

    let expected_amount_sat = sat_from_big_decimal(&total_expected_amount, coin.as_ref().decimals)?;

    let time_lock = args
        .time_lock
        .try_into()
        .map_to_mm(|e: TryFromIntError| ValidateTakerFundingError::LocktimeOverflow(e.to_string()))?;

    let redeem_script = swap_proto_v2_scripts::taker_funding_script(
        time_lock,
        args.taker_secret_hash,
        args.other_pub,
        maker_htlc_key_pair.public(),
    );
    let expected_output = TransactionOutput {
        value: expected_amount_sat,
        script_pubkey: Builder::build_p2sh(&AddressHashEnum::AddressHash(dhash160(&redeem_script))).into(),
    };

    if args.funding_tx.outputs.get(0) != Some(&expected_output) {
        return MmError::err(ValidateTakerFundingError::InvalidDestinationOrAmount(format!(
            "Expected {:?}, got {:?}",
            expected_output,
            args.funding_tx.outputs.get(0)
        )));
    }

    let tx_bytes_from_rpc = coin
        .as_ref()
        .rpc_client
        .get_transaction_bytes(&args.funding_tx.hash().reversed().into())
        .compat()
        .await?;
    let actual_tx_bytes = serialize(args.funding_tx).take();
    if tx_bytes_from_rpc.0 != actual_tx_bytes {
        return MmError::err(ValidateTakerFundingError::TxBytesMismatch {
            from_rpc: tx_bytes_from_rpc,
            actual: actual_tx_bytes.into(),
        });
    }
    Ok(())
}

/// Common implementation of combined taker payment refund for UTXO coins.
pub async fn refund_combined_taker_payment<T>(coin: T, args: RefundPaymentArgs<'_>) -> TransactionResult
where
    T: UtxoCommonOps + GetUtxoListOps + SwapOps,
{
    refund_htlc_payment(coin, args, SwapPaymentType::TakerPaymentV2).await
}

pub fn address_to_scripthash(address: &Address) -> String {
    let script = output_script(address, keys::Type::P2PKH);
    let script_hash = electrum_script_hash(&script);
    hex::encode(script_hash)
}

pub async fn utxo_prepare_addresses_for_balance_stream_if_enabled<T>(
    coin: &T,
    addresses: HashSet<Address>,
) -> MmResult<(), String>
where
    T: UtxoCommonOps,
{
    if let UtxoRpcClientEnum::Electrum(electrum_client) = &coin.as_ref().rpc_client {
        if let Some(sender) = &electrum_client.scripthash_notification_sender {
            sender
                .unbounded_send(ScripthashNotification::SubscribeToAddresses(addresses))
                .map_err(|e| ERRL!("Failed sending scripthash message. {}", e))?;
        }
    };

    Ok(())
}

#[test]
fn test_increase_by_percent() {
    assert_eq!(increase_by_percent(4300, 1.), 4343);
    assert_eq!(increase_by_percent(30, 6.9), 32);
    assert_eq!(increase_by_percent(30, 6.), 32);
    assert_eq!(increase_by_percent(10, 6.), 11);
    assert_eq!(increase_by_percent(1000, 0.1), 1001);
    assert_eq!(increase_by_percent(0, 20.), 0);
    assert_eq!(increase_by_percent(20, 0.), 20);
    assert_eq!(increase_by_percent(23, 100.), 46);
    assert_eq!(increase_by_percent(100, 2.4), 102);
    assert_eq!(increase_by_percent(100, 2.5), 103);
}

#[test]
fn test_pubkey_from_script_sig() {
    let script_sig = Script::from("473044022071edae37cf518e98db3f7637b9073a7a980b957b0c7b871415dbb4898ec3ebdc022031b402a6b98e64ffdf752266449ca979a9f70144dba77ed7a6a25bfab11648f6012103ad6f89abc2e5beaa8a3ac28e22170659b3209fe2ddf439681b4b8f31508c36fa");
    let expected_pub = H264::from("03ad6f89abc2e5beaa8a3ac28e22170659b3209fe2ddf439681b4b8f31508c36fa");
    let actual_pub = pubkey_from_script_sig(&script_sig).unwrap();
    assert_eq!(expected_pub, actual_pub);

    let script_sig_err = Script::from("473044022071edae37cf518e98db3f7637b9073a7a980b957b0c7b871415dbb4898ec3ebdc022031b402a6b98e64ffdf752266449ca979a9f70144dba77ed7a6a25bfab11648f6012103ad6f89abc2e5beaa8a3ac28e22170659b3209fe2ddf439681b4b8f31508c36fa21");
    pubkey_from_script_sig(&script_sig_err).unwrap_err();

    let script_sig_err = Script::from("493044022071edae37cf518e98db3f7637b9073a7a980b957b0c7b871415dbb4898ec3ebdc022031b402a6b98e64ffdf752266449ca979a9f70144dba77ed7a6a25bfab11648f6012103ad6f89abc2e5beaa8a3ac28e22170659b3209fe2ddf439681b4b8f31508c36fa");
    pubkey_from_script_sig(&script_sig_err).unwrap_err();
}

#[test]
fn test_tx_v_size() {
    // Multiple legacy inputs with P2SH and P2PKH output
    // https://live.blockcypher.com/btc-testnet/tx/ac6218b33d02e069c4055af709bbb6ca92ce11e55450cde96bc17411e281e5e7/
    let mut tx: UtxoTx = "0100000002440f1a2929eb08c350cc8d2385c77c40411560c3b43b65efb5b06f997fc67672020000006b483045022100f82e88af256d2487afe0c30a166c9ecf6b7013e764e1407317c712d47f7731bd0220358a4d7987bfde2271599b5c4376d26f9ce9f1df2e04f5de8f89593352607110012103c6a78589e18b482aea046975e6d0acbdea7bf7dbf04d9d5bd67fda917815e3edfffffffffb9c2fd7a19b55a4ffbda2ce5065d988a4f4efcf1ae567b4ddb6d97529c8fb0c000000006b483045022100dd75291db32dc859657a5eead13b85c340b4d508e57d2450ebfad76484f254130220727fcd65dda046ea62b449ab217da264dbf7c7ca7e63b39c8835973a152752c1012103c6a78589e18b482aea046975e6d0acbdea7bf7dbf04d9d5bd67fda917815e3edffffffff03102700000000000017a9148d0ad41545dea44e914c419d33d422148c35a274870000000000000000166a149c0a919d4e9a23f0234df916a7dd21f9e2fdaa8f931d0000000000001976a9146d9d2b554d768232320587df75c4338ecc8bf37d88acbd8ff160".into();
    // Removing inputs script_sig as it's not included in UnsignedTransactionInput when fees are calculated
    tx.inputs[0].script_sig = Bytes::new();
    tx.inputs[1].script_sig = Bytes::new();
    let v_size = tx_size_in_v_bytes(&UtxoAddressFormat::Standard, &tx);
    assert_eq!(v_size, 403);
    // Segwit input with 2 P2WPKH outputs
    // https://live.blockcypher.com/btc-testnet/tx/8a32e794b2a8a0356bb3b2717279d118b4010bf8bb3229abb5a2b4fb86541bb2/
    // the transaction is deserialized without the witnesses which makes the calculation of v_size similar to how
    // it's calculated in generate_transaction
    let tx: UtxoTx = "0200000000010192a4497268107d7999e9551be733f5e0eab479be7d995a061a7bbdc43ef0e5ed0000000000feffffff02cd857a00000000001600145cb39bfcd68d520e29cadc990bceb5cd1562c507a0860100000000001600149a85cc05e9a722575feb770a217c73fd6145cf01024730440220030e0fb58889ab939c701f12d950f00b64836a1a33ec0d6697fd3053d469d244022053e33d72ef53b37b86eea8dfebbafffb0f919ef952dcb6ea6058b81576d8dc86012102225de6aed071dc29d0ca10b9f64a4b502e33e55b3c0759eedd8e333834c6a7d07a1f2000".into();
    let v_size = tx_size_in_v_bytes(&UtxoAddressFormat::Segwit, &tx);
    assert_eq!(v_size, 141);
    // Segwit input with 1 P2WSH output
    // https://live.blockcypher.com/btc-testnet/tx/f8c1fed6f307eb131040965bd11018787567413e6437c907b1fd15de6517ad16/
    let tx: UtxoTx = "010000000001017996e77b2b1f4e66da606cfc2f16e3f52e1eac4a294168985bd4dbd54442e61f0100000000ffffffff01ab36010000000000220020693090c0e291752d448826a9dc72c9045b34ed4f7bd77e6e8e62645c23d69ac502483045022100d0800719239d646e69171ede7f02af916ac778ffe384fa0a5928645b23826c9f022044072622de2b47cfc81ac5172b646160b0c48d69d881a0ce77be06dbd6f6e5ac0121031ac6d25833a5961e2a8822b2e8b0ac1fd55d90cbbbb18a780552cbd66fc02bb3735a9e61".into();
    let v_size = tx_size_in_v_bytes(&UtxoAddressFormat::Segwit, &tx);
    assert_eq!(v_size, 122);
    // Multipl segwit inputs with P2PKH output
    // https://live.blockcypher.com/btc-testnet/tx/649d514d76702a0925a917d830e407f4f1b52d78832520e486c140ce8d0b879f/
    let tx: UtxoTx = "0100000000010250c434acbad252481564d56b41990577c55d247aedf4bb853dca3567c4404c8f0000000000ffffffff55baf016f0628ecf0f0ec228e24d8029879b0491ab18bac61865afaa9d16e8bb0000000000ffffffff01e8030000000000001976a9146d9d2b554d768232320587df75c4338ecc8bf37d88ac0247304402202611c05dd0e748f7c9955ed94a172af7ed56a0cdf773e8c919bef6e70b13ec1c02202fd7407891c857d95cdad1038dcc333186815f50da2fc9a334f814dd8d0a2d63012103c6a78589e18b482aea046975e6d0acbdea7bf7dbf04d9d5bd67fda917815e3ed02483045022100bb9d483f6b2b46f8e70d62d65b33b6de056e1878c9c2a1beed69005daef2f89502201690cd44cf6b114fa0d494258f427e1ed11a21d897e407d8a1ff3b7e09b9a426012103c6a78589e18b482aea046975e6d0acbdea7bf7dbf04d9d5bd67fda917815e3ed9cf7bd60".into();
    let v_size = tx_size_in_v_bytes(&UtxoAddressFormat::Segwit, &tx);
    assert_eq!(v_size, 181);
    // Multiple segwit inputs
    // https://live.blockcypher.com/btc-testnet/tx/a7bb128703b57058955d555ed48b65c2c9bdefab6d3acbb4243c56e430533def/
    let tx: UtxoTx = "010000000001023b7308e5ca5d02000b743441f7653c1110e07275b7ab0e983f489e92bfdd2b360100000000ffffffffd6c4f22e9b1090b2584a82cf4cb6f85595dd13c16ad065711a7585cc373ae2e50000000000ffffffff02947b2a00000000001600148474e72f396d44504cd30b1e7b992b65344240c609050700000000001600141b891309c8fe1338786fa3476d5d1a9718d43a0202483045022100bfae465fcd8d2636b2513f68618eb4996334c94d47e285cb538e3416eaf4521b02201b953f46ff21c8715a0997888445ca814dfdb834ef373a29e304bee8b32454d901210226bde3bca3fe7c91e4afb22c4bc58951c60b9bd73514081b6bd35f5c09b8c9a602483045022100ba48839f7becbf8f91266140f9727edd08974fcc18017661477af1d19603ed31022042fd35af1b393eeb818b420e3a5922079776cc73f006d26dd67be932e1b4f9000121034b6a54040ad2175e4c198370ac36b70d0b0ab515b59becf100c4cd310afbfd0c00000000".into();
    let v_size = tx_size_in_v_bytes(&UtxoAddressFormat::Segwit, &tx);
    assert_eq!(v_size, 209)
}

#[test]
fn test_generate_taker_fee_tx_outputs() {
    let amount = BigDecimal::from(6150);
    let fee_amount = sat_from_big_decimal(&amount, 8).unwrap();

    let outputs = generate_taker_fee_tx_outputs(
        8,
        &AddressHashEnum::default_address_hash(),
        DexFee::Standard(amount.into()),
    )
    .unwrap();

    assert_eq!(outputs.len(), 1);

    assert_eq!(outputs[0].value, fee_amount);
}

#[test]
fn test_generate_taker_fee_tx_outputs_with_burn() {
    let fee_amount = BigDecimal::from(6150);
    let burn_amount = &(&fee_amount / &BigDecimal::from_str("0.75").unwrap()) - &fee_amount;

    let fee_uamount = sat_from_big_decimal(&fee_amount, 8).unwrap();
    let burn_uamount = sat_from_big_decimal(&burn_amount, 8).unwrap();

    let outputs = generate_taker_fee_tx_outputs(
        8,
        &AddressHashEnum::default_address_hash(),
        DexFee::with_burn(fee_amount.into(), burn_amount.into()),
    )
    .unwrap();

    assert_eq!(outputs.len(), 2);

    assert_eq!(outputs[0].value, fee_uamount);

    assert_eq!(outputs[1].value, burn_uamount);
}

#[test]
fn test_address_to_scripthash() {
    let address = Address::from("RMGJ9tRST45RnwEKHPGgBLuY3moSYP7Mhk");
    let actual = address_to_scripthash(&address);
    let expected = "e850499408c6ebcf6b3340282747e540fb23748429fca5f2b36cdeef54ddf5b1".to_owned();
    assert_eq!(expected, actual);

    let address = Address::from("R9o9xTocqr6CeEDGDH6mEYpwLoMz6jNjMW");
    let actual = address_to_scripthash(&address);
    let expected = "a70a7a7041ef172ce4b5f8208aabed44c81e2af75493540f50af7bd9afa9955d".to_owned();
    assert_eq!(expected, actual);

    let address = Address::from("qcyBHeSct7Wr4mAw18iuQ1zW5mMFYmtmBE");
    let actual = address_to_scripthash(&address);
    let expected = "c5b5922c86830289231539d1681d8ce621aac8326c96d6ac55400b4d1485f769".to_owned();
    assert_eq!(expected, actual);
}<|MERGE_RESOLUTION|>--- conflicted
+++ resolved
@@ -12,18 +12,8 @@
 use crate::utxo::utxo_hd_wallet::UtxoHDAddress;
 use crate::utxo::utxo_withdraw::{InitUtxoWithdraw, StandardUtxoWithdraw, UtxoWithdraw};
 use crate::watcher_common::validate_watcher_reward;
-<<<<<<< HEAD
 use crate::{scan_for_new_addresses_impl, CanRefundHtlc, CoinBalance, CoinWithDerivationMethod, ConfirmPaymentInput,
             DexFee, GenPreimageResult, GenTakerFundingSpendArgs, GenTakerPaymentSpendArgs, GetWithdrawSenderAddress,
-            RawTransactionError, RawTransactionRequest, RawTransactionRes, RefundFundingSecretArgs, RefundPaymentArgs,
-            RewardTarget, SearchForSwapTxSpendInput, SendMakerPaymentSpendPreimageInput, SendPaymentArgs,
-            SendTakerFundingArgs, SignatureError, SignatureResult, SpendPaymentArgs, SwapOps, TradePreimageValue,
-            TransactionFut, TransactionResult, TxFeeDetails, TxGenError, TxMarshalingErr, TxPreimageWithSig,
-            ValidateAddressResult, ValidateOtherPubKeyErr, ValidatePaymentFut, ValidatePaymentInput,
-            ValidateTakerFundingArgs, ValidateTakerFundingError, ValidateTakerFundingResult,
-=======
-use crate::{CanRefundHtlc, CoinBalance, CoinWithDerivationMethod, ConfirmPaymentInput, DexFee, GenPreimageResult,
-            GenTakerFundingSpendArgs, GenTakerPaymentSpendArgs, GetWithdrawSenderAddress, HDAccountAddressId,
             RawTransactionError, RawTransactionRequest, RawTransactionRes, RawTransactionResult,
             RefundFundingSecretArgs, RefundPaymentArgs, RewardTarget, SearchForSwapTxSpendInput,
             SendMakerPaymentSpendPreimageInput, SendPaymentArgs, SendTakerFundingArgs, SignRawTransactionEnum,
@@ -31,7 +21,6 @@
             SwapOps, TradePreimageValue, TransactionFut, TransactionResult, TxFeeDetails, TxGenError, TxMarshalingErr,
             TxPreimageWithSig, ValidateAddressResult, ValidateOtherPubKeyErr, ValidatePaymentFut,
             ValidatePaymentInput, ValidateTakerFundingArgs, ValidateTakerFundingError, ValidateTakerFundingResult,
->>>>>>> f0e486b6
             ValidateTakerFundingSpendPreimageError, ValidateTakerFundingSpendPreimageResult,
             ValidateTakerPaymentSpendPreimageError, ValidateTakerPaymentSpendPreimageResult,
             ValidateWatcherSpendInput, VerificationError, VerificationResult, WatcherSearchForSwapTxSpendInput,
@@ -42,20 +31,11 @@
 pub use bitcrypto::{dhash160, sha256, ChecksumType};
 use bitcrypto::{dhash256, ripemd160};
 use chain::constants::SEQUENCE_FINAL;
-<<<<<<< HEAD
-pub use chain::Transaction as UtxoTx;
-use chain::{OutPoint, TransactionOutput};
-use common::executor::Timer;
-use common::jsonrpc_client::JsonRpcErrorType;
-use common::log::error;
-use crypto::Bip44Chain;
-=======
 use chain::{OutPoint, TransactionInput, TransactionOutput};
 use common::executor::Timer;
 use common::jsonrpc_client::JsonRpcErrorType;
-use common::log::{debug, error, warn};
-use crypto::{Bip32DerPathOps, Bip44Chain, RpcDerivationPath};
->>>>>>> f0e486b6
+use common::log::{debug, error};
+use crypto::Bip44Chain;
 use futures::compat::Future01CompatExt;
 use futures::future::{FutureExt, TryFutureExt};
 use futures01::future::Either;
