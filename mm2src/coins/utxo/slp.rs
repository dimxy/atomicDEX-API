--- conflicted
+++ resolved
@@ -13,24 +13,9 @@
 use crate::utxo::{generate_and_send_tx, sat_from_big_decimal, ActualTxFee, AdditionalTxData, BroadcastTxErr,
                   FeePolicy, GenerateTxError, RecentlySpentOutPointsGuard, UtxoCoinConf, UtxoCoinFields,
                   UtxoCommonOps, UtxoTx, UtxoTxBroadcastOps, UtxoTxGenerationOps};
-<<<<<<< HEAD
 use crate::{BalanceFut, CheckIfMyPaymentSentArgs, CoinBalance, CoinFutSpawner, ConfirmPaymentInput, DerivationMethod,
             DexFee, FeeApproxStage, FoundSwapTxSpend, HistorySyncState, MakerSwapTakerCoin, MarketCoinOps, MmCoin,
             MmCoinEnum, NegotiateSwapContractAddrErr, NumConversError, PaymentInstructionArgs, PaymentInstructions,
-            PaymentInstructionsErr, PrivKeyPolicyNotAllowed, RawTransactionFut, RawTransactionRequest, RefundError,
-            RefundPaymentArgs, RefundResult, SearchForSwapTxSpendInput, SendMakerPaymentSpendPreimageInput,
-            SendPaymentArgs, SignatureResult, SpendPaymentArgs, SwapOps, TakerSwapMakerCoin, TradeFee,
-            TradePreimageError, TradePreimageFut, TradePreimageResult, TradePreimageValue, TransactionDetails,
-            TransactionEnum, TransactionErr, TransactionFut, TransactionResult, TxFeeDetails, TxMarshalingErr,
-            UnexpectedDerivationMethod, ValidateAddressResult, ValidateFeeArgs, ValidateInstructionsErr,
-            ValidateOtherPubKeyErr, ValidatePaymentInput, ValidateWatcherSpendInput, VerificationError,
-            VerificationResult, WaitForHTLCTxSpendArgs, WatcherOps, WatcherReward, WatcherRewardError,
-            WatcherSearchForSwapTxSpendInput, WatcherValidatePaymentInput, WatcherValidateTakerFeeInput,
-            WithdrawError, WithdrawFee, WithdrawFut, WithdrawRequest};
-=======
-use crate::{BalanceFut, CheckIfMyPaymentSentArgs, CoinBalance, CoinFutSpawner, ConfirmPaymentInput, DexFee,
-            FeeApproxStage, FoundSwapTxSpend, HistorySyncState, MakerSwapTakerCoin, MarketCoinOps, MmCoin, MmCoinEnum,
-            NegotiateSwapContractAddrErr, NumConversError, PaymentInstructionArgs, PaymentInstructions,
             PaymentInstructionsErr, PrivKeyPolicyNotAllowed, RawTransactionFut, RawTransactionRequest,
             RawTransactionResult, RefundError, RefundPaymentArgs, RefundResult, SearchForSwapTxSpendInput,
             SendMakerPaymentSpendPreimageInput, SendPaymentArgs, SignRawTransactionRequest, SignatureResult,
@@ -42,7 +27,6 @@
             WaitForHTLCTxSpendArgs, WatcherOps, WatcherReward, WatcherRewardError, WatcherSearchForSwapTxSpendInput,
             WatcherValidatePaymentInput, WatcherValidateTakerFeeInput, WithdrawError, WithdrawFee, WithdrawFut,
             WithdrawRequest};
->>>>>>> 8635ed94
 use async_trait::async_trait;
 use bitcrypto::dhash160;
 use chain::constants::SEQUENCE_FINAL;
@@ -1716,7 +1700,7 @@
 
             let prev_script = coin
                 .platform_coin
-                .script_for_address(my_address)
+                .script_for_address(&my_address)
                 .map_err(|e| WithdrawError::InvalidAddress(e.to_string()))?;
             let signed = sign_tx(
                 unsigned,
