--- conflicted
+++ resolved
@@ -2696,17 +2696,11 @@
         value: 100000000,
         script_pubkey: vec![0; 26].into(),
     }];
-<<<<<<< HEAD
     let builder = UtxoTxBuilder::new(&doge)
         .add_available_inputs(unspents)
         .add_outputs(outputs);
     let (_, data) = block_on(builder.build()).unwrap();
     let expected_fee = 100000000;
-=======
-    let policy = FeePolicy::SendExact;
-    let (_, data) = block_on(generate_transaction(&doge, unspents, outputs, policy, None, None)).unwrap();
-    let expected_fee = 1000000;
->>>>>>> 72f92fe7
     assert_eq!(expected_fee, data.fee_amount);
 
     let unspents = vec![UnspentInfo {
@@ -2722,18 +2716,12 @@
         .clone();
         40
     ];
-<<<<<<< HEAD
 
     let builder = UtxoTxBuilder::new(&doge)
         .add_available_inputs(unspents)
         .add_outputs(outputs);
     let (_, data) = block_on(builder.build()).unwrap();
     let expected_fee = 200000000;
-=======
-    let policy = FeePolicy::SendExact;
-    let (_, data) = block_on(generate_transaction(&doge, unspents, outputs, policy, None, None)).unwrap();
-    let expected_fee = 2000000;
->>>>>>> 72f92fe7
     assert_eq!(expected_fee, data.fee_amount);
 
     let unspents = vec![UnspentInfo {
@@ -2749,18 +2737,12 @@
         .clone();
         60
     ];
-<<<<<<< HEAD
 
     let builder = UtxoTxBuilder::new(&doge)
         .add_available_inputs(unspents)
         .add_outputs(outputs);
     let (_, data) = block_on(builder.build()).unwrap();
     let expected_fee = 300000000;
-=======
-    let policy = FeePolicy::SendExact;
-    let (_, data) = block_on(generate_transaction(&doge, unspents, outputs, policy, None, None)).unwrap();
-    let expected_fee = 3000000;
->>>>>>> 72f92fe7
     assert_eq!(expected_fee, data.fee_amount);
 }
 
