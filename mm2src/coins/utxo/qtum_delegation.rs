--- conflicted
+++ resolved
@@ -5,7 +5,7 @@
 use crate::utxo::qtum::{QtumBasedCoin, QtumCoin, QtumDelegationOps, QtumDelegationRequest, QtumStakingInfosDetails};
 use crate::utxo::rpc_clients::UtxoRpcClientEnum;
 use crate::utxo::utxo_common::{big_decimal_from_sat_unsigned, UtxoTxBuilder};
-use crate::utxo::{output_script, qtum, utxo_common, Address, GetUtxoListOps, UtxoCommonOps};
+use crate::utxo::{qtum, utxo_common, Address, GetUtxoListOps, UtxoCommonOps};
 use crate::utxo::{PrivKeyPolicyNotAllowed, UTXO_LOCK};
 use crate::{DelegationError, DelegationFut, DelegationResult, MarketCoinOps, StakingInfos, StakingInfosError,
             StakingInfosFut, StakingInfosResult, TransactionDetails, TransactionType};
@@ -289,13 +289,9 @@
                 DelegationError::from_generate_tx_error(gen_tx_error, self.ticker().to_string(), utxo.decimals)
             })?;
 
-<<<<<<< HEAD
-        let prev_script = output_script(my_address);
-=======
         let prev_script = self
             .script_for_address(my_address)
             .map_err(|e| DelegationError::InternalError(e.to_string()))?;
->>>>>>> fc95ef3e
         let signed = sign_tx(
             unsigned,
             key_pair,
