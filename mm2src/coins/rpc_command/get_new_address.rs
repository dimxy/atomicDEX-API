--- conflicted
+++ resolved
@@ -441,11 +441,9 @@
     where
         ConfirmAddress: HDConfirmAddress,
         Coin: HDWalletBalanceOps + CoinWithDerivationMethod + Send + Sync,
-<<<<<<< HEAD
         HDCoinAddress<Coin>: fmt::Display,
-=======
-        <Coin as HDWalletCoinOps>::Address: fmt::Display + Into<keys::Address> + std::hash::Hash + Eq,
->>>>>>> f0e486b6
+        // Todo
+        // <Coin as HDWalletCoinOps>::Address: fmt::Display + Into<keys::Address> + std::hash::Hash + Eq,
     {
         let hd_wallet = coin.derivation_method().hd_wallet_or_err()?;
 
@@ -467,12 +465,6 @@
         let address = hd_address.address();
         let balance = coin.known_address_balance(&address).await?;
 
-<<<<<<< HEAD
-        Ok(GetNewAddressResponse {
-            new_address: HDAddressBalance {
-                address: address.to_string(),
-                derivation_path: RpcDerivationPath(hd_address.derivation_path().clone()),
-=======
         let address_as_string = address.to_string();
 
         coin.prepare_addresses_for_balance_stream_if_enabled(HashSet::from([address]))
@@ -482,8 +474,7 @@
         Ok(GetNewAddressResponse {
             new_address: HDAddressBalance {
                 address: address_as_string,
-                derivation_path: RpcDerivationPath(derivation_path),
->>>>>>> f0e486b6
+                derivation_path: RpcDerivationPath(hd_address.derivation_path().clone()),
                 chain,
                 balance,
             },
