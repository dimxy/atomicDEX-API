use crate::coin_balance::HDAccountBalance;
use crate::hd_pubkey::{HDExtractPubkeyError, HDXPubExtractor, RpcTaskXPubExtractor};
use crate::hd_wallet::NewAccountCreatingError;
use crate::{lp_coinfind_or_err, BalanceError, CoinBalance, CoinFindError, CoinWithDerivationMethod, CoinsContext,
            MarketCoinOps, MmCoinEnum, UnexpectedDerivationMethod};
use async_trait::async_trait;
use common::{true_f, HttpStatusCode, SuccessResponse};
use crypto::hw_rpc_task::{HwConnectStatuses, HwRpcTaskAwaitingStatus, HwRpcTaskUserAction, HwRpcTaskUserActionRequest};
use crypto::{from_hw_error, Bip44Chain, HwError, HwRpcError, RpcDerivationPath, WithHwRpcError};
use derive_more::Display;
use enum_from::EnumFromTrait;
use http::StatusCode;
use mm2_core::mm_ctx::MmArc;
use mm2_err_handle::prelude::*;
use parking_lot::Mutex as PaMutex;
use rpc_task::rpc_common::{CancelRpcTaskError, CancelRpcTaskRequest, InitRpcTaskResponse, RpcTaskStatusError,
                           RpcTaskStatusRequest, RpcTaskUserActionError};
use rpc_task::{RpcTask, RpcTaskError, RpcTaskHandleShared, RpcTaskManager, RpcTaskManagerShared, RpcTaskStatus,
               RpcTaskTypes};
use std::sync::Arc;
use std::time::Duration;

pub type CreateAccountUserAction = HwRpcTaskUserAction;
pub type CreateAccountAwaitingStatus = HwRpcTaskAwaitingStatus;
pub type CreateAccountTaskManager = RpcTaskManager<InitCreateAccountTask>;
pub type CreateAccountTaskManagerShared = RpcTaskManagerShared<InitCreateAccountTask>;
pub type CreateAccountTaskHandleShared = RpcTaskHandleShared<InitCreateAccountTask>;
pub type CreateAccountRpcTaskStatus =
    RpcTaskStatus<HDAccountBalance, CreateAccountRpcError, CreateAccountInProgressStatus, CreateAccountAwaitingStatus>;

type CreateAccountXPubExtractor = RpcTaskXPubExtractor<InitCreateAccountTask>;

#[derive(Clone, Debug, Display, EnumFromTrait, Serialize, SerializeErrorType)]
#[serde(tag = "error_type", content = "error_data")]
pub enum CreateAccountRpcError {
    #[display(fmt = "Hardware Wallet context is not initialized")]
    HwContextNotInitialized,
    #[display(fmt = "No such coin {}", coin)]
    NoSuchCoin { coin: String },
    #[display(fmt = "RPC 'task' is awaiting '{}' user action", expected)]
    UnexpectedUserAction { expected: String },
    #[from_trait(WithTimeout::timeout)]
    #[display(fmt = "RPC timed out {:?}", _0)]
    Timeout(Duration),
    #[display(fmt = "Coin is expected to be activated with the HD wallet derivation method")]
    CoinIsActivatedNotWithHDWallet,
    #[display(fmt = "Coin doesn't support the given BIP44 chain: {:?}", chain)]
    InvalidBip44Chain { chain: Bip44Chain },
    #[display(fmt = "Accounts limit reached. Max number of accounts: {}", max_accounts_number)]
    AccountLimitReached { max_accounts_number: u32 },
    #[display(fmt = "Electrum/Native RPC invalid response: {}", _0)]
    RpcInvalidResponse(String),
    #[display(fmt = "HD wallet storage error: {}", _0)]
    WalletStorageError(String),
    #[from_trait(WithHwRpcError::hw_rpc_error)]
    #[display(fmt = "{}", _0)]
    HwError(HwRpcError),
    #[display(fmt = "Transport: {}", _0)]
    Transport(String),
    #[from_trait(WithInternal::internal)]
    #[display(fmt = "Internal: {}", _0)]
    Internal(String),
}

impl From<CoinFindError> for CreateAccountRpcError {
    fn from(e: CoinFindError) -> Self {
        match e {
            CoinFindError::NoSuchCoin { coin } => CreateAccountRpcError::NoSuchCoin { coin },
        }
    }
}

impl From<UnexpectedDerivationMethod> for CreateAccountRpcError {
    fn from(e: UnexpectedDerivationMethod) -> Self {
        match e {
            UnexpectedDerivationMethod::ExpectedHDWallet => CreateAccountRpcError::CoinIsActivatedNotWithHDWallet,
            unexpected_error => CreateAccountRpcError::Internal(unexpected_error.to_string()),
        }
    }
}

impl From<NewAccountCreatingError> for CreateAccountRpcError {
    fn from(e: NewAccountCreatingError) -> Self {
        match e {
            NewAccountCreatingError::HwContextNotInitialized => CreateAccountRpcError::HwContextNotInitialized,
            NewAccountCreatingError::HDWalletUnavailable => CreateAccountRpcError::CoinIsActivatedNotWithHDWallet,
            NewAccountCreatingError::CoinDoesntSupportTrezor => {
                CreateAccountRpcError::Internal("Coin must support Trezor at this point".to_string())
            },
            NewAccountCreatingError::RpcTaskError(rpc) => CreateAccountRpcError::from(rpc),
            NewAccountCreatingError::HardwareWalletError(hw) => CreateAccountRpcError::from(hw),
            NewAccountCreatingError::AccountLimitReached { max_accounts_number } => {
                CreateAccountRpcError::AccountLimitReached { max_accounts_number }
            },
            NewAccountCreatingError::ErrorSavingAccountToStorage(e) => {
                let error = format!("Error uploading HD account info to the storage: {}", e);
                CreateAccountRpcError::WalletStorageError(error)
            },
            NewAccountCreatingError::Internal(internal) => CreateAccountRpcError::Internal(internal),
        }
    }
}

impl From<BalanceError> for CreateAccountRpcError {
    fn from(e: BalanceError) -> Self {
        match e {
            BalanceError::Transport(transport) => CreateAccountRpcError::Transport(transport),
            BalanceError::InvalidResponse(rpc) => CreateAccountRpcError::RpcInvalidResponse(rpc),
            BalanceError::UnexpectedDerivationMethod(der_path) => CreateAccountRpcError::from(der_path),
            BalanceError::WalletStorageError(internal) | BalanceError::Internal(internal) => {
                CreateAccountRpcError::Internal(internal)
            },
        }
    }
}

impl From<HDExtractPubkeyError> for CreateAccountRpcError {
    fn from(e: HDExtractPubkeyError) -> Self { CreateAccountRpcError::from(NewAccountCreatingError::from(e)) }
}

impl From<RpcTaskError> for CreateAccountRpcError {
    fn from(e: RpcTaskError) -> Self {
        let error = e.to_string();
        match e {
            RpcTaskError::Cancelled => CreateAccountRpcError::Internal("Cancelled".to_owned()),
            RpcTaskError::Timeout(timeout) => CreateAccountRpcError::Timeout(timeout),
            RpcTaskError::NoSuchTask(_) | RpcTaskError::UnexpectedTaskStatus { .. } => {
                CreateAccountRpcError::Internal(error)
            },
            RpcTaskError::UnexpectedUserAction { expected } => CreateAccountRpcError::UnexpectedUserAction { expected },
            RpcTaskError::Internal(internal) => CreateAccountRpcError::Internal(internal),
        }
    }
}

impl From<HwError> for CreateAccountRpcError {
    fn from(e: HwError) -> Self { from_hw_error(e) }
}

impl HttpStatusCode for CreateAccountRpcError {
    fn status_code(&self) -> StatusCode {
        match self {
            CreateAccountRpcError::HwContextNotInitialized
            | CreateAccountRpcError::NoSuchCoin { .. }
            | CreateAccountRpcError::UnexpectedUserAction { .. }
            | CreateAccountRpcError::CoinIsActivatedNotWithHDWallet
            | CreateAccountRpcError::InvalidBip44Chain { .. }
            | CreateAccountRpcError::AccountLimitReached { .. } => StatusCode::BAD_REQUEST,
            CreateAccountRpcError::HwError(_) => StatusCode::GONE,
            CreateAccountRpcError::Timeout(_) => StatusCode::REQUEST_TIMEOUT,
            CreateAccountRpcError::Transport(_)
            | CreateAccountRpcError::RpcInvalidResponse(_)
            | CreateAccountRpcError::WalletStorageError(_)
            | CreateAccountRpcError::Internal(_) => StatusCode::INTERNAL_SERVER_ERROR,
        }
    }
}

#[derive(Deserialize, Clone)]
pub struct CreateNewAccountRequest {
    coin: String,
    #[serde(flatten)]
    params: CreateNewAccountParams,
}

#[derive(Clone, Deserialize)]
pub struct CreateNewAccountParams {
    #[serde(default = "true_f")]
    scan: bool,
    // The max number of empty addresses in a row.
    // If transactions were sent to an address outside the `gap_limit`, they will not be identified.
    gap_limit: Option<u32>,
    account_id: Option<u32>,
}

#[derive(Clone, Serialize)]
pub enum CreateAccountInProgressStatus {
    Preparing,
    RequestingAccountBalance,
    Finishing,
    /// The following statuses don't require the user to send `UserAction`,
    /// but they tell the user that he should confirm/decline the operation on his device.
    WaitingForTrezorToConnect,
    FollowHwDeviceInstructions,
}

#[derive(Default)]
struct StateData {
    account_id: Option<u32>,
}

#[derive(Clone, Default)]
pub struct CreateAccountState(Arc<PaMutex<StateData>>);

impl CreateAccountState {
    pub fn on_account_created(&self, account_id: u32) { self.0.lock().account_id = Some(account_id); }

    pub fn create_account_id(&self) -> Option<u32> { self.0.lock().account_id }
}

#[async_trait]
pub trait InitCreateAccountRpcOps {
    async fn init_create_account_rpc<XPubExtractor>(
        &self,
        params: CreateNewAccountParams,
        state: CreateAccountState,
        xpub_extractor: Option<XPubExtractor>,
    ) -> MmResult<HDAccountBalance, CreateAccountRpcError>
    where
        XPubExtractor: HDXPubExtractor + Send;

    async fn revert_creating_account(&self, account_id: u32);
}

#[derive(Clone)]
pub struct InitCreateAccountTask {
    ctx: MmArc,
    coin: MmCoinEnum,
    req: CreateNewAccountRequest,
    /// The state of the account creation. It's used to revert changes if the task has been cancelled.
    task_state: CreateAccountState,
}

impl RpcTaskTypes for InitCreateAccountTask {
    type Item = HDAccountBalance;
    type Error = CreateAccountRpcError;
    type InProgressStatus = CreateAccountInProgressStatus;
    type AwaitingStatus = CreateAccountAwaitingStatus;
    type UserAction = CreateAccountUserAction;
}

#[async_trait]
impl RpcTask for InitCreateAccountTask {
    fn initial_status(&self) -> Self::InProgressStatus { CreateAccountInProgressStatus::Preparing }

    async fn cancel(self) {
        if let Some(account_id) = self.task_state.create_account_id() {
            // We created the account already, so need to revert the changes.
            match self.coin {
                MmCoinEnum::UtxoCoin(utxo) => utxo.revert_creating_account(account_id).await,
                MmCoinEnum::QtumCoin(qtum) => qtum.revert_creating_account(account_id).await,
                _ => (),
            }
        };
    }

    async fn run(&mut self, task_handle: CreateAccountTaskHandleShared) -> Result<Self::Item, MmError<Self::Error>> {
        async fn create_new_account_helper<Coin>(
            ctx: &MmArc,
            coin: &Coin,
            params: CreateNewAccountParams,
            state: CreateAccountState,
<<<<<<< HEAD
            task_handle: &CreateAccountTaskHandle,
            is_trezor: bool,
=======
            task_handle: CreateAccountTaskHandleShared,
>>>>>>> 8635ed94
        ) -> MmResult<HDAccountBalance, CreateAccountRpcError>
        where
            Coin: InitCreateAccountRpcOps + Send + Sync,
        {
            let xpub_extractor = if is_trezor {
                let hw_statuses = HwConnectStatuses {
                    on_connect: CreateAccountInProgressStatus::WaitingForTrezorToConnect,
                    on_connected: CreateAccountInProgressStatus::Preparing,
                    on_connection_failed: CreateAccountInProgressStatus::Finishing,
                    on_button_request: CreateAccountInProgressStatus::FollowHwDeviceInstructions,
                    on_pin_request: CreateAccountAwaitingStatus::EnterTrezorPin,
                    on_passphrase_request: CreateAccountAwaitingStatus::EnterTrezorPassphrase,
                    on_ready: CreateAccountInProgressStatus::RequestingAccountBalance,
                };
                Some(CreateAccountXPubExtractor::new(ctx, task_handle, hw_statuses)?)
            } else {
                None
            };
            coin.init_create_account_rpc(params, state, xpub_extractor).await
        }

        match self.coin {
            MmCoinEnum::UtxoCoin(ref utxo) => {
                create_new_account_helper(
                    &self.ctx,
                    utxo,
                    self.req.params.clone(),
                    self.task_state.clone(),
                    task_handle,
                    utxo.is_trezor(),
                )
                .await
            },
            MmCoinEnum::QtumCoin(ref qtum) => {
                create_new_account_helper(
                    &self.ctx,
                    qtum,
                    self.req.params.clone(),
                    self.task_state.clone(),
                    task_handle,
                    qtum.is_trezor(),
                )
                .await
            },
            _ => MmError::err(CreateAccountRpcError::CoinIsActivatedNotWithHDWallet),
        }
    }
}

pub async fn init_create_new_account(
    ctx: MmArc,
    req: CreateNewAccountRequest,
) -> MmResult<InitRpcTaskResponse, CreateAccountRpcError> {
    let coin = lp_coinfind_or_err(&ctx, &req.coin).await?;
    let coins_ctx = CoinsContext::from_ctx(&ctx).map_to_mm(CreateAccountRpcError::Internal)?;
    let spawner = coin.spawner();
    let task = InitCreateAccountTask {
        ctx,
        coin,
        req,
        task_state: CreateAccountState::default(),
    };
    let task_id = CreateAccountTaskManager::spawn_rpc_task(&coins_ctx.create_account_manager, &spawner, task)?;
    Ok(InitRpcTaskResponse { task_id })
}

pub async fn init_create_new_account_status(
    ctx: MmArc,
    req: RpcTaskStatusRequest,
) -> MmResult<CreateAccountRpcTaskStatus, RpcTaskStatusError> {
    let coins_ctx = CoinsContext::from_ctx(&ctx).map_to_mm(RpcTaskStatusError::Internal)?;
    let mut task_manager = coins_ctx
        .create_account_manager
        .lock()
        .map_to_mm(|e| RpcTaskStatusError::Internal(e.to_string()))?;
    task_manager
        .task_status(req.task_id, req.forget_if_finished)
        .or_mm_err(|| RpcTaskStatusError::NoSuchTask(req.task_id))
}

pub async fn init_create_new_account_user_action(
    ctx: MmArc,
    req: HwRpcTaskUserActionRequest,
) -> MmResult<SuccessResponse, RpcTaskUserActionError> {
    let coins_ctx = CoinsContext::from_ctx(&ctx).map_to_mm(RpcTaskUserActionError::Internal)?;
    let mut task_manager = coins_ctx
        .create_account_manager
        .lock()
        .map_to_mm(|e| RpcTaskUserActionError::Internal(e.to_string()))?;
    task_manager.on_user_action(req.task_id, req.user_action)?;
    Ok(SuccessResponse::new())
}

pub async fn cancel_create_new_account(
    ctx: MmArc,
    req: CancelRpcTaskRequest,
) -> MmResult<SuccessResponse, CancelRpcTaskError> {
    let coins_ctx = CoinsContext::from_ctx(&ctx).map_to_mm(CancelRpcTaskError::Internal)?;
    let mut task_manager = coins_ctx
        .create_account_manager
        .lock()
        .map_to_mm(|e| CancelRpcTaskError::Internal(e.to_string()))?;
    task_manager.cancel_task(req.task_id)?;
    Ok(SuccessResponse::new())
}

pub(crate) mod common_impl {
    use super::*;
    use crate::coin_balance::HDWalletBalanceOps;
    use crate::hd_wallet::{HDAccountOps, HDWalletOps};

    pub async fn init_create_new_account_rpc<'a, Coin, XPubExtractor>(
        coin: &Coin,
        params: CreateNewAccountParams,
        state: CreateAccountState,
        xpub_extractor: Option<XPubExtractor>,
    ) -> MmResult<HDAccountBalance, CreateAccountRpcError>
    where
        Coin: HDWalletBalanceOps + CoinWithDerivationMethod + Send + Sync,
        XPubExtractor: HDXPubExtractor + Send,
    {
        let hd_wallet = coin.derivation_method().hd_wallet_or_err()?;

        let mut new_account = coin
            .create_new_account(hd_wallet, xpub_extractor, params.account_id)
            .await?;
        let account_index = new_account.account_id();
        let account_derivation_path = new_account.account_derivation_path();

        // Change the task state.
        state.on_account_created(account_index);

        let addresses = if params.scan {
            let gap_limit = params.gap_limit.unwrap_or_else(|| hd_wallet.gap_limit());
            let address_scanner = coin.produce_hd_address_scanner().await?;
            coin.scan_for_new_addresses(hd_wallet, &mut new_account, &address_scanner, gap_limit)
                .await?
        } else {
            Vec::new()
        };

        let total_balance = addresses
            .iter()
            .fold(CoinBalance::default(), |total_balance, address_balance| {
                total_balance + address_balance.balance.clone()
            });

        Ok(HDAccountBalance {
            account_index,
            derivation_path: RpcDerivationPath(account_derivation_path),
            total_balance,
            addresses,
        })
    }

    pub async fn revert_creating_account<Coin>(coin: &Coin, account_id: u32)
    where
        Coin: HDWalletBalanceOps + CoinWithDerivationMethod + Sync,
    {
        if let Some(hd_wallet) = coin.derivation_method().hd_wallet() {
            hd_wallet.remove_account_if_last(account_id).await;
        }
    }
}<|MERGE_RESOLUTION|>--- conflicted
+++ resolved
@@ -250,12 +250,8 @@
             coin: &Coin,
             params: CreateNewAccountParams,
             state: CreateAccountState,
-<<<<<<< HEAD
-            task_handle: &CreateAccountTaskHandle,
+            task_handle: CreateAccountTaskHandleShared,
             is_trezor: bool,
-=======
-            task_handle: CreateAccountTaskHandleShared,
->>>>>>> 8635ed94
         ) -> MmResult<HDAccountBalance, CreateAccountRpcError>
         where
             Coin: InitCreateAccountRpcOps + Send + Sync,
