/******************************************************************************
 * Copyright © 2023 Pampex LTD and TillyHK LTD              *
 *                                                                            *
 * See the CONTRIBUTOR-LICENSE-AGREEMENT, COPYING, LICENSE-COPYRIGHT-NOTICE   *
 * and DEVELOPER-CERTIFICATE-OF-ORIGIN files in the LEGAL directory in        *
 * the top-level directory of this distribution for the individual copyright  *
 * holder information and the developer policies on copyright and licensing.  *
 *                                                                            *
 * Unless otherwise agreed in a custom licensing agreement, no part of the    *
 * Komodo DeFi Framework software, including this file may be copied, modified, propagated*
 * or distributed except according to the terms contained in the              *
 * LICENSE-COPYRIGHT-NOTICE file.                                             *
 *                                                                            *
 * Removal or modification of this copyright notice is prohibited.            *
 *                                                                            *
 ******************************************************************************/
//
//  coins.rs
//  marketmaker
//

// `mockable` implementation uses these
#![allow(
    clippy::forget_ref,
    clippy::forget_copy,
    clippy::swap_ptr_to_ref,
    clippy::forget_non_drop
)]
#![allow(uncommon_codepoints)]
#![feature(integer_atomics)]
#![feature(async_closure)]
#![feature(hash_raw_entry)]
#![feature(stmt_expr_attributes)]
#![feature(result_flattening)]

#[macro_use] extern crate common;
#[macro_use] extern crate gstuff;
#[macro_use] extern crate lazy_static;
#[macro_use] extern crate mm2_metrics;
#[macro_use] extern crate serde_derive;
#[macro_use] extern crate serde_json;
#[macro_use] extern crate ser_error_derive;

use async_trait::async_trait;
use base58::FromBase58Error;
use bip32::ExtendedPrivateKey;
use common::custom_futures::timeout::TimeoutError;
use common::executor::{abortable_queue::{AbortableQueue, WeakSpawner},
                       AbortSettings, AbortedError, SpawnAbortable, SpawnFuture};
use common::log::{warn, LogOnError};
use common::{calc_total_pages, now_sec, ten, HttpStatusCode};
use crypto::{derive_secp256k1_secret, Bip32Error, Bip44Chain, CryptoCtx, CryptoCtxError, DerivationPath,
             GlobalHDAccountArc, HDPathToCoin, HwRpcError, KeyPairPolicy, RpcDerivationPath,
             Secp256k1ExtendedPublicKey, Secp256k1Secret, WithHwRpcError};
use derive_more::Display;
use enum_derives::{EnumFromStringify, EnumFromTrait};
use ethereum_types::H256;
use futures::compat::Future01CompatExt;
use futures::lock::Mutex as AsyncMutex;
use futures::{FutureExt, TryFutureExt};
use futures01::Future;
use hex::FromHexError;
use http::{Response, StatusCode};
use keys::{AddressFormat as UtxoAddressFormat, KeyPair, NetworkPrefix as CashAddrPrefix, Public};
use mm2_core::mm_ctx::{from_ctx, MmArc};
use mm2_err_handle::prelude::*;
use mm2_metrics::MetricsWeak;
use mm2_number::{bigdecimal::{BigDecimal, ParseBigDecimalError, Zero},
                 MmNumber};
use mm2_rpc::data::legacy::{EnabledCoin, GetEnabledResponse, Mm2RpcResult};
use parking_lot::Mutex as PaMutex;
use rpc::v1::types::{Bytes as BytesJson, H256 as H256Json};
use serde::{Deserialize, Deserializer, Serialize, Serializer};
use serde_json::{self as json, Value as Json};
use std::cmp::Ordering;
use std::collections::hash_map::{HashMap, RawEntryMut};
use std::collections::HashSet;
use std::future::Future as Future03;
use std::num::{NonZeroUsize, TryFromIntError};
use std::ops::{Add, AddAssign, Deref};
use std::str::FromStr;
use std::sync::atomic::AtomicBool;
use std::sync::atomic::Ordering as AtomicOrdering;
use std::sync::Arc;
use std::time::Duration;
use std::{fmt, iter};
use utxo_signer::with_key_pair::UtxoSignWithKeyPairError;
use zcash_primitives::transaction::Transaction as ZTransaction;

cfg_native! {
    use crate::lightning::LightningCoin;
    use crate::lightning::ln_conf::PlatformCoinConfirmationTargets;
    use ::lightning::ln::PaymentHash as LightningPayment;
    use async_std::fs;
    use futures::AsyncWriteExt;
    use lightning_invoice::{Invoice, ParseOrSemanticError};
    use std::io;
    use std::path::PathBuf;
}

cfg_wasm32! {
    use ethereum_types::{H264 as EthH264, H520 as EthH520};
    use hd_wallet::HDWalletDb;
    use mm2_db::indexed_db::{ConstructibleDb, DbLocked, SharedDb};
    use tx_history_storage::wasm::{clear_tx_history, load_tx_history, save_tx_history, TxHistoryDb};
    pub type TxHistoryDbLocked<'a> = DbLocked<'a, TxHistoryDb>;
}

// using custom copy of try_fus as futures crate was renamed to futures01
macro_rules! try_fus {
    ($e: expr) => {
        match $e {
            Ok(ok) => ok,
            Err(err) => return Box::new(futures01::future::err(ERRL!("{}", err))),
        }
    };
}

macro_rules! try_f {
    ($e: expr) => {
        match $e {
            Ok(ok) => ok,
            Err(e) => return Box::new(futures01::future::err(e.into())),
        }
    };
}

/// `TransactionErr` compatible `try_fus` macro.
macro_rules! try_tx_fus {
    ($e: expr) => {
        match $e {
            Ok(ok) => ok,
            Err(err) => return Box::new(futures01::future::err(crate::TransactionErr::Plain(ERRL!("{:?}", err)))),
        }
    };
    ($e: expr, $tx: expr) => {
        match $e {
            Ok(ok) => ok,
            Err(err) => {
                return Box::new(futures01::future::err(crate::TransactionErr::TxRecoverable(
                    TransactionEnum::from($tx),
                    ERRL!("{:?}", err),
                )))
            },
        }
    };
}

/// `TransactionErr` compatible `try_s` macro.
macro_rules! try_tx_s {
    ($e: expr) => {
        match $e {
            Ok(ok) => ok,
            Err(err) => {
                return Err(crate::TransactionErr::Plain(format!(
                    "{}:{}] {:?}",
                    file!(),
                    line!(),
                    err
                )))
            },
        }
    };
    ($e: expr, $tx: expr) => {
        match $e {
            Ok(ok) => ok,
            Err(err) => {
                return Err(crate::TransactionErr::TxRecoverable(
                    TransactionEnum::from($tx),
                    format!("{}:{}] {:?}", file!(), line!(), err),
                ))
            },
        }
    };
}

/// `TransactionErr:Plain` compatible `ERR` macro.
macro_rules! TX_PLAIN_ERR {
    ($format: expr, $($args: tt)+) => { Err(crate::TransactionErr::Plain((ERRL!($format, $($args)+)))) };
    ($format: expr) => { Err(crate::TransactionErr::Plain(ERRL!($format))) }
}

/// `TransactionErr:TxRecoverable` compatible `ERR` macro.
#[allow(unused_macros)]
macro_rules! TX_RECOVERABLE_ERR {
    ($tx: expr, $format: expr, $($args: tt)+) => {
        Err(crate::TransactionErr::TxRecoverable(TransactionEnum::from($tx), ERRL!($format, $($args)+)))
    };
    ($tx: expr, $format: expr) => {
        Err(crate::TransactionErr::TxRecoverable(TransactionEnum::from($tx), ERRL!($format)))
    };
}

macro_rules! ok_or_continue_after_sleep {
    ($e:expr, $delay: ident) => {
        match $e {
            Ok(res) => res,
            Err(e) => {
                error!("error {:?}", e);
                Timer::sleep($delay).await;
                continue;
            },
        }
    };
}

pub mod coin_balance;
use coin_balance::{AddressBalanceStatus, HDAddressBalance, HDWalletBalanceOps};

pub mod lp_price;
pub mod watcher_common;

pub mod coin_errors;
use coin_errors::{MyAddressError, ValidatePaymentError, ValidatePaymentFut, ValidatePaymentResult};

#[doc(hidden)]
#[cfg(test)]
pub mod coins_tests;

pub mod eth;
use eth::GetValidEthWithdrawAddError;
use eth::{eth_coin_from_conf_and_request, get_eth_address, EthCoin, EthGasDetailsErr, EthTxFeeDetails,
          GetEthAddressError, SignedEthTx};
use ethereum_types::U256;

pub mod hd_wallet;
use hd_wallet::{AccountUpdatingError, AddressDerivingError, HDAccountOps, HDAddressId, HDAddressOps, HDCoinAddress,
                HDCoinHDAccount, HDExtractPubkeyError, HDPathAccountToAddressId, HDWalletAddress, HDWalletCoinOps,
                HDWalletOps, HDWithdrawError, HDXPubExtractor, WithdrawFrom, WithdrawSenderAddress};

#[cfg(not(target_arch = "wasm32"))] pub mod lightning;
#[cfg_attr(target_arch = "wasm32", allow(dead_code, unused_imports))]
pub mod my_tx_history_v2;

pub mod qrc20;
use qrc20::{qrc20_coin_with_policy, Qrc20ActivationParams, Qrc20Coin, Qrc20FeeDetails};

pub mod rpc_command;
use rpc_command::{get_new_address::{GetNewAddressTaskManager, GetNewAddressTaskManagerShared},
                  init_account_balance::{AccountBalanceTaskManager, AccountBalanceTaskManagerShared},
                  init_create_account::{CreateAccountTaskManager, CreateAccountTaskManagerShared},
                  init_scan_for_new_addresses::{ScanAddressesTaskManager, ScanAddressesTaskManagerShared},
                  init_withdraw::{WithdrawTaskManager, WithdrawTaskManagerShared}};

pub mod tendermint;
use tendermint::htlc::CustomTendermintMsgType;
use tendermint::{CosmosTransaction, TendermintCoin, TendermintFeeDetails, TendermintProtocolInfo, TendermintToken,
                 TendermintTokenProtocolInfo};

#[doc(hidden)]
#[allow(unused_variables)]
pub mod test_coin;
pub use test_coin::TestCoin;

pub mod tx_history_storage;

#[doc(hidden)]
#[allow(unused_variables)]
#[cfg(all(
    feature = "enable-solana",
    not(target_os = "ios"),
    not(target_os = "android"),
    not(target_arch = "wasm32")
))]
pub mod solana;
#[cfg(all(
    feature = "enable-solana",
    not(target_os = "ios"),
    not(target_os = "android"),
    not(target_arch = "wasm32")
))]
pub use solana::spl::SplToken;
#[cfg(all(
    feature = "enable-solana",
    not(target_os = "ios"),
    not(target_os = "android"),
    not(target_arch = "wasm32")
))]
pub use solana::{SolanaActivationParams, SolanaCoin, SolanaFeeDetails};

pub mod utxo;
use utxo::bch::{bch_coin_with_policy, BchActivationRequest, BchCoin};
use utxo::qtum::{self, qtum_coin_with_policy, Qrc20AddressError, QtumCoin, QtumDelegationOps, QtumDelegationRequest,
                 QtumStakingInfosDetails, ScriptHashTypeNotSupported};
use utxo::rpc_clients::UtxoRpcError;
use utxo::slp::SlpToken;
use utxo::slp::{slp_addr_from_pubkey_str, SlpFeeDetails};
use utxo::utxo_common::{big_decimal_from_sat_unsigned, payment_script, WaitForOutputSpendErr};
use utxo::utxo_standard::{utxo_standard_coin_with_policy, UtxoStandardCoin};
use utxo::{swap_proto_v2_scripts, BlockchainNetwork, GenerateTxError, UtxoActivationParams, UtxoFeeDetails, UtxoTx};

pub mod nft;
use nft::nft_errors::GetNftInfoError;
use script::Script;

pub mod z_coin;
use crate::coin_balance::{BalanceObjectOps, HDWalletBalanceObject};
use z_coin::{ZCoin, ZcoinProtocolInfo};
#[cfg(feature = "enable-sia")] pub mod sia;
#[cfg(feature = "enable-sia")] use sia::SiaCoin;

pub type TransactionFut = Box<dyn Future<Item = TransactionEnum, Error = TransactionErr> + Send>;
pub type TransactionResult = Result<TransactionEnum, TransactionErr>;
pub type BalanceResult<T> = Result<T, MmError<BalanceError>>;
pub type BalanceFut<T> = Box<dyn Future<Item = T, Error = MmError<BalanceError>> + Send>;
pub type NonZeroBalanceFut<T> = Box<dyn Future<Item = T, Error = MmError<GetNonZeroBalance>> + Send>;
pub type NumConversResult<T> = Result<T, MmError<NumConversError>>;
pub type StakingInfosResult = Result<StakingInfos, MmError<StakingInfosError>>;
pub type StakingInfosFut = Box<dyn Future<Item = StakingInfos, Error = MmError<StakingInfosError>> + Send>;
pub type DelegationResult = Result<TransactionDetails, MmError<DelegationError>>;
pub type DelegationFut = Box<dyn Future<Item = TransactionDetails, Error = MmError<DelegationError>> + Send>;
pub type WithdrawResult = Result<TransactionDetails, MmError<WithdrawError>>;
pub type WithdrawFut = Box<dyn Future<Item = TransactionDetails, Error = MmError<WithdrawError>> + Send>;
pub type TradePreimageResult<T> = Result<T, MmError<TradePreimageError>>;
pub type TradePreimageFut<T> = Box<dyn Future<Item = T, Error = MmError<TradePreimageError>> + Send>;
pub type CoinFindResult<T> = Result<T, MmError<CoinFindError>>;
pub type TxHistoryFut<T> = Box<dyn Future<Item = T, Error = MmError<TxHistoryError>> + Send>;
pub type TxHistoryResult<T> = Result<T, MmError<TxHistoryError>>;
pub type RawTransactionResult = Result<RawTransactionRes, MmError<RawTransactionError>>;
pub type RawTransactionFut<'a> =
    Box<dyn Future<Item = RawTransactionRes, Error = MmError<RawTransactionError>> + Send + 'a>;
pub type RefundResult<T> = Result<T, MmError<RefundError>>;
/// Helper type used for swap transactions' spend preimage generation result
pub type GenPreimageResult<Coin> = MmResult<TxPreimageWithSig<Coin>, TxGenError>;
/// Helper type used for swap v2 tx validation result
pub type ValidateSwapV2TxResult = MmResult<(), ValidateSwapV2TxError>;
/// Helper type used for taker funding's spend preimage validation result
pub type ValidateTakerFundingSpendPreimageResult = MmResult<(), ValidateTakerFundingSpendPreimageError>;
/// Helper type used for taker payment's spend preimage validation result
pub type ValidateTakerPaymentSpendPreimageResult = MmResult<(), ValidateTakerPaymentSpendPreimageError>;

pub type IguanaPrivKey = Secp256k1Secret;

// Constants for logs used in tests
pub const INVALID_SENDER_ERR_LOG: &str = "Invalid sender";
pub const EARLY_CONFIRMATION_ERR_LOG: &str = "Early confirmation";
pub const OLD_TRANSACTION_ERR_LOG: &str = "Old transaction";
pub const INVALID_RECEIVER_ERR_LOG: &str = "Invalid receiver";
pub const INVALID_CONTRACT_ADDRESS_ERR_LOG: &str = "Invalid contract address";
pub const INVALID_PAYMENT_STATE_ERR_LOG: &str = "Invalid payment state";
pub const INVALID_SWAP_ID_ERR_LOG: &str = "Invalid swap id";
pub const INVALID_SCRIPT_ERR_LOG: &str = "Invalid script";
pub const INVALID_REFUND_TX_ERR_LOG: &str = "Invalid refund transaction";

#[derive(Debug, Deserialize, Display, EnumFromStringify, Serialize, SerializeErrorType)]
#[serde(tag = "error_type", content = "error_data")]
pub enum RawTransactionError {
    #[display(fmt = "No such coin {}", coin)]
    NoSuchCoin { coin: String },
    #[display(fmt = "Invalid  hash: {}", _0)]
    InvalidHashError(String),
    #[from_stringify("web3::Error")]
    #[display(fmt = "Transport error: {}", _0)]
    Transport(String),
    #[display(fmt = "Hash does not exist: {}", _0)]
    HashNotExist(String),
    #[display(fmt = "Internal error: {}", _0)]
    InternalError(String),
    #[display(fmt = "Transaction decode error: {}", _0)]
    DecodeError(String),
    #[from_stringify("NumConversError", "FromHexError")]
    #[display(fmt = "Invalid param: {}", _0)]
    InvalidParam(String),
    #[display(fmt = "Non-existent previous output: {}", _0)]
    NonExistentPrevOutputError(String),
    #[display(fmt = "Signing error: {}", _0)]
    SigningError(String),
    #[display(fmt = "Not implemented for this coin {}", coin)]
    NotImplemented { coin: String },
    #[display(fmt = "Transaction error {}", _0)]
    TransactionError(String),
}

impl HttpStatusCode for RawTransactionError {
    fn status_code(&self) -> StatusCode {
        match self {
            RawTransactionError::InternalError(_) | RawTransactionError::SigningError(_) => {
                StatusCode::INTERNAL_SERVER_ERROR
            },
            RawTransactionError::NoSuchCoin { .. }
            | RawTransactionError::InvalidHashError(_)
            | RawTransactionError::HashNotExist(_)
            | RawTransactionError::DecodeError(_)
            | RawTransactionError::InvalidParam(_)
            | RawTransactionError::NonExistentPrevOutputError(_)
            | RawTransactionError::TransactionError(_) => StatusCode::BAD_REQUEST,
            RawTransactionError::NotImplemented { .. } => StatusCode::NOT_IMPLEMENTED,
            RawTransactionError::Transport(_) => StatusCode::BAD_GATEWAY,
        }
    }
}

impl From<CoinFindError> for RawTransactionError {
    fn from(e: CoinFindError) -> Self {
        match e {
            CoinFindError::NoSuchCoin { coin } => RawTransactionError::NoSuchCoin { coin },
        }
    }
}

#[derive(Clone, Debug, Deserialize, Display, EnumFromStringify, PartialEq, Serialize, SerializeErrorType)]
#[serde(tag = "error_type", content = "error_data")]
pub enum GetMyAddressError {
    CoinsConfCheckError(String),
    CoinIsNotSupported(String),
    #[from_stringify("CryptoCtxError")]
    #[display(fmt = "Internal error: {}", _0)]
    Internal(String),
    #[from_stringify("serde_json::Error")]
    #[display(fmt = "Invalid request error error: {}", _0)]
    InvalidRequest(String),
    #[display(fmt = "Get Eth address error: {}", _0)]
    GetEthAddressError(GetEthAddressError),
}

impl From<GetEthAddressError> for GetMyAddressError {
    fn from(e: GetEthAddressError) -> Self { GetMyAddressError::GetEthAddressError(e) }
}

impl HttpStatusCode for GetMyAddressError {
    fn status_code(&self) -> StatusCode {
        match self {
            GetMyAddressError::CoinsConfCheckError(_)
            | GetMyAddressError::CoinIsNotSupported(_)
            | GetMyAddressError::InvalidRequest(_) => StatusCode::BAD_REQUEST,
            GetMyAddressError::Internal(_) | GetMyAddressError::GetEthAddressError(_) => {
                StatusCode::INTERNAL_SERVER_ERROR
            },
        }
    }
}

#[derive(Deserialize)]
pub struct RawTransactionRequest {
    pub coin: String,
    pub tx_hash: String,
}

#[derive(Clone, Debug, Deserialize, PartialEq, Serialize)]
pub struct RawTransactionRes {
    /// Raw bytes of signed transaction in hexadecimal string, this should be return hexadecimal encoded signed transaction for get_raw_transaction
    pub tx_hex: BytesJson,
}

/// Previous utxo transaction data for signing
#[derive(Clone, Debug, Deserialize)]
pub struct PrevTxns {
    /// transaction hash
    tx_hash: String,
    /// transaction output index
    index: u32,
    /// transaction output script pub key
    script_pub_key: String,
    // TODO: implement if needed:
    // redeem script for P2SH script pubkey
    // pub redeem_script: Option<String>,
    /// transaction output amount
    amount: BigDecimal,
}

/// sign_raw_transaction RPC request's params for signing raw utxo transactions
#[derive(Clone, Debug, Deserialize)]
pub struct SignUtxoTransactionParams {
    /// unsigned utxo transaction in hex
    tx_hex: String,
    /// optional data of previous transactions referred by unsigned transaction inputs
    prev_txns: Option<Vec<PrevTxns>>,
    // TODO: add if needed for utxo:
    // pub sighash_type: Option<String>, optional signature hash type, one of values: NONE, SINGLE, ALL, NONE|ANYONECANPAY, SINGLE|ANYONECANPAY, ALL|ANYONECANPAY (if not set 'ALL' is used)
    // pub branch_id: Option<u32>, zcash or komodo optional consensus branch id, used for signing transactions ahead of current height
}

#[derive(Clone, Debug, Deserialize)]
pub struct LegacyGasPrice {
    /// Gas price in decimal gwei
    pub gas_price: BigDecimal,
}

#[derive(Clone, Debug, Deserialize)]
pub struct Eip1559FeePerGas {
    /// Max fee per gas in decimal gwei
    pub max_fee_per_gas: BigDecimal,
    /// Max priority fee per gas in decimal gwei
    pub max_priority_fee_per_gas: BigDecimal,
}

#[derive(Clone, Debug, Deserialize)]
#[serde(tag = "tx_type")]
pub enum PayForGasParams {
    Legacy(LegacyGasPrice),
    Eip1559(Eip1559FeePerGas),
}

/// sign_raw_transaction RPC request's params for signing raw eth transactions
#[derive(Clone, Debug, Deserialize)]
pub struct SignEthTransactionParams {
    /// Eth transfer value
    value: Option<BigDecimal>,
    /// Eth to address
    to: Option<String>,
    /// Eth contract data
    data: Option<String>,
    /// Eth gas use limit
    gas_limit: U256,
    /// Optional gas price or fee per gas params
    pay_for_gas: Option<PayForGasParams>,
}

#[derive(Clone, Debug, Deserialize)]
#[serde(tag = "type", content = "tx")]
pub enum SignRawTransactionEnum {
    UTXO(SignUtxoTransactionParams),
    ETH(SignEthTransactionParams),
}

/// sign_raw_transaction RPC request
#[derive(Clone, Debug, Deserialize)]
pub struct SignRawTransactionRequest {
    coin: String,
    #[serde(flatten)]
    tx: SignRawTransactionEnum,
}

#[derive(Debug, Deserialize)]
pub struct MyAddressReq {
    coin: String,
    #[serde(default)]
    path_to_address: HDPathAccountToAddressId,
}

#[derive(Debug, Serialize)]
pub struct MyWalletAddress {
    coin: String,
    wallet_address: String,
}

pub type SignatureResult<T> = Result<T, MmError<SignatureError>>;
pub type VerificationResult<T> = Result<T, MmError<VerificationError>>;

#[derive(Debug, Display, EnumFromStringify)]
pub enum TxHistoryError {
    ErrorSerializing(String),
    ErrorDeserializing(String),
    ErrorSaving(String),
    ErrorLoading(String),
    ErrorClearing(String),
    #[display(fmt = "'internal_id' not found: {:?}", internal_id)]
    FromIdNotFound {
        internal_id: BytesJson,
    },
    NotSupported(String),
    #[from_stringify("MyAddressError")]
    InternalError(String),
}

#[derive(Clone, Debug, Deserialize, Display, PartialEq)]
pub enum PrivKeyPolicyNotAllowed {
    #[display(fmt = "Hardware Wallet is not supported")]
    HardwareWalletNotSupported,
    #[display(fmt = "Unsupported method: {}", _0)]
    UnsupportedMethod(String),
    #[display(fmt = "Internal error: {}", _0)]
    InternalError(String),
}

impl Serialize for PrivKeyPolicyNotAllowed {
    fn serialize<S>(&self, serializer: S) -> Result<S::Ok, S::Error>
    where
        S: Serializer,
    {
        serializer.serialize_str(&self.to_string())
    }
}

#[derive(Clone, Debug, Deserialize, Display, PartialEq, Serialize)]
pub enum UnexpectedDerivationMethod {
    #[display(fmt = "Expected 'SingleAddress' derivation method")]
    ExpectedSingleAddress,
    #[display(fmt = "Expected 'HDWallet' derivationMethod")]
    ExpectedHDWallet,
    #[display(fmt = "Trezor derivation method is not supported yet!")]
    Trezor,
    #[display(fmt = "Unsupported error: {}", _0)]
    UnsupportedError(String),
    #[display(fmt = "Internal error: {}", _0)]
    InternalError(String),
}

impl From<PrivKeyPolicyNotAllowed> for UnexpectedDerivationMethod {
    fn from(e: PrivKeyPolicyNotAllowed) -> Self {
        match e {
            PrivKeyPolicyNotAllowed::HardwareWalletNotSupported => UnexpectedDerivationMethod::Trezor,
            PrivKeyPolicyNotAllowed::UnsupportedMethod(method) => UnexpectedDerivationMethod::UnsupportedError(method),
            PrivKeyPolicyNotAllowed::InternalError(e) => UnexpectedDerivationMethod::InternalError(e),
        }
    }
}

pub trait Transaction: fmt::Debug + 'static {
    /// Raw transaction bytes of the transaction
    fn tx_hex(&self) -> Vec<u8>;
    /// Serializable representation of tx hash for displaying purpose
    fn tx_hash_as_bytes(&self) -> BytesJson;
}

#[derive(Clone, Debug, PartialEq)]
pub enum TransactionEnum {
    UtxoTx(UtxoTx),
    SignedEthTx(SignedEthTx),
    ZTransaction(ZTransaction),
    CosmosTransaction(CosmosTransaction),
    #[cfg(not(target_arch = "wasm32"))]
    LightningPayment(LightningPayment),
}

ifrom!(TransactionEnum, UtxoTx);
ifrom!(TransactionEnum, SignedEthTx);
ifrom!(TransactionEnum, ZTransaction);
#[cfg(not(target_arch = "wasm32"))]
ifrom!(TransactionEnum, LightningPayment);

impl TransactionEnum {
    #[cfg(not(target_arch = "wasm32"))]
    pub fn supports_tx_helper(&self) -> bool { !matches!(self, TransactionEnum::LightningPayment(_)) }

    #[cfg(target_arch = "wasm32")]
    pub fn supports_tx_helper(&self) -> bool { true }
}

// NB: When stable and groked by IDEs, `enum_dispatch` can be used instead of `Deref` to speed things up.
impl Deref for TransactionEnum {
    type Target = dyn Transaction;
    fn deref(&self) -> &dyn Transaction {
        match self {
            TransactionEnum::UtxoTx(ref t) => t,
            TransactionEnum::SignedEthTx(ref t) => t,
            TransactionEnum::ZTransaction(ref t) => t,
            TransactionEnum::CosmosTransaction(ref t) => t,
            #[cfg(not(target_arch = "wasm32"))]
            TransactionEnum::LightningPayment(ref p) => p,
        }
    }
}

/// Error type for handling tx serialization/deserialization operations.
#[derive(Debug, Clone)]
pub enum TxMarshalingErr {
    InvalidInput(String),
    /// For cases where serialized and deserialized values doesn't verify each other.
    CrossCheckFailed(String),
    NotSupported(String),
    Internal(String),
}

#[derive(Clone, Debug, EnumFromStringify)]
#[allow(clippy::large_enum_variant)]
pub enum TransactionErr {
    /// Keeps transactions while throwing errors.
    TxRecoverable(TransactionEnum, String),
    /// Simply for plain error messages.
    #[from_stringify("keys::Error")]
    Plain(String),
    ProtocolNotSupported(String),
}

impl TransactionErr {
    /// Returns transaction if the error includes it.
    #[inline]
    pub fn get_tx(&self) -> Option<TransactionEnum> {
        match self {
            TransactionErr::TxRecoverable(tx, _) => Some(tx.clone()),
            _ => None,
        }
    }

    #[inline]
    /// Returns plain text part of error.
    pub fn get_plain_text_format(&self) -> String {
        match self {
            TransactionErr::TxRecoverable(_, err) => err.to_string(),
            TransactionErr::Plain(err) | TransactionErr::ProtocolNotSupported(err) => err.to_string(),
        }
    }
}

#[derive(Debug, PartialEq)]
pub enum FoundSwapTxSpend {
    Spent(TransactionEnum),
    Refunded(TransactionEnum),
}

pub enum CanRefundHtlc {
    CanRefundNow,
    // returns the number of seconds to sleep before HTLC becomes refundable
    HaveToWait(u64),
}

#[derive(Debug, Display, Eq, PartialEq)]
pub enum NegotiateSwapContractAddrErr {
    #[display(fmt = "InvalidOtherAddrLen, addr supplied {:?}", _0)]
    InvalidOtherAddrLen(BytesJson),
    #[display(fmt = "UnexpectedOtherAddr, addr supplied {:?}", _0)]
    UnexpectedOtherAddr(BytesJson),
    NoOtherAddrAndNoFallback,
}

#[derive(Debug, Display, Eq, PartialEq)]
pub enum ValidateOtherPubKeyErr {
    #[display(fmt = "InvalidPubKey: {:?}", _0)]
    InvalidPubKey(String),
}

#[derive(Clone, Debug)]
pub struct ConfirmPaymentInput {
    pub payment_tx: Vec<u8>,
    pub confirmations: u64,
    pub requires_nota: bool,
    pub wait_until: u64,
    pub check_every: u64,
}

#[derive(Clone, Debug)]
pub struct WatcherValidateTakerFeeInput {
    pub taker_fee_hash: Vec<u8>,
    pub sender_pubkey: Vec<u8>,
    pub min_block_number: u64,
    pub fee_addr: Vec<u8>,
    pub lock_duration: u64,
}

/// Helper struct wrapping arguments for [WatcherOps::watcher_validate_taker_payment].
#[derive(Clone)]
pub struct WatcherValidatePaymentInput {
    /// Taker payment serialized to raw bytes.
    pub payment_tx: Vec<u8>,
    /// Payment refund preimage generated by taker.
    pub taker_payment_refund_preimage: Vec<u8>,
    /// Taker payment can be refunded after this timestamp.
    pub time_lock: u64,
    /// Taker's pubkey.
    pub taker_pub: Vec<u8>,
    /// Maker's pubkey.
    pub maker_pub: Vec<u8>,
    /// Hash of the secret generated by maker.
    pub secret_hash: Vec<u8>,
    /// Validation timeout.
    pub wait_until: u64,
    /// Required number of taker payment's on-chain confirmations.
    pub confirmations: u64,
    /// Maker coin.
    pub maker_coin: MmCoinEnum,
}

#[derive(Clone)]
pub enum WatcherSpendType {
    TakerPaymentRefund,
    MakerPaymentSpend,
}

#[derive(Clone)]
pub struct ValidateWatcherSpendInput {
    pub payment_tx: Vec<u8>,
    pub maker_pub: Vec<u8>,
    pub swap_contract_address: Option<BytesJson>,
    pub time_lock: u64,
    pub secret_hash: Vec<u8>,
    pub amount: BigDecimal,
    pub watcher_reward: Option<WatcherReward>,
    pub spend_type: WatcherSpendType,
}

/// Helper struct wrapping arguments for [SwapOps::validate_taker_payment] and [SwapOps::validate_maker_payment].
#[derive(Clone, Debug)]
pub struct ValidatePaymentInput {
    /// Payment transaction serialized to raw bytes.
    pub payment_tx: Vec<u8>,
    /// Time lock duration in seconds.
    pub time_lock_duration: u64,
    /// Payment can be refunded after this timestamp.
    pub time_lock: u64,
    /// Pubkey of other side of the swap.
    pub other_pub: Vec<u8>,
    /// Hash of the secret generated by maker.
    pub secret_hash: Vec<u8>,
    /// Expected payment amount.
    pub amount: BigDecimal,
    /// Swap contract address if applicable.
    pub swap_contract_address: Option<BytesJson>,
    /// SPV proof check timeout.
    pub try_spv_proof_until: u64,
    /// Required number of payment's on-chain confirmations.
    pub confirmations: u64,
    /// Unique data of specific swap.
    pub unique_swap_data: Vec<u8>,
    /// The reward assigned to watcher for providing help to complete the swap.
    pub watcher_reward: Option<WatcherReward>,
}

#[derive(Clone, Debug)]
pub struct WatcherSearchForSwapTxSpendInput<'a> {
    pub time_lock: u32,
    pub taker_pub: &'a [u8],
    pub maker_pub: &'a [u8],
    pub secret_hash: &'a [u8],
    pub tx: &'a [u8],
    pub search_from_block: u64,
    pub watcher_reward: bool,
}

#[derive(Clone, Debug)]
pub struct SendMakerPaymentSpendPreimageInput<'a> {
    pub preimage: &'a [u8],
    pub secret_hash: &'a [u8],
    pub secret: &'a [u8],
    pub taker_pub: &'a [u8],
    pub watcher_reward: bool,
}

pub struct SearchForSwapTxSpendInput<'a> {
    pub time_lock: u64,
    pub other_pub: &'a [u8],
    pub secret_hash: &'a [u8],
    pub tx: &'a [u8],
    pub search_from_block: u64,
    pub swap_contract_address: &'a Option<BytesJson>,
    pub swap_unique_data: &'a [u8],
    pub watcher_reward: bool,
}

#[derive(Copy, Clone, Debug)]
pub enum RewardTarget {
    None,
    Contract,
    PaymentSender,
    PaymentSpender,
    PaymentReceiver,
}

#[derive(Clone, Debug)]
pub struct WatcherReward {
    pub amount: BigDecimal,
    pub is_exact_amount: bool,
    pub reward_target: RewardTarget,
    pub send_contract_reward_on_spend: bool,
}

/// Enum representing possible variants of swap transaction including secret hash(es)
#[derive(Debug)]
pub enum SwapTxTypeWithSecretHash<'a> {
    /// Legacy protocol transaction
    TakerOrMakerPayment { maker_secret_hash: &'a [u8] },
    /// Taker funding transaction
    TakerFunding { taker_secret_hash: &'a [u8] },
    /// Maker payment v2 (with immediate refund path)
    MakerPaymentV2 {
        maker_secret_hash: &'a [u8],
        taker_secret_hash: &'a [u8],
    },
    /// Taker payment v2
    TakerPaymentV2 { maker_secret_hash: &'a [u8] },
}

impl<'a> SwapTxTypeWithSecretHash<'a> {
    pub fn redeem_script(&self, time_lock: u32, my_public: &Public, other_public: &Public) -> Script {
        match self {
            SwapTxTypeWithSecretHash::TakerOrMakerPayment { maker_secret_hash } => {
                payment_script(time_lock, maker_secret_hash, my_public, other_public)
            },
            SwapTxTypeWithSecretHash::TakerFunding { taker_secret_hash } => {
                swap_proto_v2_scripts::taker_funding_script(time_lock, taker_secret_hash, my_public, other_public)
            },
            SwapTxTypeWithSecretHash::MakerPaymentV2 {
                maker_secret_hash,
                taker_secret_hash,
            } => swap_proto_v2_scripts::maker_payment_script(
                time_lock,
                maker_secret_hash,
                taker_secret_hash,
                my_public,
                other_public,
            ),
            SwapTxTypeWithSecretHash::TakerPaymentV2 { maker_secret_hash } => {
                swap_proto_v2_scripts::taker_payment_script(time_lock, maker_secret_hash, my_public, other_public)
            },
        }
    }

    pub fn op_return_data(&self) -> Vec<u8> {
        match self {
            SwapTxTypeWithSecretHash::TakerOrMakerPayment { maker_secret_hash } => maker_secret_hash.to_vec(),
            SwapTxTypeWithSecretHash::TakerFunding { taker_secret_hash } => taker_secret_hash.to_vec(),
            SwapTxTypeWithSecretHash::MakerPaymentV2 {
                maker_secret_hash,
                taker_secret_hash,
            } => [*maker_secret_hash, *taker_secret_hash].concat(),
            SwapTxTypeWithSecretHash::TakerPaymentV2 { maker_secret_hash } => maker_secret_hash.to_vec(),
        }
    }
}

/// Helper struct wrapping arguments for [SwapOps::send_taker_payment] and [SwapOps::send_maker_payment].
#[derive(Clone, Debug)]
pub struct SendPaymentArgs<'a> {
    /// Time lock duration in seconds.
    pub time_lock_duration: u64,
    /// Payment can be refunded after this timestamp.
    pub time_lock: u64,
    /// This is either:
    /// * Taker's pubkey if this structure is used in [`SwapOps::send_maker_payment`].
    /// * Maker's pubkey if this structure is used in [`SwapOps::send_taker_payment`].
    pub other_pubkey: &'a [u8],
    /// Hash of the secret generated by maker.
    pub secret_hash: &'a [u8],
    /// Payment amount
    pub amount: BigDecimal,
    /// Swap contract address if applicable.
    pub swap_contract_address: &'a Option<BytesJson>,
    /// Unique data of specific swap.
    pub swap_unique_data: &'a [u8],
    /// Instructions for the next step of the swap (e.g., Lightning invoice).
    pub payment_instructions: &'a Option<PaymentInstructions>,
    /// The reward assigned to watcher for providing help to complete the swap.
    pub watcher_reward: Option<WatcherReward>,
    /// As of now, this field is specifically used to wait for confirmations of ERC20 approval transaction.
    pub wait_for_confirmation_until: u64,
}

#[derive(Clone, Debug)]
pub struct SpendPaymentArgs<'a> {
    /// This is either:
    /// * Taker's payment tx if this structure is used in [`SwapOps::send_maker_spends_taker_payment`].
    /// * Maker's payment tx if this structure is used in [`SwapOps::send_taker_spends_maker_payment`].
    pub other_payment_tx: &'a [u8],
    pub time_lock: u64,
    /// This is either:
    /// * Taker's pubkey if this structure is used in [`SwapOps::send_maker_spends_taker_payment`].
    /// * Maker's pubkey if this structure is used in [`SwapOps::send_taker_spends_maker_payment`].
    pub other_pubkey: &'a [u8],
    pub secret: &'a [u8],
    pub secret_hash: &'a [u8],
    pub swap_contract_address: &'a Option<BytesJson>,
    pub swap_unique_data: &'a [u8],
    pub watcher_reward: bool,
}

#[derive(Debug)]
pub struct RefundPaymentArgs<'a> {
    pub payment_tx: &'a [u8],
    pub time_lock: u64,
    /// This is either:
    /// * Taker's pubkey if this structure is used in [`SwapOps::send_maker_refunds_payment`].
    /// * Maker's pubkey if this structure is used in [`SwapOps::send_taker_refunds_payment`].
    pub other_pubkey: &'a [u8],
    pub tx_type_with_secret_hash: SwapTxTypeWithSecretHash<'a>,
    pub swap_contract_address: &'a Option<BytesJson>,
    pub swap_unique_data: &'a [u8],
    pub watcher_reward: bool,
}

/// Helper struct wrapping arguments for [SwapOps::check_if_my_payment_sent].
#[derive(Clone, Debug)]
pub struct CheckIfMyPaymentSentArgs<'a> {
    /// Payment can be refunded after this timestamp.
    pub time_lock: u64,
    /// Pubkey of other side of the swap.
    pub other_pub: &'a [u8],
    /// Hash of the secret generated by maker.
    pub secret_hash: &'a [u8],
    /// Search after specific block to avoid scanning entire blockchain.
    pub search_from_block: u64,
    /// Swap contract address if applicable.
    pub swap_contract_address: &'a Option<BytesJson>,
    /// Unique data of specific swap.
    pub swap_unique_data: &'a [u8],
    /// Payment amount.
    pub amount: &'a BigDecimal,
    /// Instructions for the next step of the swap (e.g., Lightning invoice).
    pub payment_instructions: &'a Option<PaymentInstructions>,
}

#[derive(Clone, Debug)]
pub struct ValidateFeeArgs<'a> {
    pub fee_tx: &'a TransactionEnum,
    pub expected_sender: &'a [u8],
    pub fee_addr: &'a [u8],
    pub dex_fee: &'a DexFee,
    pub min_block_number: u64,
    pub uuid: &'a [u8],
}

pub struct EthValidateFeeArgs<'a> {
    pub fee_tx_hash: &'a H256,
    pub expected_sender: &'a [u8],
    pub fee_addr: &'a [u8],
    pub amount: &'a BigDecimal,
    pub min_block_number: u64,
    pub uuid: &'a [u8],
}

#[derive(Clone, Debug)]
pub struct WaitForHTLCTxSpendArgs<'a> {
    pub tx_bytes: &'a [u8],
    pub secret_hash: &'a [u8],
    pub wait_until: u64,
    pub from_block: u64,
    pub swap_contract_address: &'a Option<BytesJson>,
    pub check_every: f64,
    pub watcher_reward: bool,
}

#[derive(Clone, Debug, Deserialize, PartialEq, Serialize)]
pub enum PaymentInstructions {
    #[cfg(not(target_arch = "wasm32"))]
    Lightning(Invoice),
    WatcherReward(BigDecimal),
}

#[derive(Clone, Debug, Default)]
pub struct PaymentInstructionArgs<'a> {
    pub secret_hash: &'a [u8],
    pub amount: BigDecimal,
    pub maker_lock_duration: u64,
    pub expires_in: u64,
    pub watcher_reward: bool,
    pub wait_until: u64,
}

#[derive(Display, EnumFromStringify)]
pub enum PaymentInstructionsErr {
    LightningInvoiceErr(String),
    WatcherRewardErr(String),
    #[from_stringify("NumConversError")]
    InternalError(String),
}

#[derive(Display)]
pub enum ValidateInstructionsErr {
    ValidateLightningInvoiceErr(String),
    UnsupportedCoin(String),
    DeserializationErr(String),
}

#[cfg(not(target_arch = "wasm32"))]
impl From<ParseOrSemanticError> for ValidateInstructionsErr {
    fn from(e: ParseOrSemanticError) -> Self { ValidateInstructionsErr::ValidateLightningInvoiceErr(e.to_string()) }
}

#[derive(Display)]
pub enum RefundError {
    DecodeErr(String),
    DbError(String),
    Timeout(String),
    Internal(String),
}

#[derive(Debug, Display)]
pub enum WatcherRewardError {
    RPCError(String),
    InvalidCoinType(String),
    InternalError(String),
}

/// Swap operations (mostly based on the Hash/Time locked transactions implemented by coin wallets).
#[async_trait]
pub trait SwapOps {
    fn send_taker_fee(&self, fee_addr: &[u8], dex_fee: DexFee, uuid: &[u8], expire_at: u64) -> TransactionFut;

    fn send_maker_payment(&self, maker_payment_args: SendPaymentArgs<'_>) -> TransactionFut;

    fn send_taker_payment(&self, taker_payment_args: SendPaymentArgs<'_>) -> TransactionFut;

    async fn send_maker_spends_taker_payment(
        &self,
        maker_spends_payment_args: SpendPaymentArgs<'_>,
    ) -> TransactionResult;

    async fn send_taker_spends_maker_payment(
        &self,
        taker_spends_payment_args: SpendPaymentArgs<'_>,
    ) -> TransactionResult;

    async fn send_taker_refunds_payment(&self, taker_refunds_payment_args: RefundPaymentArgs<'_>) -> TransactionResult;

    async fn send_maker_refunds_payment(&self, maker_refunds_payment_args: RefundPaymentArgs<'_>) -> TransactionResult;

    fn validate_fee(&self, validate_fee_args: ValidateFeeArgs<'_>) -> ValidatePaymentFut<()>;

    async fn validate_maker_payment(&self, input: ValidatePaymentInput) -> ValidatePaymentResult<()>;

    async fn validate_taker_payment(&self, input: ValidatePaymentInput) -> ValidatePaymentResult<()>;

    fn check_if_my_payment_sent(
        &self,
        if_my_payment_sent_args: CheckIfMyPaymentSentArgs<'_>,
    ) -> Box<dyn Future<Item = Option<TransactionEnum>, Error = String> + Send>;

    async fn search_for_swap_tx_spend_my(
        &self,
        input: SearchForSwapTxSpendInput<'_>,
    ) -> Result<Option<FoundSwapTxSpend>, String>;

    async fn search_for_swap_tx_spend_other(
        &self,
        input: SearchForSwapTxSpendInput<'_>,
    ) -> Result<Option<FoundSwapTxSpend>, String>;

    async fn extract_secret(
        &self,
        secret_hash: &[u8],
        spend_tx: &[u8],
        watcher_reward: bool,
    ) -> Result<Vec<u8>, String>;

    fn check_tx_signed_by_pub(&self, tx: &[u8], expected_pub: &[u8]) -> Result<bool, MmError<ValidatePaymentError>>;

    /// Whether the refund transaction can be sent now
    /// For example: there are no additional conditions for ETH, but for some UTXO coins we should wait for
    /// locktime < MTP
    fn can_refund_htlc(&self, locktime: u64) -> Box<dyn Future<Item = CanRefundHtlc, Error = String> + Send + '_> {
        let now = now_sec();
        let result = if now > locktime {
            CanRefundHtlc::CanRefundNow
        } else {
            CanRefundHtlc::HaveToWait(locktime - now + 1)
        };
        Box::new(futures01::future::ok(result))
    }

    /// Whether the swap payment is refunded automatically or not when the locktime expires, or the other side fails the HTLC.
    fn is_auto_refundable(&self) -> bool;

    /// Waits for an htlc to be refunded automatically.
    async fn wait_for_htlc_refund(&self, _tx: &[u8], _locktime: u64) -> RefundResult<()>;

    fn negotiate_swap_contract_addr(
        &self,
        other_side_address: Option<&[u8]>,
    ) -> Result<Option<BytesJson>, MmError<NegotiateSwapContractAddrErr>>;

    /// Consider using [`SwapOps::derive_htlc_pubkey`] if you need the public key only.
    /// Some coins may not have a private key.
    fn derive_htlc_key_pair(&self, swap_unique_data: &[u8]) -> KeyPair;

    /// Derives an HTLC key-pair and returns a public key corresponding to that key.
    fn derive_htlc_pubkey(&self, swap_unique_data: &[u8]) -> Vec<u8>;

    fn validate_other_pubkey(&self, raw_pubkey: &[u8]) -> MmResult<(), ValidateOtherPubKeyErr>;

    /// Instructions from the taker on how the maker should send his payment.
    async fn maker_payment_instructions(
        &self,
        args: PaymentInstructionArgs<'_>,
    ) -> Result<Option<Vec<u8>>, MmError<PaymentInstructionsErr>>;

    /// Instructions from the maker on how the taker should send his payment.
    async fn taker_payment_instructions(
        &self,
        args: PaymentInstructionArgs<'_>,
    ) -> Result<Option<Vec<u8>>, MmError<PaymentInstructionsErr>>;

    fn validate_maker_payment_instructions(
        &self,
        instructions: &[u8],
        args: PaymentInstructionArgs<'_>,
    ) -> Result<PaymentInstructions, MmError<ValidateInstructionsErr>>;

    fn validate_taker_payment_instructions(
        &self,
        instructions: &[u8],
        args: PaymentInstructionArgs<'_>,
    ) -> Result<PaymentInstructions, MmError<ValidateInstructionsErr>>;

    fn is_supported_by_watchers(&self) -> bool { false }

    // Do we also need a method for the fallback contract?
    fn contract_supports_watchers(&self) -> bool { true }

    fn maker_locktime_multiplier(&self) -> f64 { 2.0 }
}

/// Operations on maker coin from taker swap side
#[async_trait]
pub trait TakerSwapMakerCoin {
    /// Performs an action on Maker coin payment just before the Taker Swap payment refund begins
    async fn on_taker_payment_refund_start(&self, maker_payment: &[u8]) -> RefundResult<()>;
    /// Performs an action on Maker coin payment after the Taker Swap payment is refunded successfully
    async fn on_taker_payment_refund_success(&self, maker_payment: &[u8]) -> RefundResult<()>;
}

/// Operations on taker coin from maker swap side
#[async_trait]
pub trait MakerSwapTakerCoin {
    /// Performs an action on Taker coin payment just before the Maker Swap payment refund begins
    async fn on_maker_payment_refund_start(&self, taker_payment: &[u8]) -> RefundResult<()>;
    /// Performs an action on Taker coin payment after the Maker Swap payment is refunded successfully
    async fn on_maker_payment_refund_success(&self, taker_payment: &[u8]) -> RefundResult<()>;
}

#[async_trait]
pub trait WatcherOps {
    fn send_maker_payment_spend_preimage(&self, input: SendMakerPaymentSpendPreimageInput) -> TransactionFut;

    fn send_taker_payment_refund_preimage(&self, watcher_refunds_payment_args: RefundPaymentArgs) -> TransactionFut;

    fn create_taker_payment_refund_preimage(
        &self,
        taker_payment_tx: &[u8],
        time_lock: u64,
        maker_pub: &[u8],
        secret_hash: &[u8],
        swap_contract_address: &Option<BytesJson>,
        swap_unique_data: &[u8],
    ) -> TransactionFut;

    fn create_maker_payment_spend_preimage(
        &self,
        maker_payment_tx: &[u8],
        time_lock: u64,
        maker_pub: &[u8],
        secret_hash: &[u8],
        swap_unique_data: &[u8],
    ) -> TransactionFut;

    fn watcher_validate_taker_fee(&self, input: WatcherValidateTakerFeeInput) -> ValidatePaymentFut<()>;

    fn watcher_validate_taker_payment(&self, input: WatcherValidatePaymentInput) -> ValidatePaymentFut<()>;

    fn taker_validates_payment_spend_or_refund(&self, _input: ValidateWatcherSpendInput) -> ValidatePaymentFut<()>;

    async fn watcher_search_for_swap_tx_spend(
        &self,
        input: WatcherSearchForSwapTxSpendInput<'_>,
    ) -> Result<Option<FoundSwapTxSpend>, String>;

    async fn get_taker_watcher_reward(
        &self,
        other_coin: &MmCoinEnum,
        coin_amount: Option<BigDecimal>,
        other_coin_amount: Option<BigDecimal>,
        reward_amount: Option<BigDecimal>,
        wait_until: u64,
    ) -> Result<WatcherReward, MmError<WatcherRewardError>>;

    async fn get_maker_watcher_reward(
        &self,
        other_coin: &MmCoinEnum,
        reward_amount: Option<BigDecimal>,
        wait_until: u64,
    ) -> Result<Option<WatcherReward>, MmError<WatcherRewardError>>;
}

/// Helper struct wrapping arguments for [TakerCoinSwapOpsV2::send_taker_funding]
pub struct SendTakerFundingArgs<'a> {
    /// Taker will be able to refund the payment after this timestamp
    pub time_lock: u64,
    /// The hash of the secret generated by taker, this needs to be revealed for immediate refund
    pub taker_secret_hash: &'a [u8],
    /// Maker's pubkey
    pub maker_pub: &'a [u8],
    /// DEX fee
    pub dex_fee: &'a DexFee,
    /// Additional reward for maker (premium)
    pub premium_amount: BigDecimal,
    /// Actual volume of taker's payment
    pub trading_amount: BigDecimal,
    /// Unique data of specific swap
    pub swap_unique_data: &'a [u8],
}

/// Helper struct wrapping arguments for [TakerCoinSwapOpsV2::refund_taker_funding_secret]
pub struct RefundFundingSecretArgs<'a, Coin: ParseCoinAssocTypes + ?Sized> {
    pub funding_tx: &'a Coin::Tx,
    pub time_lock: u64,
    pub maker_pubkey: &'a Coin::Pubkey,
    pub taker_secret: &'a [u8],
    pub taker_secret_hash: &'a [u8],
    pub swap_contract_address: &'a Option<BytesJson>,
    pub swap_unique_data: &'a [u8],
    pub watcher_reward: bool,
}

/// Helper struct wrapping arguments for [TakerCoinSwapOpsV2::gen_taker_funding_spend_preimage]
pub struct GenTakerFundingSpendArgs<'a, Coin: ParseCoinAssocTypes + ?Sized> {
    /// Taker payment transaction serialized to raw bytes
    pub funding_tx: &'a Coin::Tx,
    /// Maker's pubkey
    pub maker_pub: &'a Coin::Pubkey,
    /// Taker's pubkey
    pub taker_pub: &'a Coin::Pubkey,
    /// Timelock of the funding tx
    pub funding_time_lock: u64,
    /// The hash of the secret generated by taker
    pub taker_secret_hash: &'a [u8],
    /// Timelock of the taker payment
    pub taker_payment_time_lock: u64,
    /// The hash of the secret generated by maker
    pub maker_secret_hash: &'a [u8],
}

/// Helper struct wrapping arguments for [TakerCoinSwapOpsV2::validate_taker_funding]
pub struct ValidateTakerFundingArgs<'a, Coin: ParseCoinAssocTypes + ?Sized> {
    /// Taker funding transaction
    pub funding_tx: &'a Coin::Tx,
    /// Taker will be able to refund the payment after this timestamp
    pub time_lock: u64,
    /// The hash of the secret generated by taker
    pub taker_secret_hash: &'a [u8],
    /// Taker's pubkey
    pub other_pub: &'a Coin::Pubkey,
    /// DEX fee amount
    pub dex_fee: &'a DexFee,
    /// Additional reward for maker (premium)
    pub premium_amount: BigDecimal,
    /// Actual volume of taker's payment
    pub trading_amount: BigDecimal,
    /// Unique data of specific swap
    pub swap_unique_data: &'a [u8],
}

/// Helper struct wrapping arguments for taker payment's spend generation, used in
/// [TakerCoinSwapOpsV2::gen_taker_payment_spend_preimage], [TakerCoinSwapOpsV2::validate_taker_payment_spend_preimage] and
/// [TakerCoinSwapOpsV2::sign_and_broadcast_taker_payment_spend]
pub struct GenTakerPaymentSpendArgs<'a, Coin: ParseCoinAssocTypes + ?Sized> {
    /// Taker payment transaction serialized to raw bytes
    pub taker_tx: &'a Coin::Tx,
    /// Taker will be able to refund the payment after this timestamp
    pub time_lock: u64,
    /// The hash of the secret generated by maker
    pub maker_secret_hash: &'a [u8],
    /// Maker's pubkey
    pub maker_pub: &'a Coin::Pubkey,
    /// Maker's address
    pub maker_address: &'a Coin::Address,
    /// Taker's pubkey
    pub taker_pub: &'a Coin::Pubkey,
    /// Pubkey of address, receiving DEX fees
    pub dex_fee_pub: &'a [u8],
    /// DEX fee
    pub dex_fee: &'a DexFee,
    /// Additional reward for maker (premium)
    pub premium_amount: BigDecimal,
    /// Actual volume of taker's payment
    pub trading_amount: BigDecimal,
}

/// Taker payment spend preimage with taker's signature
pub struct TxPreimageWithSig<Coin: ParseCoinAssocTypes + ?Sized> {
    /// The preimage, might be () for certain coin types (only signature might be used)
    pub preimage: Coin::Preimage,
    /// Taker's signature
    pub signature: Coin::Sig,
}

/// Enum covering error cases that can happen during transaction preimage generation.
#[derive(Debug, Display)]
pub enum TxGenError {
    /// RPC error
    Rpc(String),
    /// Error during conversion of BigDecimal amount to coin's specific monetary units (satoshis, wei, etc.).
    NumConversion(String),
    /// Address derivation error.
    AddressDerivation(String),
    /// Problem with tx preimage signing.
    Signing(String),
    /// Legacy error produced by usage of try_s/try_fus and other similar macros.
    Legacy(String),
    /// Input payment timelock overflows the type used by specific coin.
    LocktimeOverflow(String),
    /// Transaction fee is too high
    TxFeeTooHigh(String),
    /// Previous tx is not valid
    PrevTxIsNotValid(String),
    /// Other errors, can be used to return an error that can happen only in specific coin protocol implementation
    Other(String),
}

impl From<UtxoRpcError> for TxGenError {
    fn from(err: UtxoRpcError) -> Self { TxGenError::Rpc(err.to_string()) }
}

impl From<NumConversError> for TxGenError {
    fn from(err: NumConversError) -> Self { TxGenError::NumConversion(err.to_string()) }
}

impl From<UtxoSignWithKeyPairError> for TxGenError {
    fn from(err: UtxoSignWithKeyPairError) -> Self { TxGenError::Signing(err.to_string()) }
}

/// Enum covering error cases that can happen during swap v2 transaction validation.
#[derive(Debug, Display)]
pub enum ValidateSwapV2TxError {
    /// Payment sent to wrong address or has invalid amount.
    InvalidDestinationOrAmount(String),
    /// Error during conversion of BigDecimal amount to coin's specific monetary units (satoshis, wei, etc.).
    NumConversion(String),
    /// RPC error.
    Rpc(String),
    /// Serialized tx bytes don't match ones received from coin's RPC.
    #[display(fmt = "Tx bytes {:02x} don't match ones received from rpc {:02x}", actual, from_rpc)]
    TxBytesMismatch { from_rpc: BytesJson, actual: BytesJson },
    /// Provided transaction doesn't have output with specific index
    TxLacksOfOutputs,
    /// Input payment timelock overflows the type used by specific coin.
    LocktimeOverflow(String),
    /// Internal error
    Internal(String),
}

impl From<NumConversError> for ValidateSwapV2TxError {
    fn from(err: NumConversError) -> Self { ValidateSwapV2TxError::NumConversion(err.to_string()) }
}

impl From<UtxoRpcError> for ValidateSwapV2TxError {
    fn from(err: UtxoRpcError) -> Self { ValidateSwapV2TxError::Rpc(err.to_string()) }
}

/// Enum covering error cases that can happen during taker funding spend preimage validation.
#[derive(Debug, Display, EnumFromStringify)]
pub enum ValidateTakerFundingSpendPreimageError {
    /// Funding tx has no outputs
    FundingTxNoOutputs,
    /// Actual preimage fee is either too high or too small
    UnexpectedPreimageFee(String),
    /// Error during signature deserialization.
    InvalidMakerSignature,
    /// Error during preimage comparison to an expected one.
    InvalidPreimage(String),
    /// Error during taker's signature check.
    #[from_stringify("UtxoSignWithKeyPairError")]
    SignatureVerificationFailure(String),
    /// Error during generation of an expected preimage.
    TxGenError(String),
    /// Input payment timelock overflows the type used by specific coin.
    LocktimeOverflow(String),
    /// Coin's RPC error
    #[from_stringify("UtxoRpcError")]
    Rpc(String),
}

impl From<TxGenError> for ValidateTakerFundingSpendPreimageError {
    fn from(err: TxGenError) -> Self { ValidateTakerFundingSpendPreimageError::TxGenError(format!("{:?}", err)) }
}

/// Enum covering error cases that can happen during taker payment spend preimage validation.
#[derive(Debug, Display, EnumFromStringify)]
pub enum ValidateTakerPaymentSpendPreimageError {
    /// Error during signature deserialization.
    InvalidTakerSignature,
    /// Error during preimage comparison to an expected one.
    InvalidPreimage(String),
    /// Error during taker's signature check.
    #[from_stringify("UtxoSignWithKeyPairError")]
    SignatureVerificationFailure(String),
    /// Error during generation of an expected preimage.
    TxGenError(String),
    /// Input payment timelock overflows the type used by specific coin.
    LocktimeOverflow(String),
}

impl From<TxGenError> for ValidateTakerPaymentSpendPreimageError {
    fn from(err: TxGenError) -> Self { ValidateTakerPaymentSpendPreimageError::TxGenError(format!("{:?}", err)) }
}

/// Helper trait used for various types serialization to bytes
pub trait ToBytes {
    fn to_bytes(&self) -> Vec<u8>;
}

/// Defines associated types specific to each coin (Pubkey, Address, etc.)
#[async_trait]
pub trait ParseCoinAssocTypes {
    type Address: Send + Sync + fmt::Display;
    type AddressParseError: fmt::Debug + Send + fmt::Display;
    type Pubkey: ToBytes + Send + Sync;
    type PubkeyParseError: fmt::Debug + Send + fmt::Display;
    type Tx: Transaction + Send + Sync;
    type TxParseError: fmt::Debug + Send + fmt::Display;
    type Preimage: ToBytes + Send + Sync;
    type PreimageParseError: fmt::Debug + Send + fmt::Display;
    type Sig: ToBytes + Send + Sync;
    type SigParseError: fmt::Debug + Send + fmt::Display;

    async fn my_addr(&self) -> Self::Address;

    fn parse_address(&self, address: &str) -> Result<Self::Address, Self::AddressParseError>;

    fn parse_pubkey(&self, pubkey: &[u8]) -> Result<Self::Pubkey, Self::PubkeyParseError>;

    fn parse_tx(&self, tx: &[u8]) -> Result<Self::Tx, Self::TxParseError>;

    fn parse_preimage(&self, tx: &[u8]) -> Result<Self::Preimage, Self::PreimageParseError>;

    fn parse_signature(&self, sig: &[u8]) -> Result<Self::Sig, Self::SigParseError>;
}

/// Defines associated types specific to Non-Fungible Tokens (Token Address, Token Id, etc.)
pub trait ParseNftAssocTypes {
    type ContractAddress: Send + Sync + fmt::Display;
    type TokenId: ToBytes + Send + Sync;
    type ContractType: ToBytes + Send + Sync;
    type NftAssocTypesError: fmt::Debug + Send + fmt::Display;

    fn parse_contract_address(
        &self,
        contract_address: &[u8],
    ) -> Result<Self::ContractAddress, Self::NftAssocTypesError>;

    fn parse_token_id(&self, token_id: &[u8]) -> Result<Self::TokenId, Self::NftAssocTypesError>;

    fn parse_contract_type(&self, contract_type: &[u8]) -> Result<Self::ContractType, Self::NftAssocTypesError>;
}

pub struct SendMakerPaymentArgs<'a, Coin: ParseCoinAssocTypes + ?Sized> {
    /// Maker will be able to refund the payment after this timestamp
    pub time_lock: u64,
    /// The hash of the secret generated by taker, this is used for immediate refund
    pub taker_secret_hash: &'a [u8],
    /// The hash of the secret generated by maker, taker needs it to spend the payment
    pub maker_secret_hash: &'a [u8],
    /// Payment amount
    pub amount: BigDecimal,
    /// Taker's HTLC pubkey
    pub taker_pub: &'a Coin::Pubkey,
    /// Unique data of specific swap
    pub swap_unique_data: &'a [u8],
}

/// Structure representing necessary NFT info for Swap
pub struct NftSwapInfo<'a, Coin: ParseNftAssocTypes + ?Sized> {
    /// The address of the NFT token
    pub token_address: &'a Coin::ContractAddress,
    /// The ID of the NFT token.
    pub token_id: &'a [u8],
    /// The type of smart contract that governs this NFT
    pub contract_type: &'a Coin::ContractType,
    /// Etomic swap contract address
    pub swap_contract_address: &'a Coin::ContractAddress,
}

pub struct SendNftMakerPaymentArgs<'a, Coin: ParseCoinAssocTypes + ParseNftAssocTypes + ?Sized> {
    /// Maker will be able to refund the payment after this timestamp
    pub time_lock: u64,
    /// The hash of the secret generated by taker, this is used for immediate refund
    pub taker_secret_hash: &'a [u8],
    /// The hash of the secret generated by maker, taker needs it to spend the payment
    pub maker_secret_hash: &'a [u8],
    /// Payment amount
    pub amount: BigDecimal,
    /// Taker's HTLC pubkey
    pub taker_pub: &'a Coin::Pubkey,
    /// Unique data of specific swap
    pub swap_unique_data: &'a [u8],
    /// Structure representing necessary NFT info for Swap
    pub nft_swap_info: &'a NftSwapInfo<'a, Coin>,
}

pub struct ValidateMakerPaymentArgs<'a, Coin: ParseCoinAssocTypes + ?Sized> {
    /// Maker payment tx
    pub maker_payment_tx: &'a Coin::Tx,
    /// Maker will be able to refund the payment after this timestamp
    pub time_lock: u64,
    /// The hash of the secret generated by taker, this is used for immediate refund
    pub taker_secret_hash: &'a [u8],
    /// The hash of the secret generated by maker, taker needs it to spend the payment
    pub maker_secret_hash: &'a [u8],
    /// Payment amount
    pub amount: BigDecimal,
    /// Maker's HTLC pubkey
    pub maker_pub: &'a Coin::Pubkey,
    /// Unique data of specific swap
    pub swap_unique_data: &'a [u8],
}

pub struct ValidateNftMakerPaymentArgs<'a, Coin: ParseCoinAssocTypes + ParseNftAssocTypes + ?Sized> {
    /// Maker payment tx
    pub maker_payment_tx: &'a Coin::Tx,
    /// Maker will be able to refund the payment after this timestamp
    pub time_lock: u64,
    /// The hash of the secret generated by taker, this is used for immediate refund
    pub taker_secret_hash: &'a [u8],
    /// The hash of the secret generated by maker, taker needs it to spend the payment
    pub maker_secret_hash: &'a [u8],
    /// Payment amount
    pub amount: BigDecimal,
    /// Taker's HTLC pubkey
    pub taker_pub: &'a Coin::Pubkey,
    /// Maker's HTLC pubkey
    pub maker_pub: &'a Coin::Pubkey,
    /// Unique data of specific swap
    pub swap_unique_data: &'a [u8],
    /// Structure representing necessary NFT info for Swap
    pub nft_swap_info: &'a NftSwapInfo<'a, Coin>,
}

pub struct RefundMakerPaymentArgs<'a, Coin: ParseCoinAssocTypes + ?Sized> {
    /// Maker payment tx
    pub maker_payment_tx: &'a Coin::Tx,
    /// Maker will be able to refund the payment after this timestamp
    pub time_lock: u64,
    /// The hash of the secret generated by taker, this is used for immediate refund
    pub taker_secret_hash: &'a [u8],
    /// The hash of the secret generated by maker, taker needs it to spend the payment
    pub maker_secret_hash: &'a [u8],
    /// Taker's secret
    pub taker_secret: &'a [u8],
    /// Taker's HTLC pubkey
    pub taker_pub: &'a Coin::Pubkey,
    /// Unique data of specific swap
    pub swap_unique_data: &'a [u8],
}

pub struct SpendMakerPaymentArgs<'a, Coin: ParseCoinAssocTypes + ?Sized> {
    /// Maker payment tx
    pub maker_payment_tx: &'a Coin::Tx,
    /// Maker will be able to refund the payment after this timestamp
    pub time_lock: u64,
    /// The hash of the secret generated by taker, this is used for immediate refund
    pub taker_secret_hash: &'a [u8],
    /// The hash of the secret generated by maker, taker needs it to spend the payment
    pub maker_secret_hash: &'a [u8],
    /// The secret generated by maker, revealed when maker spends taker's payment
    pub maker_secret: &'a [u8],
    /// Maker's HTLC pubkey
    pub maker_pub: &'a Coin::Pubkey,
    /// Unique data of specific swap
    pub swap_unique_data: &'a [u8],
}

pub struct SpendNftMakerPaymentArgs<'a, Coin: ParseCoinAssocTypes + ParseNftAssocTypes + ?Sized> {
    /// Maker payment tx
    pub maker_payment_tx: &'a Coin::Tx,
    /// Maker will be able to refund the payment after this timestamp
    pub time_lock: u64,
    /// The hash of the secret generated by taker, this is used for immediate refund
    pub taker_secret_hash: &'a [u8],
    /// The hash of the secret generated by maker, taker needs it to spend the payment
    pub maker_secret_hash: &'a [u8],
    /// The secret generated by maker, revealed when maker spends taker's payment
    pub maker_secret: &'a [u8],
    /// Maker's HTLC pubkey
    pub maker_pub: &'a Coin::Pubkey,
    /// Unique data of specific swap
    pub swap_unique_data: &'a [u8],
    /// The type of smart contract that governs this NFT
    pub contract_type: &'a Coin::ContractType,
    /// Etomic swap contract address
    pub swap_contract_address: &'a Coin::ContractAddress,
}

/// Operations specific to maker coin in [Trading Protocol Upgrade implementation](https://github.com/KomodoPlatform/komodo-defi-framework/issues/1895)
#[async_trait]
pub trait MakerCoinSwapOpsV2: ParseCoinAssocTypes + Send + Sync + 'static {
    /// Generate and broadcast maker payment transaction
    async fn send_maker_payment_v2(&self, args: SendMakerPaymentArgs<'_, Self>) -> Result<Self::Tx, TransactionErr>;

    /// Validate maker payment transaction
    async fn validate_maker_payment_v2(&self, args: ValidateMakerPaymentArgs<'_, Self>) -> ValidatePaymentResult<()>;

    /// Refund maker payment transaction using timelock path
    async fn refund_maker_payment_v2_timelock(&self, args: RefundPaymentArgs<'_>) -> Result<Self::Tx, TransactionErr>;

    /// Refund maker payment transaction using immediate refund path
    async fn refund_maker_payment_v2_secret(
        &self,
        args: RefundMakerPaymentArgs<'_, Self>,
    ) -> Result<Self::Tx, TransactionErr>;

    /// Spend maker payment transaction
    async fn spend_maker_payment_v2(&self, args: SpendMakerPaymentArgs<'_, Self>) -> Result<Self::Tx, TransactionErr>;
}

#[async_trait]
pub trait MakerNftSwapOpsV2: ParseCoinAssocTypes + ParseNftAssocTypes + Send + Sync + 'static {
    async fn send_nft_maker_payment_v2(
        &self,
        args: SendNftMakerPaymentArgs<'_, Self>,
    ) -> Result<Self::Tx, TransactionErr>;

    /// Validate NFT maker payment transaction
    async fn validate_nft_maker_payment_v2(
        &self,
        args: ValidateNftMakerPaymentArgs<'_, Self>,
    ) -> ValidatePaymentResult<()>;

    /// Spend NFT maker payment transaction
    async fn spend_nft_maker_payment_v2(
        &self,
        args: SpendNftMakerPaymentArgs<'_, Self>,
    ) -> Result<Self::Tx, TransactionErr>;

    /// Refund NFT maker payment transaction using timelock path
    async fn refund_nft_maker_payment_v2_timelock(
        &self,
        args: RefundPaymentArgs<'_>,
    ) -> Result<Self::Tx, TransactionErr>;

    /// Refund NFT maker payment transaction using immediate refund path
    async fn refund_nft_maker_payment_v2_secret(
        &self,
        args: RefundMakerPaymentArgs<'_, Self>,
    ) -> Result<Self::Tx, TransactionErr>;
}

/// Enum representing errors that can occur while waiting for taker payment spend.
#[derive(Display)]
pub enum WaitForTakerPaymentSpendError {
    /// Timeout error variant, indicating that the wait for taker payment spend has timed out.
    #[display(
        fmt = "Timed out waiting for taker payment spend, wait_until {}, now {}",
        wait_until,
        now
    )]
    Timeout {
        /// The timestamp until which the wait was expected to complete.
        wait_until: u64,
        /// The current timestamp when the timeout occurred.
        now: u64,
    },

    /// Invalid input transaction error variant, containing additional information about the error.
    InvalidInputTx(String),
}

impl From<WaitForOutputSpendErr> for WaitForTakerPaymentSpendError {
    fn from(err: WaitForOutputSpendErr) -> Self {
        match err {
            WaitForOutputSpendErr::Timeout { wait_until, now } => {
                WaitForTakerPaymentSpendError::Timeout { wait_until, now }
            },
            WaitForOutputSpendErr::NoOutputWithIndex(index) => {
                WaitForTakerPaymentSpendError::InvalidInputTx(format!("Tx doesn't have output with index {}", index))
            },
        }
    }
}

/// Enum representing different ways a funding transaction can be spent.
///
/// This enum is generic over types that implement the `ParseCoinAssocTypes` trait.
pub enum FundingTxSpend<T: ParseCoinAssocTypes + ?Sized> {
    /// Variant indicating that the funding transaction has been spent through a timelock path.
    RefundedTimelock(T::Tx),
    /// Variant indicating that the funding transaction has been spent by revealing a taker's secret (immediate refund path).
    RefundedSecret {
        /// The spending transaction.
        tx: T::Tx,
        /// The taker's secret value revealed in the spending transaction.
        secret: [u8; 32],
    },
    /// Variant indicating that the funds from the funding transaction have been transferred
    /// to the taker's payment transaction.
    TransferredToTakerPayment(T::Tx),
}

impl<T: ParseCoinAssocTypes + ?Sized> fmt::Debug for FundingTxSpend<T> {
    fn fmt(&self, f: &mut fmt::Formatter<'_>) -> fmt::Result {
        match self {
            FundingTxSpend::RefundedTimelock(tx) => {
                write!(f, "RefundedTimelock({:?})", tx)
            },
            FundingTxSpend::RefundedSecret { tx, secret: _ } => {
                write!(f, "RefundedSecret {{ tx: {:?} }}", tx)
            },
            FundingTxSpend::TransferredToTakerPayment(tx) => {
                write!(f, "TransferredToTakerPayment({:?})", tx)
            },
        }
    }
}

/// Enum representing errors that can occur during the search for funding spend.
#[derive(Debug)]
pub enum SearchForFundingSpendErr {
    /// Variant indicating an invalid input transaction error with additional information.
    InvalidInputTx(String),
    /// Variant indicating a failure to process the spending transaction with additional details.
    FailedToProcessSpendTx(String),
    /// Variant indicating a coin's RPC error with additional information.
    Rpc(String),
    /// Variant indicating an error during conversion of the `from_block` argument with associated `TryFromIntError`.
    FromBlockConversionErr(TryFromIntError),
}

/// Operations specific to taker coin in [Trading Protocol Upgrade implementation](https://github.com/KomodoPlatform/komodo-defi-framework/issues/1895)
#[async_trait]
pub trait TakerCoinSwapOpsV2: ParseCoinAssocTypes + Send + Sync + 'static {
    /// Generate and broadcast taker funding transaction that includes dex fee, maker premium and actual trading volume.
    /// Funding tx can be reclaimed immediately if maker back-outs (doesn't send maker payment)
    async fn send_taker_funding(&self, args: SendTakerFundingArgs<'_>) -> Result<Self::Tx, TransactionErr>;

    /// Validates taker funding transaction.
    async fn validate_taker_funding(&self, args: ValidateTakerFundingArgs<'_, Self>) -> ValidateSwapV2TxResult;

    /// Refunds taker funding transaction using time-locked path without secret reveal.
    async fn refund_taker_funding_timelock(&self, args: RefundPaymentArgs<'_>) -> Result<Self::Tx, TransactionErr>;

    /// Reclaims taker funding transaction using immediate refund path with secret reveal.
    async fn refund_taker_funding_secret(
        &self,
        args: RefundFundingSecretArgs<'_, Self>,
    ) -> Result<Self::Tx, TransactionErr>;

    /// Looks for taker funding transaction spend and detects path used
    async fn search_for_taker_funding_spend(
        &self,
        tx: &Self::Tx,
        from_block: u64,
        secret_hash: &[u8],
    ) -> Result<Option<FundingTxSpend<Self>>, SearchForFundingSpendErr>;

    /// Generates and signs a preimage spending funding tx to the combined taker payment
    async fn gen_taker_funding_spend_preimage(
        &self,
        args: &GenTakerFundingSpendArgs<'_, Self>,
        swap_unique_data: &[u8],
    ) -> GenPreimageResult<Self>;

    /// Validates taker funding spend preimage generated and signed by maker
    async fn validate_taker_funding_spend_preimage(
        &self,
        gen_args: &GenTakerFundingSpendArgs<'_, Self>,
        preimage: &TxPreimageWithSig<Self>,
    ) -> ValidateTakerFundingSpendPreimageResult;

    /// Generates and signs a preimage spending funding tx to the combined taker payment
    async fn sign_and_send_taker_funding_spend(
        &self,
        preimage: &TxPreimageWithSig<Self>,
        args: &GenTakerFundingSpendArgs<'_, Self>,
        swap_unique_data: &[u8],
    ) -> Result<Self::Tx, TransactionErr>;

    /// Refunds taker payment transaction.
    async fn refund_combined_taker_payment(&self, args: RefundPaymentArgs<'_>) -> Result<Self::Tx, TransactionErr>;

    /// Generates and signs taker payment spend preimage. The preimage and signature should be
    /// shared with maker to proceed with protocol execution.
    async fn gen_taker_payment_spend_preimage(
        &self,
        args: &GenTakerPaymentSpendArgs<'_, Self>,
        swap_unique_data: &[u8],
    ) -> GenPreimageResult<Self>;

    /// Validate taker payment spend preimage on maker's side.
    async fn validate_taker_payment_spend_preimage(
        &self,
        gen_args: &GenTakerPaymentSpendArgs<'_, Self>,
        preimage: &TxPreimageWithSig<Self>,
    ) -> ValidateTakerPaymentSpendPreimageResult;

    /// Sign and broadcast taker payment spend on maker's side.
    async fn sign_and_broadcast_taker_payment_spend(
        &self,
        preimage: &TxPreimageWithSig<Self>,
        gen_args: &GenTakerPaymentSpendArgs<'_, Self>,
        secret: &[u8],
        swap_unique_data: &[u8],
    ) -> Result<Self::Tx, TransactionErr>;

    /// Wait until taker payment spend is found on-chain
    async fn wait_for_taker_payment_spend(
        &self,
        taker_payment: &Self::Tx,
        from_block: u64,
        wait_until: u64,
    ) -> MmResult<Self::Tx, WaitForTakerPaymentSpendError>;

    /// Derives an HTLC key-pair and returns a public key corresponding to that key.
    fn derive_htlc_pubkey_v2(&self, swap_unique_data: &[u8]) -> Self::Pubkey;
}

/// Operations that coins have independently from the MarketMaker.
/// That is, things implemented by the coin wallets or public coin services.
#[async_trait]
pub trait MarketCoinOps {
    fn ticker(&self) -> &str;

    fn my_address(&self) -> MmResult<String, MyAddressError>;

    async fn get_public_key(&self) -> Result<String, MmError<UnexpectedDerivationMethod>>;

    fn sign_message_hash(&self, _message: &str) -> Option<[u8; 32]>;

    fn sign_message(&self, _message: &str) -> SignatureResult<String>;

    fn verify_message(&self, _signature: &str, _message: &str, _address: &str) -> VerificationResult<bool>;

    fn get_non_zero_balance(&self) -> NonZeroBalanceFut<MmNumber> {
        let closure = |spendable: BigDecimal| {
            if spendable.is_zero() {
                return MmError::err(GetNonZeroBalance::BalanceIsZero);
            }
            Ok(MmNumber::from(spendable))
        };
        Box::new(self.my_spendable_balance().map_err(From::from).and_then(closure))
    }

    fn my_balance(&self) -> BalanceFut<CoinBalance>;

    fn my_spendable_balance(&self) -> BalanceFut<BigDecimal> {
        Box::new(self.my_balance().map(|CoinBalance { spendable, .. }| spendable))
    }

    /// Base coin balance for tokens, e.g. ETH balance in ERC20 case
    fn base_coin_balance(&self) -> BalanceFut<BigDecimal>;

    fn platform_ticker(&self) -> &str;

    /// Receives raw transaction bytes in hexadecimal format as input and returns tx hash in hexadecimal format
    fn send_raw_tx(&self, tx: &str) -> Box<dyn Future<Item = String, Error = String> + Send>;

    /// Receives raw transaction bytes as input and returns tx hash in hexadecimal format
    fn send_raw_tx_bytes(&self, tx: &[u8]) -> Box<dyn Future<Item = String, Error = String> + Send>;

    /// Signs raw utxo transaction in hexadecimal format as input and returns signed transaction in hexadecimal format
    async fn sign_raw_tx(&self, args: &SignRawTransactionRequest) -> RawTransactionResult;

    fn wait_for_confirmations(&self, input: ConfirmPaymentInput) -> Box<dyn Future<Item = (), Error = String> + Send>;

    fn wait_for_htlc_tx_spend(&self, args: WaitForHTLCTxSpendArgs<'_>) -> TransactionFut;

    fn tx_enum_from_bytes(&self, bytes: &[u8]) -> Result<TransactionEnum, MmError<TxMarshalingErr>>;

    fn current_block(&self) -> Box<dyn Future<Item = u64, Error = String> + Send>;

    fn display_priv_key(&self) -> Result<String, String>;

    /// Get the minimum amount to send.
    fn min_tx_amount(&self) -> BigDecimal;

    /// Get the minimum amount to trade.
    fn min_trading_vol(&self) -> MmNumber;

    fn is_privacy(&self) -> bool { false }

    fn is_trezor(&self) -> bool;
}

#[derive(Clone, Debug, Deserialize, PartialEq)]
#[serde(tag = "type")]
pub enum EthGasLimitOption {
    /// Use this value as gas limit
    Set(u64),
    /// Make MM2 calculate gas limit
    Calc,
}

#[derive(Clone, Debug, Deserialize, PartialEq)]
#[serde(tag = "type")]
pub enum WithdrawFee {
    UtxoFixed {
        amount: BigDecimal,
    },
    UtxoPerKbyte {
        amount: BigDecimal,
    },
    EthGas {
        /// in gwei
        gas_price: BigDecimal,
        gas: u64,
    },
    EthGasEip1559 {
        /// in gwei
        max_priority_fee_per_gas: BigDecimal,
        max_fee_per_gas: BigDecimal,
        gas_option: EthGasLimitOption,
    },
    Qrc20Gas {
        /// in satoshi
        gas_limit: u64,
        gas_price: u64,
    },
    CosmosGas {
        gas_limit: u64,
        gas_price: f64,
    },
}

/// Rename to `GetWithdrawSenderAddresses` when withdraw supports multiple `from` addresses.
#[async_trait]
pub trait GetWithdrawSenderAddress {
    type Address;
    type Pubkey;

    async fn get_withdraw_sender_address(
        &self,
        req: &WithdrawRequest,
    ) -> MmResult<WithdrawSenderAddress<Self::Address, Self::Pubkey>, WithdrawError>;
}

/// TODO: Avoid using a single request structure on every platform.
/// Instead, accept a generic type from withdraw implementations.
/// This way we won't have to update the payload for every platform when
/// one of them requires specific addition.
#[derive(Clone, Deserialize)]
pub struct WithdrawRequest {
    coin: String,
    from: Option<WithdrawFrom>,
    to: String,
    #[serde(default)]
    amount: BigDecimal,
    #[serde(default)]
    max: bool,
    fee: Option<WithdrawFee>,
    memo: Option<String>,
    /// Tendermint specific field used for manually providing the IBC channel IDs.
    ibc_source_channel: Option<String>,
    /// Currently, this flag is used by ETH/ERC20 coins activated with MetaMask **only**.
    #[cfg(target_arch = "wasm32")]
    #[serde(default)]
    broadcast: bool,
}

#[derive(Debug, Deserialize)]
#[serde(tag = "type")]
pub enum StakingDetails {
    Qtum(QtumDelegationRequest),
}

#[allow(dead_code)]
#[derive(Deserialize)]
pub struct AddDelegateRequest {
    pub coin: String,
    pub staking_details: StakingDetails,
}

#[allow(dead_code)]
#[derive(Deserialize)]
pub struct RemoveDelegateRequest {
    pub coin: String,
}

#[derive(Deserialize)]
pub struct GetStakingInfosRequest {
    pub coin: String,
}

#[derive(Serialize, Deserialize)]
pub struct SignatureRequest {
    coin: String,
    message: String,
}

#[derive(Serialize, Deserialize)]
pub struct VerificationRequest {
    coin: String,
    message: String,
    signature: String,
    address: String,
}

impl WithdrawRequest {
    pub fn new_max(coin: String, to: String) -> WithdrawRequest {
        WithdrawRequest {
            coin,
            from: None,
            to,
            amount: 0.into(),
            max: true,
            fee: None,
            memo: None,
            ibc_source_channel: None,
            #[cfg(target_arch = "wasm32")]
            broadcast: false,
        }
    }
}

#[derive(Clone, Debug, PartialEq, Serialize, Deserialize)]
#[serde(tag = "type")]
pub enum StakingInfosDetails {
    Qtum(QtumStakingInfosDetails),
}

impl From<QtumStakingInfosDetails> for StakingInfosDetails {
    fn from(qtum_staking_infos: QtumStakingInfosDetails) -> Self { StakingInfosDetails::Qtum(qtum_staking_infos) }
}

#[derive(Clone, Debug, Deserialize, PartialEq, Serialize)]
pub struct StakingInfos {
    pub staking_infos_details: StakingInfosDetails,
}

#[derive(Serialize)]
pub struct SignatureResponse {
    signature: String,
}

#[derive(Serialize)]
pub struct VerificationResponse {
    is_valid: bool,
}

/// Please note that no type should have the same structure as another type,
/// because this enum has the `untagged` deserialization.
#[derive(Clone, Debug, PartialEq, Serialize)]
#[serde(tag = "type")]
pub enum TxFeeDetails {
    Utxo(UtxoFeeDetails),
    Eth(EthTxFeeDetails),
    Qrc20(Qrc20FeeDetails),
    Slp(SlpFeeDetails),
    Tendermint(TendermintFeeDetails),
    #[cfg(all(
        feature = "enable-solana",
        not(target_os = "ios"),
        not(target_os = "android"),
        not(target_arch = "wasm32")
    ))]
    Solana(SolanaFeeDetails),
}

/// Deserialize the TxFeeDetails as an untagged enum.
impl<'de> Deserialize<'de> for TxFeeDetails {
    fn deserialize<D>(deserializer: D) -> Result<Self, <D as Deserializer<'de>>::Error>
    where
        D: Deserializer<'de>,
    {
        #[derive(Deserialize)]
        #[serde(untagged)]
        enum TxFeeDetailsUnTagged {
            Utxo(UtxoFeeDetails),
            Eth(EthTxFeeDetails),
            Qrc20(Qrc20FeeDetails),
            #[cfg(all(
                feature = "enable-solana",
                not(target_os = "ios"),
                not(target_os = "android"),
                not(target_arch = "wasm32")
            ))]
            Solana(SolanaFeeDetails),
            Tendermint(TendermintFeeDetails),
        }

        match Deserialize::deserialize(deserializer)? {
            TxFeeDetailsUnTagged::Utxo(f) => Ok(TxFeeDetails::Utxo(f)),
            TxFeeDetailsUnTagged::Eth(f) => Ok(TxFeeDetails::Eth(f)),
            TxFeeDetailsUnTagged::Qrc20(f) => Ok(TxFeeDetails::Qrc20(f)),
            #[cfg(all(
                feature = "enable-solana",
                not(target_os = "ios"),
                not(target_os = "android"),
                not(target_arch = "wasm32")
            ))]
            TxFeeDetailsUnTagged::Solana(f) => Ok(TxFeeDetails::Solana(f)),
            TxFeeDetailsUnTagged::Tendermint(f) => Ok(TxFeeDetails::Tendermint(f)),
        }
    }
}

impl From<EthTxFeeDetails> for TxFeeDetails {
    fn from(eth_details: EthTxFeeDetails) -> Self { TxFeeDetails::Eth(eth_details) }
}

impl From<UtxoFeeDetails> for TxFeeDetails {
    fn from(utxo_details: UtxoFeeDetails) -> Self { TxFeeDetails::Utxo(utxo_details) }
}

impl From<Qrc20FeeDetails> for TxFeeDetails {
    fn from(qrc20_details: Qrc20FeeDetails) -> Self { TxFeeDetails::Qrc20(qrc20_details) }
}

#[cfg(all(
    feature = "enable-solana",
    not(target_os = "ios"),
    not(target_os = "android"),
    not(target_arch = "wasm32")
))]
impl From<SolanaFeeDetails> for TxFeeDetails {
    fn from(solana_details: SolanaFeeDetails) -> Self { TxFeeDetails::Solana(solana_details) }
}

impl From<TendermintFeeDetails> for TxFeeDetails {
    fn from(tendermint_details: TendermintFeeDetails) -> Self { TxFeeDetails::Tendermint(tendermint_details) }
}

#[derive(Clone, Debug, Deserialize, PartialEq, Serialize)]
pub struct KmdRewardsDetails {
    amount: BigDecimal,
    claimed_by_me: bool,
}

impl KmdRewardsDetails {
    pub fn claimed_by_me(amount: BigDecimal) -> KmdRewardsDetails {
        KmdRewardsDetails {
            amount,
            claimed_by_me: true,
        }
    }
}

#[derive(Default, Clone, Debug, Deserialize, PartialEq, Serialize)]
pub enum TransactionType {
    StakingDelegation,
    RemoveDelegation,
    #[default]
    StandardTransfer,
    TokenTransfer(BytesJson),
    FeeForTokenTx,
    CustomTendermintMsg {
        msg_type: CustomTendermintMsgType,
        token_id: Option<BytesJson>,
    },
    NftTransfer,
    TendermintIBCTransfer,
}

/// Transaction details
#[derive(Clone, Debug, Deserialize, PartialEq, Serialize)]
pub struct TransactionDetails {
    #[serde(flatten)]
    pub tx: TransactionData,
    /// Coins are sent from these addresses
    from: Vec<String>,
    /// Coins are sent to these addresses
    to: Vec<String>,
    /// Total tx amount
    total_amount: BigDecimal,
    /// The amount spent from "my" address
    spent_by_me: BigDecimal,
    /// The amount received by "my" address
    received_by_me: BigDecimal,
    /// Resulting "my" balance change
    my_balance_change: BigDecimal,
    /// Block height
    block_height: u64,
    /// Transaction timestamp
    timestamp: u64,
    /// Every coin can has specific fee details:
    /// In UTXO tx fee is paid with the coin itself (e.g. 1 BTC and 0.0001 BTC fee).
    /// But for ERC20 token transfer fee is paid with another coin: ETH, because it's ETH smart contract function call that requires gas to be burnt.
    fee_details: Option<TxFeeDetails>,
    /// The coin transaction belongs to
    coin: String,
    /// Internal MM2 id used for internal transaction identification, for some coins it might be equal to transaction hash
    internal_id: BytesJson,
    /// Amount of accrued rewards.
    #[serde(skip_serializing_if = "Option::is_none")]
    kmd_rewards: Option<KmdRewardsDetails>,
    /// Type of transactions, default is StandardTransfer
    #[serde(default)]
    transaction_type: TransactionType,
    memo: Option<String>,
}

#[derive(Clone, Debug, Deserialize, PartialEq, Serialize)]
#[serde(untagged)]
pub enum TransactionData {
    Signed {
        /// Raw bytes of signed transaction, this should be sent as is to `send_raw_transaction_bytes` RPC to broadcast the transaction
        tx_hex: BytesJson,
        /// Transaction hash in hexadecimal format
        tx_hash: String,
    },
    /// This can contain entirely different data depending on the platform.
    /// TODO: Perhaps using generics would be more suitable here?
    Unsigned(Json),
}

impl TransactionData {
    pub fn new_signed(tx_hex: BytesJson, tx_hash: String) -> Self { Self::Signed { tx_hex, tx_hash } }

    pub fn new_unsigned(unsigned_tx_data: Json) -> Self { Self::Unsigned(unsigned_tx_data) }

    pub fn tx_hex(&self) -> Option<&BytesJson> {
        match self {
            TransactionData::Signed { tx_hex, .. } => Some(tx_hex),
            TransactionData::Unsigned(_) => None,
        }
    }

    pub fn tx_hash(&self) -> Option<&str> {
        match self {
            TransactionData::Signed { tx_hash, .. } => Some(tx_hash),
            TransactionData::Unsigned(_) => None,
        }
    }
}

#[derive(Clone, Copy, Debug)]
pub struct BlockHeightAndTime {
    height: u64,
    timestamp: u64,
}

impl TransactionDetails {
    /// Whether the transaction details block height should be updated (when tx is confirmed)
    pub fn should_update_block_height(&self) -> bool {
        // checking for std::u64::MAX because there was integer overflow
        // in case of electrum returned -1 so there could be records with MAX confirmations
        self.block_height == 0 || self.block_height == std::u64::MAX
    }

    /// Whether the transaction timestamp should be updated (when tx is confirmed)
    pub fn should_update_timestamp(&self) -> bool {
        // checking for std::u64::MAX because there was integer overflow
        // in case of electrum returned -1 so there could be records with MAX confirmations
        self.timestamp == 0
    }

    pub fn should_update_kmd_rewards(&self) -> bool { self.coin == "KMD" && self.kmd_rewards.is_none() }

    pub fn firo_negative_fee(&self) -> bool {
        match &self.fee_details {
            Some(TxFeeDetails::Utxo(utxo)) => utxo.amount < 0.into() && self.coin == "FIRO",
            _ => false,
        }
    }

    pub fn should_update(&self) -> bool {
        self.should_update_block_height()
            || self.should_update_timestamp()
            || self.should_update_kmd_rewards()
            || self.firo_negative_fee()
    }
}

#[derive(Clone, Debug, PartialEq, Serialize)]
pub struct TradeFee {
    pub coin: String,
    pub amount: MmNumber,
    pub paid_from_trading_vol: bool,
}

/// A type alias for a HashMap where the key is a String representing the coin/token ticker,
/// and the value is a `CoinBalance` struct representing the balance of that coin/token.
/// This is used to represent the balance of a wallet or account for multiple coins/tokens.
pub type CoinBalanceMap = HashMap<String, CoinBalance>;

impl BalanceObjectOps for CoinBalanceMap {
    fn new() -> Self { HashMap::new() }

    fn add(&mut self, other: Self) {
        for (ticker, balance) in other {
            let total_balance = self.entry(ticker).or_insert_with(CoinBalance::default);
            *total_balance += balance;
        }
    }

    fn get_total_for_ticker(&self, ticker: &str) -> Option<BigDecimal> { self.get(ticker).map(|b| b.get_total()) }
}

#[derive(Clone, Debug, Default, PartialEq, PartialOrd, Serialize)]
pub struct CoinBalance {
    pub spendable: BigDecimal,
    pub unspendable: BigDecimal,
}

impl BalanceObjectOps for CoinBalance {
    fn new() -> Self { CoinBalance::default() }

    fn add(&mut self, other: Self) { *self += other; }

    fn get_total_for_ticker(&self, _ticker: &str) -> Option<BigDecimal> { Some(self.get_total()) }
}

impl CoinBalance {
    pub fn new(spendable: BigDecimal) -> CoinBalance {
        CoinBalance {
            spendable,
            unspendable: BigDecimal::from(0),
        }
    }

    pub fn into_total(self) -> BigDecimal { self.spendable + self.unspendable }

    pub fn get_total(&self) -> BigDecimal { &self.spendable + &self.unspendable }
}

impl Add for CoinBalance {
    type Output = CoinBalance;

    fn add(self, rhs: Self) -> Self::Output {
        CoinBalance {
            spendable: self.spendable + rhs.spendable,
            unspendable: self.unspendable + rhs.unspendable,
        }
    }
}

impl AddAssign for CoinBalance {
    fn add_assign(&mut self, rhs: Self) {
        self.spendable += rhs.spendable;
        self.unspendable += rhs.unspendable;
    }
}

/// The approximation is needed to cover the dynamic miner fee changing during a swap.
#[derive(Clone, Copy, Debug)]
pub enum FeeApproxStage {
    /// Do not increase the trade fee.
    WithoutApprox,
    /// Increase the trade fee slightly.
    StartSwap,
    /// Increase the trade fee slightly
    WatcherPreimage,
    /// Increase the trade fee significantly.
    OrderIssue,
    /// Increase the trade fee largely.
    TradePreimage,
}

#[derive(Debug)]
pub enum TradePreimageValue {
    Exact(BigDecimal),
    UpperBound(BigDecimal),
}

#[derive(Clone, Debug, Serialize, Deserialize)]
pub enum SwapTxFeePolicy {
    Unsupported,
    Internal,
    Low,
    Medium,
    High,
}

impl Default for SwapTxFeePolicy {
    fn default() -> Self { SwapTxFeePolicy::Unsupported }
}

#[derive(Debug, Deserialize)]
pub struct SwapTxFeePolicyRequest {
    coin: String,
    #[serde(default)]
    swap_tx_fee_policy: SwapTxFeePolicy,
}

#[derive(Debug, Display, EnumFromStringify, Serialize, SerializeErrorType)]
#[serde(tag = "error_type", content = "error_data")]
pub enum SwapTxFeePolicyError {
    #[from_stringify("CoinFindError")]
    NoSuchCoin(String),
}

impl HttpStatusCode for SwapTxFeePolicyError {
    fn status_code(&self) -> StatusCode {
        match self {
            SwapTxFeePolicyError::NoSuchCoin { .. } => StatusCode::BAD_REQUEST,
        }
    }
}

pub type SwapTxFeePolicyResult = Result<SwapTxFeePolicy, MmError<SwapTxFeePolicyError>>;

#[derive(Debug, Display, EnumFromStringify, PartialEq)]
pub enum TradePreimageError {
    #[display(
        fmt = "Not enough {} to preimage the trade: available {}, required at least {}",
        coin,
        available,
        required
    )]
    NotSufficientBalance {
        coin: String,
        available: BigDecimal,
        required: BigDecimal,
    },
    #[display(fmt = "The amount {} less than minimum transaction amount {}", amount, threshold)]
    AmountIsTooSmall { amount: BigDecimal, threshold: BigDecimal },
    #[display(fmt = "Transport error: {}", _0)]
    Transport(String),
    #[from_stringify("NumConversError", "UnexpectedDerivationMethod")]
    #[display(fmt = "Internal error: {}", _0)]
    InternalError(String),
    #[display(fmt = "Nft Protocol is not supported yet!")]
    NftProtocolNotSupported,
}

impl TradePreimageError {
    /// Construct [`TradePreimageError`] from [`GenerateTxError`] using additional `coin` and `decimals`.
    pub fn from_generate_tx_error(
        gen_tx_err: GenerateTxError,
        coin: String,
        decimals: u8,
        is_upper_bound: bool,
    ) -> TradePreimageError {
        match gen_tx_err {
            GenerateTxError::EmptyUtxoSet { required } => {
                let required = big_decimal_from_sat_unsigned(required, decimals);
                TradePreimageError::NotSufficientBalance {
                    coin,
                    available: BigDecimal::from(0),
                    required,
                }
            },
            GenerateTxError::EmptyOutputs => TradePreimageError::InternalError(gen_tx_err.to_string()),
            GenerateTxError::OutputValueLessThanDust { value, dust } => {
                if is_upper_bound {
                    // If the preimage value is [`TradePreimageValue::UpperBound`], then we had to pass the account balance as the output value.
                    if value == 0 {
                        let required = big_decimal_from_sat_unsigned(dust, decimals);
                        TradePreimageError::NotSufficientBalance {
                            coin,
                            available: big_decimal_from_sat_unsigned(value, decimals),
                            required,
                        }
                    } else {
                        let error = format!(
                            "Output value {} (equal to the account balance) less than dust {}. Probably, dust is not set or outdated",
                            value, dust
                        );
                        TradePreimageError::InternalError(error)
                    }
                } else {
                    let amount = big_decimal_from_sat_unsigned(value, decimals);
                    let threshold = big_decimal_from_sat_unsigned(dust, decimals);
                    TradePreimageError::AmountIsTooSmall { amount, threshold }
                }
            },
            GenerateTxError::DeductFeeFromOutputFailed {
                output_value, required, ..
            } => {
                let available = big_decimal_from_sat_unsigned(output_value, decimals);
                let required = big_decimal_from_sat_unsigned(required, decimals);
                TradePreimageError::NotSufficientBalance {
                    coin,
                    available,
                    required,
                }
            },
            GenerateTxError::NotEnoughUtxos { sum_utxos, required } => {
                let available = big_decimal_from_sat_unsigned(sum_utxos, decimals);
                let required = big_decimal_from_sat_unsigned(required, decimals);
                TradePreimageError::NotSufficientBalance {
                    coin,
                    available,
                    required,
                }
            },
            GenerateTxError::Transport(e) => TradePreimageError::Transport(e),
            GenerateTxError::Internal(e) => TradePreimageError::InternalError(e),
        }
    }
}

/// The reason of unsuccessful conversion of two internal numbers, e.g. `u64` from `BigNumber`.
#[derive(Clone, Debug, Display)]
pub struct NumConversError(String);

impl From<ParseBigDecimalError> for NumConversError {
    fn from(e: ParseBigDecimalError) -> Self { NumConversError::new(e.to_string()) }
}

impl NumConversError {
    pub fn new(description: String) -> NumConversError { NumConversError(description) }

    pub fn description(&self) -> &str { &self.0 }
}

#[derive(Clone, Debug, Display, EnumFromStringify, PartialEq, Serialize, SerializeErrorType)]
#[serde(tag = "error_type", content = "error_data")]
pub enum BalanceError {
    #[display(fmt = "Transport: {}", _0)]
    Transport(String),
    #[display(fmt = "Invalid response: {}", _0)]
    InvalidResponse(String),
    UnexpectedDerivationMethod(UnexpectedDerivationMethod),
    #[display(fmt = "Wallet storage error: {}", _0)]
    WalletStorageError(String),
    #[from_stringify("Bip32Error", "NumConversError")]
    #[display(fmt = "Internal: {}", _0)]
    Internal(String),
}

#[derive(Debug, PartialEq, Display)]
pub enum GetNonZeroBalance {
    #[display(fmt = "Internal error when retrieving balance")]
    MyBalanceError(BalanceError),
    #[display(fmt = "Balance is zero")]
    BalanceIsZero,
}

impl From<AddressDerivingError> for BalanceError {
    fn from(e: AddressDerivingError) -> Self { BalanceError::Internal(e.to_string()) }
}

impl From<AccountUpdatingError> for BalanceError {
    fn from(e: AccountUpdatingError) -> Self {
        let error = e.to_string();
        match e {
            AccountUpdatingError::AddressLimitReached { .. } | AccountUpdatingError::InvalidBip44Chain(_) => {
                // Account updating is expected to be called after `address_id` and `chain` validation.
                BalanceError::Internal(format!("Unexpected internal error: {}", error))
            },
            AccountUpdatingError::WalletStorageError(_) => BalanceError::WalletStorageError(error),
        }
    }
}

impl From<BalanceError> for GetNonZeroBalance {
    fn from(e: BalanceError) -> Self { GetNonZeroBalance::MyBalanceError(e) }
}

impl From<UnexpectedDerivationMethod> for BalanceError {
    fn from(e: UnexpectedDerivationMethod) -> Self { BalanceError::UnexpectedDerivationMethod(e) }
}

#[derive(Debug, Deserialize, Display, EnumFromStringify, Serialize, SerializeErrorType)]
#[serde(tag = "error_type", content = "error_data")]
pub enum StakingInfosError {
    #[display(fmt = "Staking infos not available for: {}", coin)]
    CoinDoesntSupportStakingInfos { coin: String },
    #[display(fmt = "No such coin {}", coin)]
    NoSuchCoin { coin: String },
    #[from_stringify("UnexpectedDerivationMethod")]
    #[display(fmt = "Derivation method is not supported: {}", _0)]
    UnexpectedDerivationMethod(String),
    #[display(fmt = "Transport error: {}", _0)]
    Transport(String),
    #[display(fmt = "Internal error: {}", _0)]
    Internal(String),
}

impl From<UtxoRpcError> for StakingInfosError {
    fn from(e: UtxoRpcError) -> Self {
        match e {
            UtxoRpcError::Transport(rpc) | UtxoRpcError::ResponseParseError(rpc) => {
                StakingInfosError::Transport(rpc.to_string())
            },
            UtxoRpcError::InvalidResponse(error) => StakingInfosError::Transport(error),
            UtxoRpcError::Internal(error) => StakingInfosError::Internal(error),
        }
    }
}

impl From<Qrc20AddressError> for StakingInfosError {
    fn from(e: Qrc20AddressError) -> Self {
        match e {
            Qrc20AddressError::UnexpectedDerivationMethod(e) => StakingInfosError::UnexpectedDerivationMethod(e),
            Qrc20AddressError::ScriptHashTypeNotSupported { script_hash_type } => {
                StakingInfosError::Internal(format!("Script hash type '{}' is not supported", script_hash_type))
            },
        }
    }
}

impl HttpStatusCode for StakingInfosError {
    fn status_code(&self) -> StatusCode {
        match self {
            StakingInfosError::NoSuchCoin { .. }
            | StakingInfosError::CoinDoesntSupportStakingInfos { .. }
            | StakingInfosError::UnexpectedDerivationMethod(_) => StatusCode::BAD_REQUEST,
            StakingInfosError::Internal(_) => StatusCode::INTERNAL_SERVER_ERROR,
            StakingInfosError::Transport(_) => StatusCode::BAD_GATEWAY,
        }
    }
}

impl From<CoinFindError> for StakingInfosError {
    fn from(e: CoinFindError) -> Self {
        match e {
            CoinFindError::NoSuchCoin { coin } => StakingInfosError::NoSuchCoin { coin },
        }
    }
}

#[derive(Debug, Deserialize, Display, EnumFromStringify, Serialize, SerializeErrorType)]
#[serde(tag = "error_type", content = "error_data")]
pub enum DelegationError {
    #[display(
        fmt = "Not enough {} to delegate: available {}, required at least {}",
        coin,
        available,
        required
    )]
    NotSufficientBalance {
        coin: String,
        available: BigDecimal,
        required: BigDecimal,
    },
    #[display(fmt = "The amount {} is too small, required at least {}", amount, threshold)]
    AmountTooLow { amount: BigDecimal, threshold: BigDecimal },
    #[display(fmt = "Delegation not available for: {}", coin)]
    CoinDoesntSupportDelegation { coin: String },
    #[display(fmt = "No such coin {}", coin)]
    NoSuchCoin { coin: String },
    #[display(fmt = "{}", _0)]
    CannotInteractWithSmartContract(String),
    #[from_stringify("ScriptHashTypeNotSupported")]
    #[display(fmt = "{}", _0)]
    AddressError(String),
    #[display(fmt = "Already delegating to: {}", _0)]
    AlreadyDelegating(String),
    #[display(fmt = "Delegation is not supported, reason: {}", reason)]
    DelegationOpsNotSupported { reason: String },
    #[display(fmt = "Transport error: {}", _0)]
    Transport(String),
    #[from_stringify("MyAddressError")]
    #[display(fmt = "Internal error: {}", _0)]
    InternalError(String),
}

impl From<UtxoRpcError> for DelegationError {
    fn from(e: UtxoRpcError) -> Self {
        match e {
            UtxoRpcError::Transport(transport) | UtxoRpcError::ResponseParseError(transport) => {
                DelegationError::Transport(transport.to_string())
            },
            UtxoRpcError::InvalidResponse(resp) => DelegationError::Transport(resp),
            UtxoRpcError::Internal(internal) => DelegationError::InternalError(internal),
        }
    }
}

impl From<StakingInfosError> for DelegationError {
    fn from(e: StakingInfosError) -> Self {
        match e {
            StakingInfosError::CoinDoesntSupportStakingInfos { coin } => {
                DelegationError::CoinDoesntSupportDelegation { coin }
            },
            StakingInfosError::NoSuchCoin { coin } => DelegationError::NoSuchCoin { coin },
            StakingInfosError::Transport(e) => DelegationError::Transport(e),
            StakingInfosError::UnexpectedDerivationMethod(reason) => {
                DelegationError::DelegationOpsNotSupported { reason }
            },
            StakingInfosError::Internal(e) => DelegationError::InternalError(e),
        }
    }
}

impl From<CoinFindError> for DelegationError {
    fn from(e: CoinFindError) -> Self {
        match e {
            CoinFindError::NoSuchCoin { coin } => DelegationError::NoSuchCoin { coin },
        }
    }
}

impl From<BalanceError> for DelegationError {
    fn from(e: BalanceError) -> Self {
        match e {
            BalanceError::Transport(error) | BalanceError::InvalidResponse(error) => DelegationError::Transport(error),
            BalanceError::UnexpectedDerivationMethod(e) => {
                DelegationError::DelegationOpsNotSupported { reason: e.to_string() }
            },
            e @ BalanceError::WalletStorageError(_) => DelegationError::InternalError(e.to_string()),
            BalanceError::Internal(internal) => DelegationError::InternalError(internal),
        }
    }
}

impl From<UtxoSignWithKeyPairError> for DelegationError {
    fn from(e: UtxoSignWithKeyPairError) -> Self {
        let error = format!("Error signing: {}", e);
        DelegationError::InternalError(error)
    }
}

impl From<PrivKeyPolicyNotAllowed> for DelegationError {
    fn from(e: PrivKeyPolicyNotAllowed) -> Self { DelegationError::DelegationOpsNotSupported { reason: e.to_string() } }
}

impl From<UnexpectedDerivationMethod> for DelegationError {
    fn from(e: UnexpectedDerivationMethod) -> Self {
        DelegationError::DelegationOpsNotSupported { reason: e.to_string() }
    }
}

impl HttpStatusCode for DelegationError {
    fn status_code(&self) -> StatusCode {
        match self {
            DelegationError::InternalError(_) => StatusCode::INTERNAL_SERVER_ERROR,
            DelegationError::Transport(_) => StatusCode::BAD_GATEWAY,
            _ => StatusCode::BAD_REQUEST,
        }
    }
}

impl DelegationError {
    pub fn from_generate_tx_error(gen_tx_err: GenerateTxError, coin: String, decimals: u8) -> DelegationError {
        match gen_tx_err {
            GenerateTxError::EmptyUtxoSet { required } => {
                let required = big_decimal_from_sat_unsigned(required, decimals);
                DelegationError::NotSufficientBalance {
                    coin,
                    available: BigDecimal::from(0),
                    required,
                }
            },
            GenerateTxError::EmptyOutputs => DelegationError::InternalError(gen_tx_err.to_string()),
            GenerateTxError::OutputValueLessThanDust { value, dust } => {
                let amount = big_decimal_from_sat_unsigned(value, decimals);
                let threshold = big_decimal_from_sat_unsigned(dust, decimals);
                DelegationError::AmountTooLow { amount, threshold }
            },
            GenerateTxError::DeductFeeFromOutputFailed {
                output_value, required, ..
            } => {
                let available = big_decimal_from_sat_unsigned(output_value, decimals);
                let required = big_decimal_from_sat_unsigned(required, decimals);
                DelegationError::NotSufficientBalance {
                    coin,
                    available,
                    required,
                }
            },
            GenerateTxError::NotEnoughUtxos { sum_utxos, required } => {
                let available = big_decimal_from_sat_unsigned(sum_utxos, decimals);
                let required = big_decimal_from_sat_unsigned(required, decimals);
                DelegationError::NotSufficientBalance {
                    coin,
                    available,
                    required,
                }
            },
            GenerateTxError::Transport(e) => DelegationError::Transport(e),
            GenerateTxError::Internal(e) => DelegationError::InternalError(e),
        }
    }
}

#[derive(Clone, Debug, Display, EnumFromStringify, EnumFromTrait, PartialEq, Serialize, SerializeErrorType)]
#[serde(tag = "error_type", content = "error_data")]
pub enum WithdrawError {
    #[display(
        fmt = "'{}' coin doesn't support 'init_withdraw' yet. Consider using 'withdraw' request instead",
        coin
    )]
    CoinDoesntSupportInitWithdraw {
        coin: String,
    },
    #[display(
        fmt = "Not enough {} to withdraw: available {}, required at least {}",
        coin,
        available,
        required
    )]
    NotSufficientBalance {
        coin: String,
        available: BigDecimal,
        required: BigDecimal,
    },
    #[display(
        fmt = "Not enough {} to afford fee. Available {}, required at least {}",
        coin,
        available,
        required
    )]
    NotSufficientPlatformBalanceForFee {
        coin: String,
        available: BigDecimal,
        required: BigDecimal,
    },
    #[display(fmt = "Balance is zero")]
    ZeroBalanceToWithdrawMax,
    #[display(fmt = "The amount {} is too small, required at least {}", amount, threshold)]
    AmountTooLow {
        amount: BigDecimal,
        threshold: BigDecimal,
    },
    #[display(fmt = "Invalid address: {}", _0)]
    InvalidAddress(String),
    #[display(fmt = "Invalid fee policy: {}", _0)]
    InvalidFeePolicy(String),
    #[display(fmt = "Invalid memo field: {}", _0)]
    InvalidMemo(String),
    #[display(fmt = "No such coin {}", coin)]
    NoSuchCoin {
        coin: String,
    },
    #[from_trait(WithTimeout::timeout)]
    #[display(fmt = "Withdraw timed out {:?}", _0)]
    Timeout(Duration),
    #[display(fmt = "Request should contain a 'from' address/account")]
    FromAddressNotFound,
    #[display(fmt = "Unexpected 'from' address: {}", _0)]
    UnexpectedFromAddress(String),
    #[display(fmt = "Unknown '{}' account", account_id)]
    UnknownAccount {
        account_id: u32,
    },
    #[display(fmt = "RPC 'task' is awaiting '{}' user action", expected)]
    UnexpectedUserAction {
        expected: String,
    },
    #[from_trait(WithHwRpcError::hw_rpc_error)]
    HwError(HwRpcError),
    #[cfg(target_arch = "wasm32")]
    BroadcastExpected(String),
    #[display(fmt = "Transport error: {}", _0)]
    Transport(String),
    #[from_trait(WithInternal::internal)]
    #[from_stringify(
        "MyAddressError",
        "NumConversError",
        "UnexpectedDerivationMethod",
        "PrivKeyPolicyNotAllowed"
    )]
    #[display(fmt = "Internal error: {}", _0)]
    InternalError(String),
    #[display(fmt = "Unsupported error: {}", _0)]
    UnsupportedError(String),
    #[display(fmt = "{} coin doesn't support NFT withdrawing", coin)]
    CoinDoesntSupportNftWithdraw {
        coin: String,
    },
    #[display(fmt = "Contract type {} doesnt support 'withdraw_nft' yet", _0)]
    ContractTypeDoesntSupportNftWithdrawing(String),
    #[display(fmt = "Action not allowed for coin: {}", _0)]
    ActionNotAllowed(String),
    GetNftInfoError(GetNftInfoError),
    #[display(
        fmt = "Not enough NFTs amount with token_address: {} and token_id {}. Available {}, required {}",
        token_address,
        token_id,
        available,
        required
    )]
    NotEnoughNftsAmount {
        token_address: String,
        token_id: String,
        available: BigDecimal,
        required: BigDecimal,
    },
    #[display(fmt = "DB error {}", _0)]
    DbError(String),
    #[display(fmt = "My address is {}, while current Nft owner is {}", my_address, token_owner)]
    MyAddressNotNftOwner {
        my_address: String,
        token_owner: String,
    },
    #[display(fmt = "Nft Protocol is not supported yet!")]
    NftProtocolNotSupported,
<<<<<<< HEAD
    #[display(fmt = "Chain id must be set for typed transaction for coin {}", coin)]
    NoChainIdSet {
        coin: String,
    },
    #[display(fmt = "Signing error {}", _0)]
    SigningError(String),
    #[display(fmt = "Eth transaction type not supported")]
    TxTypeNotSupported,
=======
    #[display(fmt = "'chain_registry_name' was not found in coins configuration for '{}'", _0)]
    RegistryNameIsMissing(String),
    #[display(
        fmt = "IBC channel could not found for '{}' address. Consider providing it manually with 'ibc_source_channel' in the request.",
        _0
    )]
    IBCChannelCouldNotFound(String),
>>>>>>> 52326c4b
}

impl HttpStatusCode for WithdrawError {
    fn status_code(&self) -> StatusCode {
        match self {
            WithdrawError::NoSuchCoin { .. } => StatusCode::NOT_FOUND,
            WithdrawError::Timeout(_) => StatusCode::REQUEST_TIMEOUT,
            WithdrawError::CoinDoesntSupportInitWithdraw { .. }
            | WithdrawError::NotSufficientBalance { .. }
            | WithdrawError::NotSufficientPlatformBalanceForFee { .. }
            | WithdrawError::ZeroBalanceToWithdrawMax
            | WithdrawError::AmountTooLow { .. }
            | WithdrawError::InvalidAddress(_)
            | WithdrawError::InvalidFeePolicy(_)
            | WithdrawError::InvalidMemo(_)
            | WithdrawError::FromAddressNotFound
            | WithdrawError::UnexpectedFromAddress(_)
            | WithdrawError::UnknownAccount { .. }
            | WithdrawError::UnexpectedUserAction { .. }
            | WithdrawError::UnsupportedError(_)
            | WithdrawError::ActionNotAllowed(_)
            | WithdrawError::GetNftInfoError(_)
            | WithdrawError::ContractTypeDoesntSupportNftWithdrawing(_)
            | WithdrawError::CoinDoesntSupportNftWithdraw { .. }
            | WithdrawError::NotEnoughNftsAmount { .. }
<<<<<<< HEAD
            | WithdrawError::MyAddressNotNftOwner { .. }
            | WithdrawError::NoChainIdSet { .. }
            | WithdrawError::TxTypeNotSupported
            | WithdrawError::SigningError(_) => StatusCode::BAD_REQUEST,
=======
            | WithdrawError::RegistryNameIsMissing(_)
            | WithdrawError::IBCChannelCouldNotFound(_)
            | WithdrawError::MyAddressNotNftOwner { .. } => StatusCode::BAD_REQUEST,
>>>>>>> 52326c4b
            WithdrawError::HwError(_) => StatusCode::GONE,
            #[cfg(target_arch = "wasm32")]
            WithdrawError::BroadcastExpected(_) => StatusCode::BAD_REQUEST,
            WithdrawError::InternalError(_) | WithdrawError::DbError(_) | WithdrawError::NftProtocolNotSupported => {
                StatusCode::INTERNAL_SERVER_ERROR
            },
            WithdrawError::Transport(_) => StatusCode::BAD_GATEWAY,
        }
    }
}

impl From<AddressDerivingError> for WithdrawError {
    fn from(e: AddressDerivingError) -> Self {
        match e {
            AddressDerivingError::InvalidBip44Chain { .. } | AddressDerivingError::Bip32Error(_) => {
                WithdrawError::UnexpectedFromAddress(e.to_string())
            },
            AddressDerivingError::Internal(internal) => WithdrawError::InternalError(internal),
        }
    }
}

impl From<BalanceError> for WithdrawError {
    fn from(e: BalanceError) -> Self {
        match e {
            BalanceError::Transport(error) | BalanceError::InvalidResponse(error) => WithdrawError::Transport(error),
            BalanceError::UnexpectedDerivationMethod(e) => WithdrawError::from(e),
            e @ BalanceError::WalletStorageError(_) => WithdrawError::InternalError(e.to_string()),
            BalanceError::Internal(internal) => WithdrawError::InternalError(internal),
        }
    }
}

impl From<CoinFindError> for WithdrawError {
    fn from(e: CoinFindError) -> Self {
        match e {
            CoinFindError::NoSuchCoin { coin } => WithdrawError::NoSuchCoin { coin },
        }
    }
}

impl From<HDWithdrawError> for WithdrawError {
    fn from(e: HDWithdrawError) -> Self {
        match e {
            HDWithdrawError::UnexpectedFromAddress(e) => WithdrawError::UnexpectedFromAddress(e),
            HDWithdrawError::UnknownAccount { account_id } => WithdrawError::UnknownAccount { account_id },
            HDWithdrawError::AddressDerivingError(e) => e.into(),
            HDWithdrawError::InternalError(e) => WithdrawError::InternalError(e),
        }
    }
}

impl From<UtxoSignWithKeyPairError> for WithdrawError {
    fn from(e: UtxoSignWithKeyPairError) -> Self {
        let error = format!("Error signing: {}", e);
        WithdrawError::InternalError(error)
    }
}

impl From<TimeoutError> for WithdrawError {
    fn from(e: TimeoutError) -> Self { WithdrawError::Timeout(e.duration) }
}

impl From<GetValidEthWithdrawAddError> for WithdrawError {
    fn from(e: GetValidEthWithdrawAddError) -> Self {
        match e {
            GetValidEthWithdrawAddError::CoinDoesntSupportNftWithdraw { coin } => {
                WithdrawError::CoinDoesntSupportNftWithdraw { coin }
            },
            GetValidEthWithdrawAddError::InvalidAddress(e) => WithdrawError::InvalidAddress(e),
        }
    }
}

impl From<EthGasDetailsErr> for WithdrawError {
    fn from(e: EthGasDetailsErr) -> Self {
        match e {
            EthGasDetailsErr::InvalidFeePolicy(e) => WithdrawError::InvalidFeePolicy(e),
            EthGasDetailsErr::Internal(e) => WithdrawError::InternalError(e),
            EthGasDetailsErr::Transport(e) => WithdrawError::Transport(e),
            EthGasDetailsErr::NftProtocolNotSupported => WithdrawError::NftProtocolNotSupported,
        }
    }
}

impl From<Bip32Error> for WithdrawError {
    fn from(e: Bip32Error) -> Self {
        let error = format!("Error deriving key: {}", e);
        WithdrawError::UnexpectedFromAddress(error)
    }
}

impl WithdrawError {
    /// Construct [`WithdrawError`] from [`GenerateTxError`] using additional `coin` and `decimals`.
    pub fn from_generate_tx_error(gen_tx_err: GenerateTxError, coin: String, decimals: u8) -> WithdrawError {
        match gen_tx_err {
            GenerateTxError::EmptyUtxoSet { required } => {
                let required = big_decimal_from_sat_unsigned(required, decimals);
                WithdrawError::NotSufficientBalance {
                    coin,
                    available: BigDecimal::from(0),
                    required,
                }
            },
            GenerateTxError::EmptyOutputs => WithdrawError::InternalError(gen_tx_err.to_string()),
            GenerateTxError::OutputValueLessThanDust { value, dust } => {
                let amount = big_decimal_from_sat_unsigned(value, decimals);
                let threshold = big_decimal_from_sat_unsigned(dust, decimals);
                WithdrawError::AmountTooLow { amount, threshold }
            },
            GenerateTxError::DeductFeeFromOutputFailed {
                output_value, required, ..
            } => {
                let available = big_decimal_from_sat_unsigned(output_value, decimals);
                let required = big_decimal_from_sat_unsigned(required, decimals);
                WithdrawError::NotSufficientBalance {
                    coin,
                    available,
                    required,
                }
            },
            GenerateTxError::NotEnoughUtxos { sum_utxos, required } => {
                let available = big_decimal_from_sat_unsigned(sum_utxos, decimals);
                let required = big_decimal_from_sat_unsigned(required, decimals);
                WithdrawError::NotSufficientBalance {
                    coin,
                    available,
                    required,
                }
            },
            GenerateTxError::Transport(e) => WithdrawError::Transport(e),
            GenerateTxError::Internal(e) => WithdrawError::InternalError(e),
        }
    }
}

#[derive(Debug, Display, EnumFromStringify, Serialize, SerializeErrorType)]
#[serde(tag = "error_type", content = "error_data")]
pub enum SignatureError {
    #[display(fmt = "Invalid request: {}", _0)]
    InvalidRequest(String),
    #[from_stringify("CoinFindError", "ethkey::Error", "keys::Error", "PrivKeyPolicyNotAllowed")]
    #[display(fmt = "Internal error: {}", _0)]
    InternalError(String),
    #[display(fmt = "Coin is not found: {}", _0)]
    CoinIsNotFound(String),
    #[display(fmt = "sign_message_prefix is not set in coin config")]
    PrefixNotFound,
}

impl HttpStatusCode for SignatureError {
    fn status_code(&self) -> StatusCode {
        match self {
            SignatureError::InvalidRequest(_) => StatusCode::BAD_REQUEST,
            SignatureError::CoinIsNotFound(_) => StatusCode::BAD_REQUEST,
            SignatureError::InternalError(_) => StatusCode::INTERNAL_SERVER_ERROR,
            SignatureError::PrefixNotFound => StatusCode::INTERNAL_SERVER_ERROR,
        }
    }
}

#[derive(Debug, Display, EnumFromStringify, Serialize, SerializeErrorType)]
#[serde(tag = "error_type", content = "error_data")]
pub enum VerificationError {
    #[display(fmt = "Invalid request: {}", _0)]
    InvalidRequest(String),
    #[from_stringify("ethkey::Error", "keys::Error")]
    #[display(fmt = "Internal error: {}", _0)]
    InternalError(String),
    #[from_stringify("base64::DecodeError")]
    #[display(fmt = "Signature decoding error: {}", _0)]
    SignatureDecodingError(String),
    #[from_stringify("hex::FromHexError")]
    #[display(fmt = "Address decoding error: {}", _0)]
    AddressDecodingError(String),
    #[from_stringify("CoinFindError")]
    #[display(fmt = "Coin is not found: {}", _0)]
    CoinIsNotFound(String),
    #[display(fmt = "sign_message_prefix is not set in coin config")]
    PrefixNotFound,
}

impl HttpStatusCode for VerificationError {
    fn status_code(&self) -> StatusCode {
        match self {
            VerificationError::InvalidRequest(_) => StatusCode::BAD_REQUEST,
            VerificationError::SignatureDecodingError(_) => StatusCode::BAD_REQUEST,
            VerificationError::AddressDecodingError(_) => StatusCode::BAD_REQUEST,
            VerificationError::CoinIsNotFound(_) => StatusCode::BAD_REQUEST,
            VerificationError::InternalError(_) => StatusCode::INTERNAL_SERVER_ERROR,
            VerificationError::PrefixNotFound => StatusCode::INTERNAL_SERVER_ERROR,
        }
    }
}

impl From<FromBase58Error> for VerificationError {
    fn from(e: FromBase58Error) -> Self {
        match e {
            FromBase58Error::InvalidBase58Character(c, _) => {
                VerificationError::AddressDecodingError(format!("Invalid Base58 Character: {}", c))
            },
            FromBase58Error::InvalidBase58Length => {
                VerificationError::AddressDecodingError(String::from("Invalid Base58 Length"))
            },
        }
    }
}

/// NB: Implementations are expected to follow the pImpl idiom, providing cheap reference-counted cloning and garbage collection.
#[async_trait]
pub trait MmCoin:
    SwapOps + TakerSwapMakerCoin + MakerSwapTakerCoin + WatcherOps + MarketCoinOps + Send + Sync + 'static
{
    // `MmCoin` is an extension fulcrum for something that doesn't fit the `MarketCoinOps`. Practical examples:
    // name (might be required for some APIs, CoinMarketCap for instance);
    // coin statistics that we might want to share with UI;
    // state serialization, to get full rewind and debugging information about the coins participating in a SWAP operation.
    // status/availability check: https://github.com/artemii235/SuperNET/issues/156#issuecomment-446501816

    fn is_asset_chain(&self) -> bool;

    /// The coin can be initialized, but it cannot participate in the swaps.
    fn wallet_only(&self, ctx: &MmArc) -> bool {
        let coin_conf = coin_conf(ctx, self.ticker());
        coin_conf["wallet_only"].as_bool().unwrap_or(false)
    }

    /// Returns a spawner pinned to the coin.
    ///
    /// # Note
    ///
    /// `CoinFutSpawner` doesn't prevent the spawned futures from being aborted.
    fn spawner(&self) -> CoinFutSpawner;

    fn withdraw(&self, req: WithdrawRequest) -> WithdrawFut;

    fn get_raw_transaction(&self, req: RawTransactionRequest) -> RawTransactionFut;

    fn get_tx_hex_by_hash(&self, tx_hash: Vec<u8>) -> RawTransactionFut;

    /// Maximum number of digits after decimal point used to denominate integer coin units (satoshis, wei, etc.)
    fn decimals(&self) -> u8;

    /// Convert input address to the specified address format.
    fn convert_to_address(&self, from: &str, to_address_format: Json) -> Result<String, String>;

    fn validate_address(&self, address: &str) -> ValidateAddressResult;

    /// Loop collecting coin transaction history and saving it to local DB
    fn process_history_loop(&self, ctx: MmArc) -> Box<dyn Future<Item = (), Error = ()> + Send>;

    /// Path to tx history file
    #[cfg(not(target_arch = "wasm32"))]
    fn tx_history_path(&self, ctx: &MmArc) -> PathBuf {
        let my_address = self.my_address().unwrap_or_default();
        // BCH cash address format has colon after prefix, e.g. bitcoincash:
        // Colon can't be used in file names on Windows so it should be escaped
        let my_address = my_address.replace(':', "_");
        ctx.dbdir()
            .join("TRANSACTIONS")
            .join(format!("{}_{}.json", self.ticker(), my_address))
    }

    /// Path to tx history migration file
    #[cfg(not(target_arch = "wasm32"))]
    fn tx_migration_path(&self, ctx: &MmArc) -> PathBuf {
        let my_address = self.my_address().unwrap_or_default();
        // BCH cash address format has colon after prefix, e.g. bitcoincash:
        // Colon can't be used in file names on Windows so it should be escaped
        let my_address = my_address.replace(':', "_");
        ctx.dbdir()
            .join("TRANSACTIONS")
            .join(format!("{}_{}_migration", self.ticker(), my_address))
    }

    /// Loads existing tx history from file, returns empty vector if file is not found
    /// Cleans the existing file if deserialization fails
    fn load_history_from_file(&self, ctx: &MmArc) -> TxHistoryFut<Vec<TransactionDetails>> {
        load_history_from_file_impl(self, ctx)
    }

    fn save_history_to_file(&self, ctx: &MmArc, history: Vec<TransactionDetails>) -> TxHistoryFut<()> {
        save_history_to_file_impl(self, ctx, history)
    }

    #[cfg(not(target_arch = "wasm32"))]
    fn get_tx_history_migration(&self, ctx: &MmArc) -> TxHistoryFut<u64> { get_tx_history_migration_impl(self, ctx) }

    #[cfg(not(target_arch = "wasm32"))]
    fn update_migration_file(&self, ctx: &MmArc, migration_number: u64) -> TxHistoryFut<()> {
        update_migration_file_impl(self, ctx, migration_number)
    }

    /// Transaction history background sync status
    fn history_sync_status(&self) -> HistorySyncState;

    /// Get fee to be paid per 1 swap transaction
    fn get_trade_fee(&self) -> Box<dyn Future<Item = TradeFee, Error = String> + Send>;

    /// Get fee to be paid by sender per whole swap (including possible refund) using the sending value and check if the wallet has sufficient balance to pay the fee.
    async fn get_sender_trade_fee(
        &self,
        value: TradePreimageValue,
        stage: FeeApproxStage,
        include_refund_fee: bool,
    ) -> TradePreimageResult<TradeFee>;

    /// Get fee to be paid by receiver per whole swap and check if the wallet has sufficient balance to pay the fee.
    fn get_receiver_trade_fee(&self, stage: FeeApproxStage) -> TradePreimageFut<TradeFee>;

    /// Get transaction fee the Taker has to pay to send a `TakerFee` transaction and check if the wallet has sufficient balance to pay the fee.
    async fn get_fee_to_send_taker_fee(
        &self,
        dex_fee_amount: DexFee,
        stage: FeeApproxStage,
    ) -> TradePreimageResult<TradeFee>;

    /// required transaction confirmations number to ensure double-spend safety
    fn required_confirmations(&self) -> u64;

    /// whether coin requires notarization to ensure double-spend safety
    fn requires_notarization(&self) -> bool;

    /// set required transaction confirmations number
    fn set_required_confirmations(&self, confirmations: u64);

    /// set requires notarization
    fn set_requires_notarization(&self, requires_nota: bool);

    /// Get swap contract address if the coin uses it in Atomic Swaps.
    fn swap_contract_address(&self) -> Option<BytesJson>;

    /// Get fallback swap contract address if the coin uses it in Atomic Swaps.
    fn fallback_swap_contract(&self) -> Option<BytesJson>;

    /// The minimum number of confirmations at which a transaction is considered mature.
    fn mature_confirmations(&self) -> Option<u32>;

    /// Get some of the coin protocol related info in serialized format for p2p messaging.
    fn coin_protocol_info(&self, amount_to_receive: Option<MmNumber>) -> Vec<u8>;

    /// Check if serialized coin protocol info is supported by current version.
    /// Can also be used to check if orders can be matched or not.
    fn is_coin_protocol_supported(
        &self,
        info: &Option<Vec<u8>>,
        amount_to_send: Option<MmNumber>,
        locktime: u64,
        is_maker: bool,
    ) -> bool;

    /// Abort all coin related futures on coin deactivation.
    fn on_disabled(&self) -> Result<(), AbortedError>;

    /// For Handling the removal/deactivation of token on platform coin deactivation.
    fn on_token_deactivated(&self, ticker: &str);

    /// Return swap transaction fee policy
    fn get_swap_transaction_fee_policy(&self) -> SwapTxFeePolicy;

    /// set swap transaction fee policy
    fn set_swap_transaction_fee_policy(&self, swap_txfee_policy: SwapTxFeePolicy);
}

/// The coin futures spawner. It's used to spawn futures that can be aborted immediately or after a timeout
/// on the the coin deactivation.
///
/// # Note
///
/// `CoinFutSpawner` doesn't prevent the spawned futures from being aborted.
#[derive(Clone)]
pub struct CoinFutSpawner {
    inner: WeakSpawner,
}

impl CoinFutSpawner {
    pub fn new(system: &AbortableQueue) -> CoinFutSpawner {
        CoinFutSpawner {
            inner: system.weak_spawner(),
        }
    }
}

impl SpawnFuture for CoinFutSpawner {
    fn spawn<F>(&self, f: F)
    where
        F: Future03<Output = ()> + Send + 'static,
    {
        self.inner.spawn(f)
    }
}

impl SpawnAbortable for CoinFutSpawner {
    fn spawn_with_settings<F>(&self, fut: F, settings: AbortSettings)
    where
        F: Future03<Output = ()> + Send + 'static,
    {
        self.inner.spawn_with_settings(fut, settings)
    }
}

#[derive(Clone)]
#[allow(clippy::large_enum_variant)]
pub enum MmCoinEnum {
    UtxoCoin(UtxoStandardCoin),
    QtumCoin(QtumCoin),
    Qrc20Coin(Qrc20Coin),
    EthCoin(EthCoin),
    ZCoin(ZCoin),
    Bch(BchCoin),
    SlpToken(SlpToken),
    Tendermint(TendermintCoin),
    TendermintToken(TendermintToken),
    #[cfg(all(
        feature = "enable-solana",
        not(target_os = "ios"),
        not(target_os = "android"),
        not(target_arch = "wasm32")
    ))]
    SolanaCoin(SolanaCoin),
    #[cfg(all(
        feature = "enable-solana",
        not(target_os = "ios"),
        not(target_os = "android"),
        not(target_arch = "wasm32")
    ))]
    SplToken(SplToken),
    #[cfg(not(target_arch = "wasm32"))]
    LightningCoin(LightningCoin),
    #[cfg(feature = "enable-sia")]
    SiaCoin(SiaCoin),
    Test(TestCoin),
}

impl From<UtxoStandardCoin> for MmCoinEnum {
    fn from(c: UtxoStandardCoin) -> MmCoinEnum { MmCoinEnum::UtxoCoin(c) }
}

impl From<EthCoin> for MmCoinEnum {
    fn from(c: EthCoin) -> MmCoinEnum { MmCoinEnum::EthCoin(c) }
}

impl From<TestCoin> for MmCoinEnum {
    fn from(c: TestCoin) -> MmCoinEnum { MmCoinEnum::Test(c) }
}

#[cfg(all(
    feature = "enable-solana",
    not(target_os = "ios"),
    not(target_os = "android"),
    not(target_arch = "wasm32")
))]
impl From<SolanaCoin> for MmCoinEnum {
    fn from(c: SolanaCoin) -> MmCoinEnum { MmCoinEnum::SolanaCoin(c) }
}

#[cfg(all(
    feature = "enable-solana",
    not(target_os = "ios"),
    not(target_os = "android"),
    not(target_arch = "wasm32")
))]
impl From<SplToken> for MmCoinEnum {
    fn from(c: SplToken) -> MmCoinEnum { MmCoinEnum::SplToken(c) }
}

impl From<QtumCoin> for MmCoinEnum {
    fn from(coin: QtumCoin) -> Self { MmCoinEnum::QtumCoin(coin) }
}

impl From<Qrc20Coin> for MmCoinEnum {
    fn from(c: Qrc20Coin) -> MmCoinEnum { MmCoinEnum::Qrc20Coin(c) }
}

impl From<BchCoin> for MmCoinEnum {
    fn from(c: BchCoin) -> MmCoinEnum { MmCoinEnum::Bch(c) }
}

impl From<SlpToken> for MmCoinEnum {
    fn from(c: SlpToken) -> MmCoinEnum { MmCoinEnum::SlpToken(c) }
}

impl From<TendermintCoin> for MmCoinEnum {
    fn from(c: TendermintCoin) -> Self { MmCoinEnum::Tendermint(c) }
}

impl From<TendermintToken> for MmCoinEnum {
    fn from(c: TendermintToken) -> Self { MmCoinEnum::TendermintToken(c) }
}

#[cfg(not(target_arch = "wasm32"))]
impl From<LightningCoin> for MmCoinEnum {
    fn from(c: LightningCoin) -> MmCoinEnum { MmCoinEnum::LightningCoin(c) }
}

impl From<ZCoin> for MmCoinEnum {
    fn from(c: ZCoin) -> MmCoinEnum { MmCoinEnum::ZCoin(c) }
}

#[cfg(feature = "enable-sia")]
impl From<SiaCoin> for MmCoinEnum {
    fn from(c: SiaCoin) -> MmCoinEnum { MmCoinEnum::SiaCoin(c) }
}

// NB: When stable and groked by IDEs, `enum_dispatch` can be used instead of `Deref` to speed things up.
impl Deref for MmCoinEnum {
    type Target = dyn MmCoin;
    fn deref(&self) -> &dyn MmCoin {
        match self {
            MmCoinEnum::UtxoCoin(ref c) => c,
            MmCoinEnum::QtumCoin(ref c) => c,
            MmCoinEnum::Qrc20Coin(ref c) => c,
            MmCoinEnum::EthCoin(ref c) => c,
            MmCoinEnum::Bch(ref c) => c,
            MmCoinEnum::SlpToken(ref c) => c,
            MmCoinEnum::Tendermint(ref c) => c,
            MmCoinEnum::TendermintToken(ref c) => c,
            #[cfg(not(target_arch = "wasm32"))]
            MmCoinEnum::LightningCoin(ref c) => c,
            MmCoinEnum::ZCoin(ref c) => c,
            #[cfg(feature = "enable-sia")]
            MmCoinEnum::SiaCoin(ref c) => c,
            MmCoinEnum::Test(ref c) => c,
            #[cfg(all(
                feature = "enable-solana",
                not(target_os = "ios"),
                not(target_os = "android"),
                not(target_arch = "wasm32")
            ))]
            MmCoinEnum::SolanaCoin(ref c) => c,
            #[cfg(all(
                feature = "enable-solana",
                not(target_os = "ios"),
                not(target_os = "android"),
                not(target_arch = "wasm32")
            ))]
            MmCoinEnum::SplToken(ref c) => c,
        }
    }
}

impl MmCoinEnum {
    pub fn is_utxo_in_native_mode(&self) -> bool {
        match self {
            MmCoinEnum::UtxoCoin(ref c) => c.as_ref().rpc_client.is_native(),
            MmCoinEnum::QtumCoin(ref c) => c.as_ref().rpc_client.is_native(),
            MmCoinEnum::Qrc20Coin(ref c) => c.as_ref().rpc_client.is_native(),
            MmCoinEnum::Bch(ref c) => c.as_ref().rpc_client.is_native(),
            MmCoinEnum::SlpToken(ref c) => c.as_ref().rpc_client.is_native(),
            #[cfg(all(not(target_arch = "wasm32"), feature = "zhtlc"))]
            MmCoinEnum::ZCoin(ref c) => c.as_ref().rpc_client.is_native(),
            _ => false,
        }
    }

    pub fn is_eth(&self) -> bool { matches!(self, MmCoinEnum::EthCoin(_)) }

    fn is_platform_coin(&self) -> bool { self.ticker() == self.platform_ticker() }
}

#[async_trait]
pub trait BalanceTradeFeeUpdatedHandler {
    async fn balance_updated(&self, coin: &MmCoinEnum, new_balance: &BigDecimal);
}

#[derive(Clone)]
pub struct MmCoinStruct {
    pub inner: MmCoinEnum,
    is_available: Arc<AtomicBool>,
}

impl MmCoinStruct {
    fn new(coin: MmCoinEnum) -> Self {
        Self {
            inner: coin,
            is_available: AtomicBool::new(true).into(),
        }
    }

    /// Gets the current state of the parent coin whether
    /// it's available for the external requests or not.
    ///
    /// Always `true` for child tokens.
    pub fn is_available(&self) -> bool {
        !self.inner.is_platform_coin() // Tokens are always active or disabled
            || self.is_available.load(AtomicOrdering::SeqCst)
    }

    /// Makes the coin disabled to the external requests.
    /// Useful for executing `disable_coin` on parent coins
    /// that have child tokens enabled.
    ///
    /// Ineffective for child tokens.
    pub fn update_is_available(&self, to: bool) {
        if !self.inner.is_platform_coin() {
            warn!(
                "`update_is_available` is ineffective for tokens. Current token: {}",
                self.inner.ticker()
            );
            return;
        }

        self.is_available.store(to, AtomicOrdering::SeqCst);
    }
}

/// Represents the different types of DEX fees.
#[derive(Clone, Debug, PartialEq)]
pub enum DexFee {
    /// Standard dex fee which will be sent to the dex fee address
    Standard(MmNumber),
    /// Dex fee with the burn amount.
    ///   - `fee_amount` goes to the dex fee address.
    ///   - `burn_amount` will be added as `OP_RETURN` output in the dex fee transaction.
    WithBurn {
        fee_amount: MmNumber,
        burn_amount: MmNumber,
    },
}

impl DexFee {
    /// Creates a new `DexFee` with burn amounts.
    pub fn with_burn(fee_amount: MmNumber, burn_amount: MmNumber) -> DexFee {
        DexFee::WithBurn {
            fee_amount,
            burn_amount,
        }
    }

    /// Gets the fee amount associated with the dex fee.
    pub fn fee_amount(&self) -> MmNumber {
        match self {
            DexFee::Standard(t) => t.clone(),
            DexFee::WithBurn { fee_amount, .. } => fee_amount.clone(),
        }
    }

    /// Gets the burn amount associated with the dex fee, if applicable.
    pub fn burn_amount(&self) -> Option<MmNumber> {
        match self {
            DexFee::Standard(_) => None,
            DexFee::WithBurn { burn_amount, .. } => Some(burn_amount.clone()),
        }
    }

    /// Calculates the total spend amount, considering both the fee and burn amounts.
    pub fn total_spend_amount(&self) -> MmNumber {
        match self {
            DexFee::Standard(t) => t.clone(),
            DexFee::WithBurn {
                fee_amount,
                burn_amount,
            } => fee_amount + burn_amount,
        }
    }

    /// Converts the fee amount to micro-units based on the specified decimal places.
    pub fn fee_uamount(&self, decimals: u8) -> NumConversResult<u64> {
        let fee_amount = self.fee_amount();
        utxo::sat_from_big_decimal(&fee_amount.into(), decimals)
    }

    /// Converts the burn amount to micro-units, if applicable, based on the specified decimal places.
    pub fn burn_uamount(&self, decimals: u8) -> NumConversResult<Option<u64>> {
        if let Some(burn_amount) = self.burn_amount() {
            Ok(Some(utxo::sat_from_big_decimal(&burn_amount.into(), decimals)?))
        } else {
            Ok(None)
        }
    }
}

pub struct CoinsContext {
    /// A map from a currency ticker symbol to the corresponding coin.
    /// Similar to `LP_coins`.
    coins: AsyncMutex<HashMap<String, MmCoinStruct>>,
    balance_update_handlers: AsyncMutex<Vec<Box<dyn BalanceTradeFeeUpdatedHandler + Send + Sync>>>,
    account_balance_task_manager: AccountBalanceTaskManagerShared,
    create_account_manager: CreateAccountTaskManagerShared,
    get_new_address_manager: GetNewAddressTaskManagerShared,
    platform_coin_tokens: PaMutex<HashMap<String, HashSet<String>>>,
    scan_addresses_manager: ScanAddressesTaskManagerShared,
    withdraw_task_manager: WithdrawTaskManagerShared,
    #[cfg(target_arch = "wasm32")]
    tx_history_db: SharedDb<TxHistoryDb>,
    #[cfg(target_arch = "wasm32")]
    hd_wallet_db: SharedDb<HDWalletDb>,
}

#[derive(Debug)]
pub struct PlatformIsAlreadyActivatedErr {
    pub ticker: String,
}

impl CoinsContext {
    /// Obtains a reference to this crate context, creating it if necessary.
    pub fn from_ctx(ctx: &MmArc) -> Result<Arc<CoinsContext>, String> {
        Ok(try_s!(from_ctx(&ctx.coins_ctx, move || {
            Ok(CoinsContext {
                platform_coin_tokens: PaMutex::new(HashMap::new()),
                coins: AsyncMutex::new(HashMap::new()),
                balance_update_handlers: AsyncMutex::new(vec![]),
                account_balance_task_manager: AccountBalanceTaskManager::new_shared(),
                create_account_manager: CreateAccountTaskManager::new_shared(),
                get_new_address_manager: GetNewAddressTaskManager::new_shared(),
                scan_addresses_manager: ScanAddressesTaskManager::new_shared(),
                withdraw_task_manager: WithdrawTaskManager::new_shared(),
                #[cfg(target_arch = "wasm32")]
                tx_history_db: ConstructibleDb::new(ctx).into_shared(),
                #[cfg(target_arch = "wasm32")]
                hd_wallet_db: ConstructibleDb::new_shared_db(ctx).into_shared(),
            })
        })))
    }

    pub async fn add_token(&self, coin: MmCoinEnum) -> Result<(), MmError<RegisterCoinError>> {
        let mut coins = self.coins.lock().await;
        if coins.contains_key(coin.ticker()) {
            return MmError::err(RegisterCoinError::CoinIsInitializedAlready {
                coin: coin.ticker().into(),
            });
        }

        let ticker = coin.ticker();

        let mut platform_coin_tokens = self.platform_coin_tokens.lock();
        // Here, we try to add a token to platform_coin_tokens if the token belongs to a platform coin.
        if let Some(platform) = platform_coin_tokens.get_mut(coin.platform_ticker()) {
            platform.insert(ticker.to_owned());
        }

        coins.insert(ticker.into(), MmCoinStruct::new(coin));

        Ok(())
    }

    /// Adds a Layer 2 coin that depends on a standalone platform.
    /// The process of adding l2 coins is identical to that of adding tokens.
    pub async fn add_l2(&self, coin: MmCoinEnum) -> Result<(), MmError<RegisterCoinError>> {
        self.add_token(coin).await
    }

    /// Adds a platform coin and its associated tokens to the CoinsContext.
    ///
    /// Registers a platform coin alongside its associated ERC-20 tokens and optionally a global NFT.
    /// Regular tokens are added to the context without overwriting existing entries, preserving any previously activated tokens.
    /// In contrast, the global NFT, if provided, replaces any previously stored NFT data for the platform, ensuring the NFT info is up-to-date.
    /// An error is returned if the platform coin is already activated within the context, enforcing a single active instance for each platform.
    pub async fn add_platform_with_tokens(
        &self,
        platform: MmCoinEnum,
        tokens: Vec<MmCoinEnum>,
        global_nft: Option<MmCoinEnum>,
    ) -> Result<(), MmError<PlatformIsAlreadyActivatedErr>> {
        let mut coins = self.coins.lock().await;
        let mut platform_coin_tokens = self.platform_coin_tokens.lock();

        let platform_ticker = platform.ticker().to_owned();

        if let Some(coin) = coins.get(&platform_ticker) {
            if coin.is_available() {
                return MmError::err(PlatformIsAlreadyActivatedErr {
                    ticker: platform.ticker().into(),
                });
            }

            coin.update_is_available(true);
        } else {
            coins.insert(platform_ticker.clone(), MmCoinStruct::new(platform));
        }

        // Tokens can't be activated without platform coin so we can safely insert them without checking prior existence
        let mut token_tickers = HashSet::with_capacity(tokens.len());
        // TODO
        // Handling for these case:
        // USDT was activated via enable RPC
        // We try to activate ETH coin and USDT token via enable_eth_with_tokens
        for token in tokens {
            token_tickers.insert(token.ticker().to_string());
            coins
                .entry(token.ticker().into())
                .or_insert_with(|| MmCoinStruct::new(token));
        }
        if let Some(nft) = global_nft {
            token_tickers.insert(nft.ticker().to_string());
            // For NFT overwrite existing data
            coins.insert(nft.ticker().into(), MmCoinStruct::new(nft));
        }

        platform_coin_tokens
            .entry(platform_ticker)
            .or_default()
            .extend(token_tickers);
        Ok(())
    }

    /// If `ticker` is a platform coin, returns tokens dependent on it.
    pub async fn get_dependent_tokens(&self, ticker: &str) -> HashSet<String> {
        let coins = self.platform_coin_tokens.lock();
        coins.get(ticker).cloned().unwrap_or_default()
    }

    pub async fn remove_coin(&self, coin: MmCoinEnum) {
        let ticker = coin.ticker();
        let platform_ticker = coin.platform_ticker();
        let mut coins_storage = self.coins.lock().await;
        let mut platform_tokens_storage = self.platform_coin_tokens.lock();

        // Check if ticker is a platform coin and remove from it platform's token list
        if ticker == platform_ticker {
            if let Some(tokens_to_remove) = platform_tokens_storage.remove(ticker) {
                tokens_to_remove.iter().for_each(|token| {
                    if let Some(token) = coins_storage.remove(token) {
                        // Abort all token related futures on token deactivation
                        token
                            .inner
                            .on_disabled()
                            .error_log_with_msg(&format!("Error aborting coin({ticker}) futures"));
                    }
                });
            };
        } else {
            if let Some(tokens) = platform_tokens_storage.get_mut(platform_ticker) {
                tokens.remove(ticker);
            }
            if let Some(platform_coin) = coins_storage.get(platform_ticker) {
                platform_coin.inner.on_token_deactivated(ticker);
            }
        };

        //  Remove coin from coin list
        coins_storage
            .remove(ticker)
            .ok_or(format!("{} is disabled already", ticker))
            .error_log();

        // Abort all coin related futures on coin deactivation
        coin.on_disabled()
            .error_log_with_msg(&format!("Error aborting coin({ticker}) futures"));
    }

    #[cfg(target_arch = "wasm32")]
    async fn tx_history_db(&self) -> TxHistoryResult<TxHistoryDbLocked<'_>> {
        Ok(self.tx_history_db.get_or_initialize().await?)
    }
}

/// This enum is used in coin activation requests.
#[derive(Copy, Clone, Debug, Deserialize, Serialize)]
pub enum PrivKeyActivationPolicy {
    ContextPrivKey,
    Trezor,
}

impl Default for PrivKeyActivationPolicy {
    fn default() -> Self { PrivKeyActivationPolicy::ContextPrivKey }
}

impl PrivKeyActivationPolicy {
    pub fn is_hw_policy(&self) -> bool { matches!(self, PrivKeyActivationPolicy::Trezor) }
}

/// Enum representing various private key management policies.
///
/// This enum defines the various ways in which private keys can be managed
/// or sourced within the system, whether it's from a local software-based HD Wallet,
/// a hardware device like Trezor, or even external sources like Metamask.
#[derive(Clone, Debug)]
pub enum PrivKeyPolicy<T> {
    /// The legacy private key policy.
    ///
    /// This policy corresponds to a one-to-one mapping of private keys to addresses.
    /// In this scheme, only a single key and corresponding address is activated per coin,
    /// without any hierarchical deterministic derivation.
    Iguana(T),
    /// The HD Wallet private key policy.
    ///
    /// This variant uses a BIP44 derivation path up to the coin level
    /// and contains the necessary information to manage and derive
    /// keys using an HD Wallet scheme.
    HDWallet {
        /// Derivation path up to coin.
        ///
        /// Represents the first two segments of the BIP44 derivation path: `purpose` and `coin_type`.
        /// A full BIP44 address is structured as:
        /// `m/purpose'/coin_type'/account'/change/address_index`.
        path_to_coin: HDPathToCoin,
        /// The key that's currently activated and in use for this HD Wallet policy.
        activated_key: T,
        /// Extended private key based on the secp256k1 elliptic curve cryptography scheme.
        bip39_secp_priv_key: ExtendedPrivateKey<secp256k1::SecretKey>,
    },
    /// The Trezor hardware wallet private key policy.
    ///
    /// Details about how the keys are managed with the Trezor device
    /// are abstracted away and are not directly managed by this policy.
    Trezor,
    /// The Metamask private key policy, specific to the WASM target architecture.
    ///
    /// This variant encapsulates details about how keys are managed when interfacing
    /// with the Metamask extension, especially within web-based contexts.
    #[cfg(target_arch = "wasm32")]
    Metamask(EthMetamaskPolicy),
}

#[cfg(target_arch = "wasm32")]
#[derive(Clone, Debug)]
pub struct EthMetamaskPolicy {
    pub(crate) public_key: EthH264,
    pub(crate) public_key_uncompressed: EthH520,
}

impl<T> From<T> for PrivKeyPolicy<T> {
    fn from(key_pair: T) -> Self { PrivKeyPolicy::Iguana(key_pair) }
}

impl<T> PrivKeyPolicy<T> {
    fn activated_key(&self) -> Option<&T> {
        match self {
            PrivKeyPolicy::Iguana(key_pair) => Some(key_pair),
            PrivKeyPolicy::HDWallet {
                activated_key: activated_key_pair,
                ..
            } => Some(activated_key_pair),
            PrivKeyPolicy::Trezor => None,
            #[cfg(target_arch = "wasm32")]
            PrivKeyPolicy::Metamask(_) => None,
        }
    }

    fn activated_key_or_err(&self) -> Result<&T, MmError<PrivKeyPolicyNotAllowed>> {
        self.activated_key().or_mm_err(|| {
            PrivKeyPolicyNotAllowed::UnsupportedMethod(
                "`activated_key_or_err` is supported only for `PrivKeyPolicy::KeyPair` or `PrivKeyPolicy::HDWallet`"
                    .to_string(),
            )
        })
    }

    fn bip39_secp_priv_key(&self) -> Option<&ExtendedPrivateKey<secp256k1::SecretKey>> {
        match self {
            PrivKeyPolicy::HDWallet {
                bip39_secp_priv_key, ..
            } => Some(bip39_secp_priv_key),
            PrivKeyPolicy::Iguana(_) | PrivKeyPolicy::Trezor => None,
            #[cfg(target_arch = "wasm32")]
            PrivKeyPolicy::Metamask(_) => None,
        }
    }

    fn bip39_secp_priv_key_or_err(
        &self,
    ) -> Result<&ExtendedPrivateKey<secp256k1::SecretKey>, MmError<PrivKeyPolicyNotAllowed>> {
        self.bip39_secp_priv_key().or_mm_err(|| {
            PrivKeyPolicyNotAllowed::UnsupportedMethod(
                "`bip39_secp_priv_key_or_err` is supported only for `PrivKeyPolicy::HDWallet`".to_string(),
            )
        })
    }

    fn path_to_coin(&self) -> Option<&HDPathToCoin> {
        match self {
            PrivKeyPolicy::HDWallet {
                path_to_coin: derivation_path,
                ..
            } => Some(derivation_path),
            PrivKeyPolicy::Trezor => None,
            PrivKeyPolicy::Iguana(_) => None,
            #[cfg(target_arch = "wasm32")]
            PrivKeyPolicy::Metamask(_) => None,
        }
    }

    // Todo: this can be removed after the HDWallet is fully implemented for all protocols
    fn path_to_coin_or_err(&self) -> Result<&HDPathToCoin, MmError<PrivKeyPolicyNotAllowed>> {
        self.path_to_coin().or_mm_err(|| {
            PrivKeyPolicyNotAllowed::UnsupportedMethod(
                "`derivation_path_or_err` is supported only for `PrivKeyPolicy::HDWallet`".to_string(),
            )
        })
    }

    fn hd_wallet_derived_priv_key_or_err(
        &self,
        derivation_path: &DerivationPath,
    ) -> Result<Secp256k1Secret, MmError<PrivKeyPolicyNotAllowed>> {
        let bip39_secp_priv_key = self.bip39_secp_priv_key_or_err()?;
        derive_secp256k1_secret(bip39_secp_priv_key.clone(), derivation_path)
            .mm_err(|e| PrivKeyPolicyNotAllowed::InternalError(e.to_string()))
    }

    fn is_trezor(&self) -> bool { matches!(self, PrivKeyPolicy::Trezor) }
}

/// 'CoinWithPrivKeyPolicy' trait is used to get the private key policy of a coin.
pub trait CoinWithPrivKeyPolicy {
    /// The type of the key pair used by the coin.
    type KeyPair;

    /// Returns the private key policy of the coin.
    fn priv_key_policy(&self) -> &PrivKeyPolicy<Self::KeyPair>;
}

/// A common function to get the extended public key for a certain coin and derivation path.
pub async fn extract_extended_pubkey_impl<Coin, XPubExtractor>(
    coin: &Coin,
    xpub_extractor: Option<XPubExtractor>,
    derivation_path: DerivationPath,
) -> MmResult<Secp256k1ExtendedPublicKey, HDExtractPubkeyError>
where
    XPubExtractor: HDXPubExtractor + Send,
    Coin: HDWalletCoinOps + CoinWithPrivKeyPolicy,
{
    match xpub_extractor {
        Some(xpub_extractor) => {
            let trezor_coin = coin.trezor_coin()?;
            let xpub = xpub_extractor.extract_xpub(trezor_coin, derivation_path).await?;
            Secp256k1ExtendedPublicKey::from_str(&xpub).map_to_mm(|e| HDExtractPubkeyError::InvalidXpub(e.to_string()))
        },
        None => {
            let mut priv_key = coin
                .priv_key_policy()
                .bip39_secp_priv_key_or_err()
                .mm_err(|e| HDExtractPubkeyError::Internal(e.to_string()))?
                .clone();
            for child in derivation_path {
                priv_key = priv_key
                    .derive_child(child)
                    .map_to_mm(|e| HDExtractPubkeyError::Internal(e.to_string()))?;
            }
            drop_mutability!(priv_key);
            Ok(priv_key.public_key())
        },
    }
}

#[derive(Clone)]
pub enum PrivKeyBuildPolicy {
    IguanaPrivKey(IguanaPrivKey),
    GlobalHDAccount(GlobalHDAccountArc),
    Trezor,
}

impl PrivKeyBuildPolicy {
    /// Detects the `PrivKeyBuildPolicy` with which the given `MmArc` is initialized.
    pub fn detect_priv_key_policy(ctx: &MmArc) -> MmResult<PrivKeyBuildPolicy, CryptoCtxError> {
        let crypto_ctx = CryptoCtx::from_ctx(ctx)?;

        match crypto_ctx.key_pair_policy() {
            // Use an internal private key as the coin secret.
            KeyPairPolicy::Iguana => Ok(PrivKeyBuildPolicy::IguanaPrivKey(
                crypto_ctx.mm2_internal_privkey_secret(),
            )),
            KeyPairPolicy::GlobalHDAccount(global_hd) => Ok(PrivKeyBuildPolicy::GlobalHDAccount(global_hd.clone())),
        }
    }
}

/// Serializable struct for compatibility with the discontinued DerivationMethod struct
#[derive(Clone, Debug, Serialize)]
#[serde(tag = "type", content = "data")]
pub enum DerivationMethodResponse {
    /// Legacy iguana's privkey derivation, used by default
    Iguana,
    /// HD wallet derivation path, String is temporary here
    HDWallet(String),
}

/// Enum representing methods for deriving cryptographic addresses.
///
/// This enum distinguishes between two primary strategies for address generation:
/// 1. A static, single address approach.
/// 2. A hierarchical deterministic (HD) wallet that can derive multiple addresses.
#[derive(Debug)]
pub enum DerivationMethod<Address, HDWallet>
where
    HDWallet: HDWalletOps,
    HDWalletAddress<HDWallet>: Into<Address>,
{
    /// Represents the use of a single, static address for transactions and operations.
    SingleAddress(Address),
    /// Represents the use of an HD wallet for deriving multiple addresses.
    ///
    /// The encapsulated HD wallet should be capable of operations like
    /// getting the globally enabled address, and more, as defined by the
    /// [`HDWalletOps`] trait.
    HDWallet(HDWallet),
}

impl<Address, HDWallet> DerivationMethod<Address, HDWallet>
where
    Address: Clone,
    HDWallet: HDWalletOps,
    HDWalletAddress<HDWallet>: Into<Address>,
{
    pub async fn single_addr(&self) -> Option<Address> {
        match self {
            DerivationMethod::SingleAddress(my_address) => Some(my_address.clone()),
            DerivationMethod::HDWallet(hd_wallet) => {
                hd_wallet.get_enabled_address().await.map(|addr| addr.address().into())
            },
        }
    }

    pub async fn single_addr_or_err(&self) -> MmResult<Address, UnexpectedDerivationMethod> {
        self.single_addr()
            .await
            .or_mm_err(|| UnexpectedDerivationMethod::ExpectedSingleAddress)
    }

    pub fn hd_wallet(&self) -> Option<&HDWallet> {
        match self {
            DerivationMethod::SingleAddress(_) => None,
            DerivationMethod::HDWallet(hd_wallet) => Some(hd_wallet),
        }
    }

    pub fn hd_wallet_or_err(&self) -> MmResult<&HDWallet, UnexpectedDerivationMethod> {
        self.hd_wallet()
            .or_mm_err(|| UnexpectedDerivationMethod::ExpectedHDWallet)
    }

    /// # Panic
    ///
    /// Panic if the address mode is [`DerivationMethod::HDWallet`].
    pub async fn unwrap_single_addr(&self) -> Address { self.single_addr_or_err().await.unwrap() }

    pub async fn to_response(&self) -> MmResult<DerivationMethodResponse, UnexpectedDerivationMethod> {
        match self {
            DerivationMethod::SingleAddress(_) => Ok(DerivationMethodResponse::Iguana),
            DerivationMethod::HDWallet(hd_wallet) => {
                let enabled_address = hd_wallet
                    .get_enabled_address()
                    .await
                    .or_mm_err(|| UnexpectedDerivationMethod::ExpectedHDWallet)?;
                Ok(DerivationMethodResponse::HDWallet(
                    enabled_address.derivation_path().to_string(),
                ))
            },
        }
    }
}

/// A trait representing coins with specific address derivation methods.
///
/// This trait is designed for coins that have a defined mechanism for address derivation,
/// be it a single address approach or a hierarchical deterministic (HD) wallet strategy.
/// Coins implementing this trait should be clear about their chosen derivation method and
/// offer utility functions to interact with that method.
///
/// Implementors of this trait will typically be coins or tokens that are either used within
/// a traditional single address scheme or leverage the power and flexibility of HD wallets.
#[async_trait]
pub trait CoinWithDerivationMethod: HDWalletCoinOps {
    /// Returns the address derivation method associated with the coin.
    ///
    /// Implementors should return the specific `DerivationMethod` that the coin utilizes,
    /// either `SingleAddress` for a static address approach or `HDWallet` for an HD wallet strategy.
    fn derivation_method(&self) -> &DerivationMethod<HDCoinAddress<Self>, Self::HDWallet>;

    /// Checks if the coin uses the HD wallet strategy for address derivation.
    ///
    /// This is a utility function that returns `true` if the coin's derivation method is `HDWallet` and
    /// `false` otherwise.
    ///
    /// # Returns
    ///
    /// - `true` if the coin uses an HD wallet for address derivation.
    /// - `false` if it uses any other method.
    fn has_hd_wallet_derivation_method(&self) -> bool {
        matches!(self.derivation_method(), DerivationMethod::HDWallet(_))
    }

    /// Retrieves all addresses associated with the coin.
    async fn all_addresses(&self) -> MmResult<HashSet<HDCoinAddress<Self>>, AddressDerivingError> {
        const ADDRESSES_CAPACITY: usize = 60;

        match self.derivation_method() {
            DerivationMethod::SingleAddress(ref my_address) => Ok(iter::once(my_address.clone()).collect()),
            DerivationMethod::HDWallet(ref hd_wallet) => {
                let hd_accounts = hd_wallet.get_accounts().await;

                // We pre-allocate a suitable capacity for the HashSet to try to avoid re-allocations.
                // If the capacity is exceeded, the HashSet will automatically resize itself by re-allocating,
                // but this will not happen in most use cases where addresses will be below the capacity.
                let mut all_addresses = HashSet::with_capacity(ADDRESSES_CAPACITY);
                for (_, hd_account) in hd_accounts {
                    let external_addresses = self.derive_known_addresses(&hd_account, Bip44Chain::External).await?;
                    let internal_addresses = self.derive_known_addresses(&hd_account, Bip44Chain::Internal).await?;

                    let addresses_it = external_addresses
                        .into_iter()
                        .chain(internal_addresses)
                        .map(|hd_address| hd_address.address());
                    all_addresses.extend(addresses_it);
                }

                Ok(all_addresses)
            },
        }
    }
}

/// The `IguanaBalanceOps` trait provides an interface for fetching the balance of a coin and its tokens.
/// This trait should be implemented by coins that use the iguana derivation method.
#[async_trait]
pub trait IguanaBalanceOps {
    /// The object that holds the balance/s of the coin.
    type BalanceObject: BalanceObjectOps;

    /// Fetches the balance of the coin and its tokens if the coin uses an iguana derivation method.
    async fn iguana_balances(&self) -> BalanceResult<Self::BalanceObject>;
}

#[allow(clippy::upper_case_acronyms)]
#[derive(Clone, Debug, Deserialize, Serialize)]
#[serde(tag = "type", content = "protocol_data")]
pub enum CoinProtocol {
    UTXO,
    QTUM,
    QRC20 {
        platform: String,
        contract_address: String,
    },
    ETH,
    ERC20 {
        platform: String,
        contract_address: String,
    },
    SLPTOKEN {
        platform: String,
        token_id: H256Json,
        decimals: u8,
        required_confirmations: Option<u64>,
    },
    BCH {
        slp_prefix: String,
    },
    TENDERMINT(TendermintProtocolInfo),
    TENDERMINTTOKEN(TendermintTokenProtocolInfo),
    #[cfg(not(target_arch = "wasm32"))]
    LIGHTNING {
        platform: String,
        network: BlockchainNetwork,
        confirmation_targets: PlatformCoinConfirmationTargets,
    },
    #[cfg(all(feature = "enable-solana", not(target_arch = "wasm32")))]
    SOLANA,
    #[cfg(all(feature = "enable-solana", not(target_arch = "wasm32")))]
    SPLTOKEN {
        platform: String,
        token_contract_address: String,
        decimals: u8,
    },
    ZHTLC(ZcoinProtocolInfo),
    #[cfg(feature = "enable-sia")]
    SIA,
    NFT {
        platform: String,
    },
}

pub type RpcTransportEventHandlerShared = Arc<dyn RpcTransportEventHandler + Send + Sync + 'static>;

/// Common methods to measure the outgoing requests and incoming responses statistics.
pub trait RpcTransportEventHandler {
    fn debug_info(&self) -> String;

    fn on_outgoing_request(&self, data: &[u8]);

    fn on_incoming_response(&self, data: &[u8]);

    fn on_connected(&self, address: String) -> Result<(), String>;

    fn on_disconnected(&self, address: String) -> Result<(), String>;
}

impl fmt::Debug for dyn RpcTransportEventHandler + Send + Sync {
    fn fmt(&self, f: &mut fmt::Formatter<'_>) -> fmt::Result { write!(f, "{}", self.debug_info()) }
}

impl RpcTransportEventHandler for RpcTransportEventHandlerShared {
    fn debug_info(&self) -> String { self.deref().debug_info() }

    fn on_outgoing_request(&self, data: &[u8]) { self.as_ref().on_outgoing_request(data) }

    fn on_incoming_response(&self, data: &[u8]) { self.as_ref().on_incoming_response(data) }

    fn on_connected(&self, address: String) -> Result<(), String> { self.as_ref().on_connected(address) }

    fn on_disconnected(&self, address: String) -> Result<(), String> { self.as_ref().on_disconnected(address) }
}

impl<T: RpcTransportEventHandler> RpcTransportEventHandler for Vec<T> {
    fn debug_info(&self) -> String {
        let selfi: Vec<String> = self.iter().map(|x| x.debug_info()).collect();
        format!("{:?}", selfi)
    }

    fn on_outgoing_request(&self, data: &[u8]) {
        for handler in self {
            handler.on_outgoing_request(data)
        }
    }

    fn on_incoming_response(&self, data: &[u8]) {
        for handler in self {
            handler.on_incoming_response(data)
        }
    }

    fn on_connected(&self, address: String) -> Result<(), String> {
        for handler in self {
            try_s!(handler.on_connected(address.clone()))
        }
        Ok(())
    }

    fn on_disconnected(&self, address: String) -> Result<(), String> {
        for handler in self {
            try_s!(handler.on_disconnected(address.clone()))
        }
        Ok(())
    }
}

pub enum RpcClientType {
    Native,
    Electrum,
    Ethereum,
}

impl ToString for RpcClientType {
    fn to_string(&self) -> String {
        match self {
            RpcClientType::Native => "native".into(),
            RpcClientType::Electrum => "electrum".into(),
            RpcClientType::Ethereum => "ethereum".into(),
        }
    }
}

#[derive(Clone)]
pub struct CoinTransportMetrics {
    /// Using a weak reference by default in order to avoid circular references and leaks.
    metrics: MetricsWeak,
    /// Name of coin the rpc client is intended to work with.
    ticker: String,
    /// RPC client type.
    client: String,
}

impl CoinTransportMetrics {
    fn new(metrics: MetricsWeak, ticker: String, client: RpcClientType) -> CoinTransportMetrics {
        CoinTransportMetrics {
            metrics,
            ticker,
            client: client.to_string(),
        }
    }

    fn into_shared(self) -> RpcTransportEventHandlerShared { Arc::new(self) }
}

impl RpcTransportEventHandler for CoinTransportMetrics {
    fn debug_info(&self) -> String { "CoinTransportMetrics".into() }

    fn on_outgoing_request(&self, data: &[u8]) {
        mm_counter!(self.metrics, "rpc_client.traffic.out", data.len() as u64,
            "coin" => self.ticker.to_owned(), "client" => self.client.to_owned());
        mm_counter!(self.metrics, "rpc_client.request.count", 1,
            "coin" => self.ticker.to_owned(), "client" => self.client.to_owned());
    }

    fn on_incoming_response(&self, data: &[u8]) {
        mm_counter!(self.metrics, "rpc_client.traffic.in", data.len() as u64,
            "coin" => self.ticker.to_owned(), "client" => self.client.to_owned());
        mm_counter!(self.metrics, "rpc_client.response.count", 1,
            "coin" => self.ticker.to_owned(), "client" => self.client.to_owned());
    }

    fn on_connected(&self, _address: String) -> Result<(), String> {
        // Handle a new connected endpoint if necessary.
        // Now just return the Ok
        Ok(())
    }

    fn on_disconnected(&self, _address: String) -> Result<(), String> {
        // Handle disconnected endpoint if necessary.
        // Now just return the Ok
        Ok(())
    }
}

#[async_trait]
impl BalanceTradeFeeUpdatedHandler for CoinsContext {
    async fn balance_updated(&self, coin: &MmCoinEnum, new_balance: &BigDecimal) {
        for sub in self.balance_update_handlers.lock().await.iter() {
            sub.balance_updated(coin, new_balance).await
        }
    }
}

pub fn coin_conf(ctx: &MmArc, ticker: &str) -> Json {
    match ctx.conf["coins"].as_array() {
        Some(coins) => coins
            .iter()
            .find(|coin| coin["coin"].as_str() == Some(ticker))
            .cloned()
            .unwrap_or(Json::Null),
        None => Json::Null,
    }
}

pub fn is_wallet_only_conf(conf: &Json) -> bool { conf["wallet_only"].as_bool().unwrap_or(false) }

pub fn is_wallet_only_ticker(ctx: &MmArc, ticker: &str) -> bool {
    let coin_conf = coin_conf(ctx, ticker);
    coin_conf["wallet_only"].as_bool().unwrap_or(false)
}

/// Adds a new currency into the list of currencies configured.
///
/// Returns an error if the currency already exists. Initializing the same currency twice is a bad habit
/// (might lead to misleading and confusing information during debugging and maintenance, see DRY)
/// and should be fixed on the call site.
///
/// * `req` - Payload of the corresponding "enable" or "electrum" RPC request.
pub async fn lp_coininit(ctx: &MmArc, ticker: &str, req: &Json) -> Result<MmCoinEnum, String> {
    let cctx = try_s!(CoinsContext::from_ctx(ctx));
    {
        let coins = cctx.coins.lock().await;
        if coins.get(ticker).is_some() {
            return ERR!("Coin {} already initialized", ticker);
        }
    }

    let coins_en = coin_conf(ctx, ticker);

    coins_conf_check(ctx, &coins_en, ticker, Some(req))?;

    // The legacy electrum/enable RPCs don't support Hardware Wallet policy.
    let priv_key_policy = try_s!(PrivKeyBuildPolicy::detect_priv_key_policy(ctx));

    let protocol: CoinProtocol = try_s!(json::from_value(coins_en["protocol"].clone()));

    let coin: MmCoinEnum = match &protocol {
        CoinProtocol::UTXO => {
            let params = try_s!(UtxoActivationParams::from_legacy_req(req));
            try_s!(utxo_standard_coin_with_policy(ctx, ticker, &coins_en, &params, priv_key_policy).await).into()
        },
        CoinProtocol::QTUM => {
            let params = try_s!(UtxoActivationParams::from_legacy_req(req));
            try_s!(qtum_coin_with_policy(ctx, ticker, &coins_en, &params, priv_key_policy).await).into()
        },
        CoinProtocol::ETH | CoinProtocol::ERC20 { .. } => {
            try_s!(eth_coin_from_conf_and_request(ctx, ticker, &coins_en, req, protocol, priv_key_policy).await).into()
        },
        CoinProtocol::QRC20 {
            platform,
            contract_address,
        } => {
            let params = try_s!(Qrc20ActivationParams::from_legacy_req(req));
            let contract_address = try_s!(qtum::contract_addr_from_str(contract_address));

            try_s!(
                qrc20_coin_with_policy(
                    ctx,
                    ticker,
                    platform,
                    &coins_en,
                    &params,
                    priv_key_policy,
                    contract_address
                )
                .await
            )
            .into()
        },
        CoinProtocol::BCH { slp_prefix } => {
            let prefix = try_s!(CashAddrPrefix::from_str(slp_prefix));
            let params = try_s!(BchActivationRequest::from_legacy_req(req));

            let bch = try_s!(bch_coin_with_policy(ctx, ticker, &coins_en, params, prefix, priv_key_policy).await);
            bch.into()
        },
        CoinProtocol::SLPTOKEN {
            platform,
            token_id,
            decimals,
            required_confirmations,
        } => {
            let platform_coin = try_s!(lp_coinfind(ctx, platform).await);
            let platform_coin = match platform_coin {
                Some(MmCoinEnum::Bch(coin)) => coin,
                Some(_) => return ERR!("Platform coin {} is not BCH", platform),
                None => return ERR!("Platform coin {} is not activated", platform),
            };

            let confs = required_confirmations.unwrap_or(platform_coin.required_confirmations());
            let token = try_s!(SlpToken::new(
                *decimals,
                ticker.into(),
                (*token_id).into(),
                platform_coin,
                confs
            ));
            token.into()
        },
        CoinProtocol::TENDERMINT { .. } => return ERR!("TENDERMINT protocol is not supported by lp_coininit"),
        CoinProtocol::TENDERMINTTOKEN(_) => return ERR!("TENDERMINTTOKEN protocol is not supported by lp_coininit"),
        CoinProtocol::ZHTLC { .. } => return ERR!("ZHTLC protocol is not supported by lp_coininit"),
        CoinProtocol::NFT { .. } => return ERR!("NFT protocol is not supported by lp_coininit"),
        #[cfg(not(target_arch = "wasm32"))]
        CoinProtocol::LIGHTNING { .. } => return ERR!("Lightning protocol is not supported by lp_coininit"),
        #[cfg(all(feature = "enable-solana", not(target_arch = "wasm32")))]
        CoinProtocol::SOLANA => {
            return ERR!("Solana protocol is not supported by lp_coininit - use enable_solana_with_tokens instead")
        },
        #[cfg(all(feature = "enable-solana", not(target_arch = "wasm32")))]
        CoinProtocol::SPLTOKEN { .. } => {
            return ERR!("SplToken protocol is not supported by lp_coininit - use enable_spl instead")
        },
        #[cfg(feature = "enable-sia")]
        CoinProtocol::SIA { .. } => {
            return ERR!("SIA protocol is not supported by lp_coininit. Use task::enable_sia::init");
        },
    };

    let register_params = RegisterCoinParams {
        ticker: ticker.to_owned(),
    };
    try_s!(lp_register_coin(ctx, coin.clone(), register_params).await);

    let tx_history = req["tx_history"].as_bool().unwrap_or(false);
    if tx_history {
        try_s!(lp_spawn_tx_history(ctx.clone(), coin.clone()).map_to_mm(RegisterCoinError::Internal));
    }
    Ok(coin)
}

#[derive(Debug, Display)]
pub enum RegisterCoinError {
    #[display(fmt = "Coin '{}' is initialized already", coin)]
    CoinIsInitializedAlready {
        coin: String,
    },
    Internal(String),
}

pub struct RegisterCoinParams {
    pub ticker: String,
}

pub async fn lp_register_coin(
    ctx: &MmArc,
    coin: MmCoinEnum,
    params: RegisterCoinParams,
) -> Result<(), MmError<RegisterCoinError>> {
    let RegisterCoinParams { ticker } = params;
    let cctx = CoinsContext::from_ctx(ctx).map_to_mm(RegisterCoinError::Internal)?;

    // TODO AP: locking the coins list during the entire initialization prevents different coins from being
    // activated concurrently which results in long activation time: https://github.com/KomodoPlatform/atomicDEX/issues/24
    // So I'm leaving the possibility of race condition intentionally in favor of faster concurrent activation.
    // Should consider refactoring: maybe extract the RPC client initialization part from coin init functions.
    let mut coins = cctx.coins.lock().await;
    match coins.raw_entry_mut().from_key(&ticker) {
        RawEntryMut::Occupied(_oe) => {
            return MmError::err(RegisterCoinError::CoinIsInitializedAlready { coin: ticker.clone() })
        },
        RawEntryMut::Vacant(ve) => ve.insert(ticker.clone(), MmCoinStruct::new(coin.clone())),
    };

    if coin.is_platform_coin() {
        let mut platform_coin_tokens = cctx.platform_coin_tokens.lock();
        platform_coin_tokens
            .entry(coin.ticker().to_string())
            .or_insert_with(HashSet::new);
    }
    Ok(())
}

fn lp_spawn_tx_history(ctx: MmArc, coin: MmCoinEnum) -> Result<(), String> {
    let spawner = coin.spawner();
    let fut = async move {
        let _res = coin.process_history_loop(ctx).compat().await;
    };
    spawner.spawn(fut);
    Ok(())
}

/// NB: Returns only the enabled (aka active) coins.
pub async fn lp_coinfind(ctx: &MmArc, ticker: &str) -> Result<Option<MmCoinEnum>, String> {
    let cctx = try_s!(CoinsContext::from_ctx(ctx));
    let coins = cctx.coins.lock().await;

    if let Some(coin) = coins.get(ticker) {
        if coin.is_available() {
            return Ok(Some(coin.inner.clone()));
        }
    };

    Ok(None)
}

/// Returns coins even if they are on the passive mode
pub async fn lp_coinfind_any(ctx: &MmArc, ticker: &str) -> Result<Option<MmCoinStruct>, String> {
    let cctx = try_s!(CoinsContext::from_ctx(ctx));
    let coins = cctx.coins.lock().await;

    Ok(coins.get(ticker).cloned())
}

/// Attempts to find a pair of active coins returning None if one is not enabled
pub async fn find_pair(ctx: &MmArc, base: &str, rel: &str) -> Result<Option<(MmCoinEnum, MmCoinEnum)>, String> {
    let fut_base = lp_coinfind(ctx, base);
    let fut_rel = lp_coinfind(ctx, rel);

    futures::future::try_join(fut_base, fut_rel)
        .map_ok(|(base, rel)| base.zip(rel))
        .await
}

#[derive(Debug, Display)]
pub enum CoinFindError {
    #[display(fmt = "No such coin: {}", coin)]
    NoSuchCoin { coin: String },
}

pub async fn lp_coinfind_or_err(ctx: &MmArc, ticker: &str) -> CoinFindResult<MmCoinEnum> {
    match lp_coinfind(ctx, ticker).await {
        Ok(Some(coin)) => Ok(coin),
        Ok(None) => MmError::err(CoinFindError::NoSuchCoin {
            coin: ticker.to_owned(),
        }),
        Err(e) => panic!("Unexpected error: {}", e),
    }
}

#[derive(Deserialize)]
struct ConvertAddressReq {
    coin: String,
    from: String,
    /// format to that the input address should be converted
    to_address_format: Json,
}

pub async fn convert_address(ctx: MmArc, req: Json) -> Result<Response<Vec<u8>>, String> {
    let req: ConvertAddressReq = try_s!(json::from_value(req));
    let coin = match lp_coinfind(&ctx, &req.coin).await {
        Ok(Some(t)) => t,
        Ok(None) => return ERR!("No such coin: {}", req.coin),
        Err(err) => return ERR!("!lp_coinfind({}): {}", req.coin, err),
    };
    let result = json!({
        "result": {
            "address": try_s!(coin.convert_to_address(&req.from, req.to_address_format)),
        },
    });
    let body = try_s!(json::to_vec(&result));
    Ok(try_s!(Response::builder().body(body)))
}

pub async fn kmd_rewards_info(ctx: MmArc) -> Result<Response<Vec<u8>>, String> {
    let coin = match lp_coinfind(&ctx, "KMD").await {
        Ok(Some(MmCoinEnum::UtxoCoin(t))) => t,
        Ok(Some(_)) => return ERR!("KMD was expected to be UTXO"),
        Ok(None) => return ERR!("KMD is not activated"),
        Err(err) => return ERR!("!lp_coinfind({}): KMD", err),
    };

    let res = json!({
        "result": try_s!(utxo::kmd_rewards_info(&coin).await),
    });
    let res = try_s!(json::to_vec(&res));
    Ok(try_s!(Response::builder().body(res)))
}

#[derive(Deserialize)]
struct ValidateAddressReq {
    coin: String,
    address: String,
}

#[derive(Serialize)]
pub struct ValidateAddressResult {
    pub is_valid: bool,
    #[serde(skip_serializing_if = "Option::is_none")]
    pub reason: Option<String>,
}

pub async fn validate_address(ctx: MmArc, req: Json) -> Result<Response<Vec<u8>>, String> {
    let req: ValidateAddressReq = try_s!(json::from_value(req));
    let coin = match lp_coinfind(&ctx, &req.coin).await {
        Ok(Some(t)) => t,
        Ok(None) => return ERR!("No such coin: {}", req.coin),
        Err(err) => return ERR!("!lp_coinfind({}): {}", req.coin, err),
    };

    let res = json!({ "result": coin.validate_address(&req.address) });
    let body = try_s!(json::to_vec(&res));
    Ok(try_s!(Response::builder().body(body)))
}

pub async fn withdraw(ctx: MmArc, req: WithdrawRequest) -> WithdrawResult {
    let coin = lp_coinfind_or_err(&ctx, &req.coin).await?;
    coin.withdraw(req).compat().await
}

pub async fn get_raw_transaction(ctx: MmArc, req: RawTransactionRequest) -> RawTransactionResult {
    let coin = lp_coinfind_or_err(&ctx, &req.coin).await?;
    coin.get_raw_transaction(req).compat().await
}

pub async fn sign_message(ctx: MmArc, req: SignatureRequest) -> SignatureResult<SignatureResponse> {
    let coin = lp_coinfind_or_err(&ctx, &req.coin).await?;
    let signature = coin.sign_message(&req.message)?;
    Ok(SignatureResponse { signature })
}

pub async fn verify_message(ctx: MmArc, req: VerificationRequest) -> VerificationResult<VerificationResponse> {
    let coin = lp_coinfind_or_err(&ctx, &req.coin).await?;

    let validate_address_result = coin.validate_address(&req.address);
    if !validate_address_result.is_valid {
        return MmError::err(VerificationError::InvalidRequest(
            validate_address_result.reason.unwrap_or_else(|| "Unknown".to_string()),
        ));
    }

    let is_valid = coin.verify_message(&req.signature, &req.message, &req.address)?;

    Ok(VerificationResponse { is_valid })
}

pub async fn sign_raw_transaction(ctx: MmArc, req: SignRawTransactionRequest) -> RawTransactionResult {
    let coin = lp_coinfind_or_err(&ctx, &req.coin).await?;
    coin.sign_raw_tx(&req).await
}

pub async fn remove_delegation(ctx: MmArc, req: RemoveDelegateRequest) -> DelegationResult {
    let coin = lp_coinfind_or_err(&ctx, &req.coin).await?;
    match coin {
        MmCoinEnum::QtumCoin(qtum) => qtum.remove_delegation().compat().await,
        _ => {
            return MmError::err(DelegationError::CoinDoesntSupportDelegation {
                coin: coin.ticker().to_string(),
            })
        },
    }
}

pub async fn get_staking_infos(ctx: MmArc, req: GetStakingInfosRequest) -> StakingInfosResult {
    let coin = lp_coinfind_or_err(&ctx, &req.coin).await?;
    match coin {
        MmCoinEnum::QtumCoin(qtum) => qtum.get_delegation_infos().compat().await,
        _ => {
            return MmError::err(StakingInfosError::CoinDoesntSupportStakingInfos {
                coin: coin.ticker().to_string(),
            })
        },
    }
}

pub async fn add_delegation(ctx: MmArc, req: AddDelegateRequest) -> DelegationResult {
    let coin = lp_coinfind_or_err(&ctx, &req.coin).await?;
    // Need to find a way to do a proper dispatch
    let coin_concrete = match coin {
        MmCoinEnum::QtumCoin(qtum) => qtum,
        _ => {
            return MmError::err(DelegationError::CoinDoesntSupportDelegation {
                coin: coin.ticker().to_string(),
            })
        },
    };
    match req.staking_details {
        StakingDetails::Qtum(qtum_staking) => coin_concrete.add_delegation(qtum_staking).compat().await,
    }
}

pub async fn send_raw_transaction(ctx: MmArc, req: Json) -> Result<Response<Vec<u8>>, String> {
    let ticker = try_s!(req["coin"].as_str().ok_or("No 'coin' field")).to_owned();
    let coin = match lp_coinfind(&ctx, &ticker).await {
        Ok(Some(t)) => t,
        Ok(None) => return ERR!("No such coin: {}", ticker),
        Err(err) => return ERR!("!lp_coinfind({}): {}", ticker, err),
    };
    let bytes_string = try_s!(req["tx_hex"].as_str().ok_or("No 'tx_hex' field"));
    let res = try_s!(coin.send_raw_tx(bytes_string).compat().await);
    let body = try_s!(json::to_vec(&json!({ "tx_hash": res })));
    Ok(try_s!(Response::builder().body(body)))
}

#[derive(Clone, Debug, PartialEq, Serialize)]
#[serde(tag = "state", content = "additional_info")]
pub enum HistorySyncState {
    NotEnabled,
    NotStarted,
    InProgress(Json),
    Error(Json),
    Finished,
}

#[derive(Deserialize)]
struct MyTxHistoryRequest {
    coin: String,
    from_id: Option<BytesJson>,
    #[serde(default)]
    max: bool,
    #[serde(default = "ten")]
    limit: usize,
    page_number: Option<NonZeroUsize>,
}

/// Returns the transaction history of selected coin. Returns no more than `limit` records (default: 10).
/// Skips the first records up to from_id (skipping the from_id too).
/// Transactions are sorted by number of confirmations in ascending order.
pub async fn my_tx_history(ctx: MmArc, req: Json) -> Result<Response<Vec<u8>>, String> {
    let request: MyTxHistoryRequest = try_s!(json::from_value(req));
    let coin = match lp_coinfind(&ctx, &request.coin).await {
        Ok(Some(t)) => t,
        Ok(None) => return ERR!("No such coin: {}", request.coin),
        Err(err) => return ERR!("!lp_coinfind({}): {}", request.coin, err),
    };

    let history = try_s!(coin.load_history_from_file(&ctx).compat().await);
    let total_records = history.len();
    let limit = if request.max { total_records } else { request.limit };

    let block_number = try_s!(coin.current_block().compat().await);
    let skip = match &request.from_id {
        Some(id) => {
            try_s!(history
                .iter()
                .position(|item| item.internal_id == *id)
                .ok_or(format!("from_id {:02x} is not found", id)))
                + 1
        },
        None => match request.page_number {
            Some(page_n) => (page_n.get() - 1) * request.limit,
            None => 0,
        },
    };

    let history = history.into_iter().skip(skip).take(limit);
    let history: Vec<Json> = history
        .map(|item| {
            let tx_block = item.block_height;
            let mut json = json::to_value(item).unwrap();
            json["confirmations"] = if tx_block == 0 {
                Json::from(0)
            } else if block_number >= tx_block {
                Json::from((block_number - tx_block) + 1)
            } else {
                Json::from(0)
            };
            json
        })
        .collect();

    let response = json!({
        "result": {
            "transactions": history,
            "limit": limit,
            "skipped": skip,
            "from_id": request.from_id,
            "total": total_records,
            "current_block": block_number,
            "sync_status": coin.history_sync_status(),
            "page_number": request.page_number,
            "total_pages": calc_total_pages(total_records, request.limit),
        }
    });
    let body = try_s!(json::to_vec(&response));
    Ok(try_s!(Response::builder().body(body)))
}

/// `get_trade_fee` rpc implementation.
/// There is some consideration about this rpc:  
/// for eth coin this rpc returns max possible trade fee (estimated for maximum possible gas limit for any kind of swap).
/// However for eth coin, as part of fixing this issue https://github.com/KomodoPlatform/komodo-defi-framework/issues/1848,
/// `max_taker_vol' and `trade_preimage` rpc now return more accurate required gas calculations.
/// So maybe it would be better to deprecate this `get_trade_fee` rpc
pub async fn get_trade_fee(ctx: MmArc, req: Json) -> Result<Response<Vec<u8>>, String> {
    let ticker = try_s!(req["coin"].as_str().ok_or("No 'coin' field")).to_owned();
    let coin = match lp_coinfind(&ctx, &ticker).await {
        Ok(Some(t)) => t,
        Ok(None) => return ERR!("No such coin: {}", ticker),
        Err(err) => return ERR!("!lp_coinfind({}): {}", ticker, err),
    };
    let fee_info = try_s!(coin.get_trade_fee().compat().await);
    let res = try_s!(json::to_vec(&json!({
        "result": {
            "coin": fee_info.coin,
            "amount": fee_info.amount.to_decimal(),
            "amount_fraction": fee_info.amount.to_fraction(),
            "amount_rat": fee_info.amount.to_ratio(),
        }
    })));
    Ok(try_s!(Response::builder().body(res)))
}

pub async fn get_enabled_coins(ctx: MmArc) -> Result<Response<Vec<u8>>, String> {
    let coins_ctx: Arc<CoinsContext> = try_s!(CoinsContext::from_ctx(&ctx));
    let coins = coins_ctx.coins.lock().await;
    let enabled_coins: GetEnabledResponse = try_s!(coins
        .iter()
        .map(|(ticker, coin)| {
            let address = try_s!(coin.inner.my_address());
            Ok(EnabledCoin {
                ticker: ticker.clone(),
                address,
            })
        })
        .collect());
    let res = try_s!(json::to_vec(&Mm2RpcResult::new(enabled_coins)));
    Ok(try_s!(Response::builder().body(res)))
}

#[derive(Deserialize)]
pub struct ConfirmationsReq {
    coin: String,
    confirmations: u64,
}

pub async fn set_required_confirmations(ctx: MmArc, req: Json) -> Result<Response<Vec<u8>>, String> {
    let req: ConfirmationsReq = try_s!(json::from_value(req));
    let coin = match lp_coinfind(&ctx, &req.coin).await {
        Ok(Some(t)) => t,
        Ok(None) => return ERR!("No such coin {}", req.coin),
        Err(err) => return ERR!("!lp_coinfind ({}): {}", req.coin, err),
    };
    coin.set_required_confirmations(req.confirmations);
    let res = try_s!(json::to_vec(&json!({
        "result": {
            "coin": req.coin,
            "confirmations": coin.required_confirmations(),
        }
    })));
    Ok(try_s!(Response::builder().body(res)))
}

#[derive(Deserialize)]
pub struct RequiresNotaReq {
    coin: String,
    requires_notarization: bool,
}

pub async fn set_requires_notarization(ctx: MmArc, req: Json) -> Result<Response<Vec<u8>>, String> {
    let req: RequiresNotaReq = try_s!(json::from_value(req));
    let coin = match lp_coinfind(&ctx, &req.coin).await {
        Ok(Some(t)) => t,
        Ok(None) => return ERR!("No such coin {}", req.coin),
        Err(err) => return ERR!("!lp_coinfind ({}): {}", req.coin, err),
    };
    coin.set_requires_notarization(req.requires_notarization);
    let res = try_s!(json::to_vec(&json!({
        "result": {
            "coin": req.coin,
            "requires_notarization": coin.requires_notarization(),
        }
    })));
    Ok(try_s!(Response::builder().body(res)))
}

pub async fn show_priv_key(ctx: MmArc, req: Json) -> Result<Response<Vec<u8>>, String> {
    let ticker = try_s!(req["coin"].as_str().ok_or("No 'coin' field")).to_owned();
    let coin = match lp_coinfind(&ctx, &ticker).await {
        Ok(Some(t)) => t,
        Ok(None) => return ERR!("No such coin: {}", ticker),
        Err(err) => return ERR!("!lp_coinfind({}): {}", ticker, err),
    };
    let res = try_s!(json::to_vec(&json!({
        "result": {
            "coin": ticker,
            "priv_key": try_s!(coin.display_priv_key()),
        }
    })));
    Ok(try_s!(Response::builder().body(res)))
}

pub async fn register_balance_update_handler(
    ctx: MmArc,
    handler: Box<dyn BalanceTradeFeeUpdatedHandler + Send + Sync>,
) {
    let coins_ctx = CoinsContext::from_ctx(&ctx).unwrap();
    coins_ctx.balance_update_handlers.lock().await.push(handler);
}

pub fn update_coins_config(mut config: Json) -> Result<Json, String> {
    let coins = match config.as_array_mut() {
        Some(c) => c,
        _ => return ERR!("Coins config must be an array"),
    };

    for coin in coins {
        // the coin_as_str is used only to be formatted
        let coin_as_str = format!("{}", coin);
        let coin = try_s!(coin
            .as_object_mut()
            .ok_or(ERRL!("Expected object, found {:?}", coin_as_str)));
        if coin.contains_key("protocol") {
            // the coin is up-to-date
            continue;
        }
        let protocol = match coin.remove("etomic") {
            Some(etomic) => {
                let etomic = etomic
                    .as_str()
                    .ok_or(ERRL!("Expected etomic as string, found {:?}", etomic))?;
                if etomic == "0x0000000000000000000000000000000000000000" {
                    CoinProtocol::ETH
                } else {
                    let contract_address = etomic.to_owned();
                    CoinProtocol::ERC20 {
                        platform: "ETH".into(),
                        contract_address,
                    }
                }
            },
            _ => CoinProtocol::UTXO,
        };

        let protocol = json::to_value(protocol).map_err(|e| ERRL!("Error {:?} on process {:?}", e, coin_as_str))?;
        coin.insert("protocol".into(), protocol);
    }

    Ok(config)
}

#[derive(Deserialize)]
struct ConvertUtxoAddressReq {
    address: String,
    to_coin: String,
}

pub async fn convert_utxo_address(ctx: MmArc, req: Json) -> Result<Response<Vec<u8>>, String> {
    let req: ConvertUtxoAddressReq = try_s!(json::from_value(req));
    let mut addr: utxo::LegacyAddress = try_s!(req.address.parse()); // Only legacy addresses supported as source
    let coin = match lp_coinfind(&ctx, &req.to_coin).await {
        Ok(Some(c)) => c,
        _ => return ERR!("Coin {} is not activated", req.to_coin),
    };
    let coin = match coin {
        MmCoinEnum::UtxoCoin(utxo) => utxo,
        _ => return ERR!("Coin {} is not utxo", req.to_coin),
    };
    addr.prefix = coin.as_ref().conf.address_prefixes.p2pkh.clone();
    addr.checksum_type = coin.as_ref().conf.checksum_type;

    let response = try_s!(json::to_vec(&json!({
        "result": addr.to_string(),
    })));
    Ok(try_s!(Response::builder().body(response)))
}

pub fn address_by_coin_conf_and_pubkey_str(
    ctx: &MmArc,
    coin: &str,
    conf: &Json,
    pubkey: &str,
    addr_format: UtxoAddressFormat,
) -> Result<String, String> {
    let protocol: CoinProtocol = try_s!(json::from_value(conf["protocol"].clone()));
    match protocol {
        CoinProtocol::ERC20 { .. } | CoinProtocol::ETH | CoinProtocol::NFT { .. } => eth::addr_from_pubkey_str(pubkey),
        CoinProtocol::UTXO | CoinProtocol::QTUM | CoinProtocol::QRC20 { .. } | CoinProtocol::BCH { .. } => {
            utxo::address_by_conf_and_pubkey_str(coin, conf, pubkey, addr_format)
        },
        CoinProtocol::SLPTOKEN { platform, .. } => {
            let platform_conf = coin_conf(ctx, &platform);
            if platform_conf.is_null() {
                return ERR!("platform {} conf is null", platform);
            }
            // TODO is there any way to make it better without duplicating the prefix in the SLP conf?
            let platform_protocol: CoinProtocol = try_s!(json::from_value(platform_conf["protocol"].clone()));
            match platform_protocol {
                CoinProtocol::BCH { slp_prefix } => {
                    slp_addr_from_pubkey_str(pubkey, &slp_prefix).map_err(|e| ERRL!("{}", e))
                },
                _ => ERR!("Platform protocol {:?} is not BCH", platform_protocol),
            }
        },
        CoinProtocol::TENDERMINT(protocol) => tendermint::account_id_from_pubkey_hex(&protocol.account_prefix, pubkey)
            .map(|id| id.to_string())
            .map_err(|e| e.to_string()),
        CoinProtocol::TENDERMINTTOKEN(proto) => {
            let platform_conf = coin_conf(ctx, &proto.platform);
            if platform_conf.is_null() {
                return ERR!("platform {} conf is null", proto.platform);
            }
            // TODO is there any way to make it better without duplicating the prefix in the IBC conf?
            let platform_protocol: CoinProtocol = try_s!(json::from_value(platform_conf["protocol"].clone()));
            match platform_protocol {
                CoinProtocol::TENDERMINT(platform) => {
                    tendermint::account_id_from_pubkey_hex(&platform.account_prefix, pubkey)
                        .map(|id| id.to_string())
                        .map_err(|e| e.to_string())
                },
                _ => ERR!("Platform protocol {:?} is not TENDERMINT", platform_protocol),
            }
        },
        #[cfg(not(target_arch = "wasm32"))]
        CoinProtocol::LIGHTNING { .. } => {
            ERR!("address_by_coin_conf_and_pubkey_str is not implemented for lightning protocol yet!")
        },
        #[cfg(all(feature = "enable-solana", not(target_arch = "wasm32")))]
        CoinProtocol::SOLANA | CoinProtocol::SPLTOKEN { .. } => {
            ERR!("Solana pubkey is the public address - you do not need to use this rpc call.")
        },
        CoinProtocol::ZHTLC { .. } => ERR!("address_by_coin_conf_and_pubkey_str is not supported for ZHTLC protocol!"),
        #[cfg(feature = "enable-sia")]
        CoinProtocol::SIA { .. } => ERR!("address_by_coin_conf_and_pubkey_str is not supported for SIA protocol!"), // TODO Alright
    }
}

#[cfg(target_arch = "wasm32")]
fn load_history_from_file_impl<T>(coin: &T, ctx: &MmArc) -> TxHistoryFut<Vec<TransactionDetails>>
where
    T: MmCoin + ?Sized,
{
    let ctx = ctx.clone();
    let ticker = coin.ticker().to_owned();
    let my_address = try_f!(coin.my_address());

    let fut = async move {
        let coins_ctx = CoinsContext::from_ctx(&ctx).unwrap();
        let db = coins_ctx.tx_history_db().await?;
        let err = match load_tx_history(&db, &ticker, &my_address).await {
            Ok(history) => return Ok(history),
            Err(e) => e,
        };

        if let TxHistoryError::ErrorDeserializing(e) = err.get_inner() {
            ctx.log.log(
                "🌋",
                &[&"tx_history", &ticker.to_owned()],
                &ERRL!("Error {} on history deserialization, resetting the cache.", e),
            );
            clear_tx_history(&db, &ticker, &my_address).await?;
            return Ok(Vec::new());
        }

        Err(err)
    };
    Box::new(fut.boxed().compat())
}

#[cfg(not(target_arch = "wasm32"))]
fn load_history_from_file_impl<T>(coin: &T, ctx: &MmArc) -> TxHistoryFut<Vec<TransactionDetails>>
where
    T: MmCoin + ?Sized,
{
    let ticker = coin.ticker().to_owned();
    let history_path = coin.tx_history_path(ctx);
    let ctx = ctx.clone();

    let fut = async move {
        let content = match fs::read(&history_path).await {
            Ok(content) => content,
            Err(err) if err.kind() == io::ErrorKind::NotFound => {
                return Ok(Vec::new());
            },
            Err(err) => {
                let error = format!(
                    "Error '{}' reading from the history file {}",
                    err,
                    history_path.display()
                );
                return MmError::err(TxHistoryError::ErrorLoading(error));
            },
        };
        let serde_err = match json::from_slice(&content) {
            Ok(txs) => return Ok(txs),
            Err(e) => e,
        };

        ctx.log.log(
            "🌋",
            &[&"tx_history", &ticker],
            &ERRL!("Error {} on history deserialization, resetting the cache.", serde_err),
        );
        fs::remove_file(&history_path)
            .await
            .map_to_mm(|e| TxHistoryError::ErrorClearing(e.to_string()))?;
        Ok(Vec::new())
    };
    Box::new(fut.boxed().compat())
}

#[cfg(target_arch = "wasm32")]
fn save_history_to_file_impl<T>(coin: &T, ctx: &MmArc, mut history: Vec<TransactionDetails>) -> TxHistoryFut<()>
where
    T: MmCoin + MarketCoinOps + ?Sized,
{
    let ctx = ctx.clone();
    let ticker = coin.ticker().to_owned();
    let my_address = try_f!(coin.my_address());

    history.sort_unstable_by(compare_transaction_details);

    let fut = async move {
        let coins_ctx = CoinsContext::from_ctx(&ctx).unwrap();
        let db = coins_ctx.tx_history_db().await?;
        save_tx_history(&db, &ticker, &my_address, history).await?;
        Ok(())
    };
    Box::new(fut.boxed().compat())
}

#[cfg(not(target_arch = "wasm32"))]
fn get_tx_history_migration_impl<T>(coin: &T, ctx: &MmArc) -> TxHistoryFut<u64>
where
    T: MmCoin + MarketCoinOps + ?Sized,
{
    let migration_path = coin.tx_migration_path(ctx);

    let fut = async move {
        let current_migration = match fs::read(&migration_path).await {
            Ok(bytes) => {
                let mut num_bytes = [0; 8];
                if bytes.len() == 8 {
                    num_bytes.clone_from_slice(&bytes);
                    u64::from_le_bytes(num_bytes)
                } else {
                    0
                }
            },
            Err(_) => 0,
        };

        Ok(current_migration)
    };

    Box::new(fut.boxed().compat())
}

#[cfg(not(target_arch = "wasm32"))]
fn update_migration_file_impl<T>(coin: &T, ctx: &MmArc, migration_number: u64) -> TxHistoryFut<()>
where
    T: MmCoin + MarketCoinOps + ?Sized,
{
    let migration_path = coin.tx_migration_path(ctx);
    let tmp_file = format!("{}.tmp", migration_path.display());

    let fut = async move {
        let fs_fut = async {
            let mut file = fs::File::create(&tmp_file).await?;
            file.write_all(&migration_number.to_le_bytes()).await?;
            file.flush().await?;
            fs::rename(&tmp_file, migration_path).await?;
            Ok(())
        };

        let res: io::Result<_> = fs_fut.await;
        if let Err(e) = res {
            let error = format!("Error '{}' creating/writing/renaming the tmp file {}", e, tmp_file);
            return MmError::err(TxHistoryError::ErrorSaving(error));
        }
        Ok(())
    };

    Box::new(fut.boxed().compat())
}

#[cfg(not(target_arch = "wasm32"))]
fn save_history_to_file_impl<T>(coin: &T, ctx: &MmArc, mut history: Vec<TransactionDetails>) -> TxHistoryFut<()>
where
    T: MmCoin + MarketCoinOps + ?Sized,
{
    let history_path = coin.tx_history_path(ctx);
    let tmp_file = format!("{}.tmp", history_path.display());

    history.sort_unstable_by(compare_transaction_details);

    let fut = async move {
        let content = json::to_vec(&history).map_to_mm(|e| TxHistoryError::ErrorSerializing(e.to_string()))?;

        let fs_fut = async {
            let mut file = fs::File::create(&tmp_file).await?;
            file.write_all(&content).await?;
            file.flush().await?;
            fs::rename(&tmp_file, &history_path).await?;
            Ok(())
        };

        let res: io::Result<_> = fs_fut.await;
        if let Err(e) = res {
            let error = format!("Error '{}' creating/writing/renaming the tmp file {}", e, tmp_file);
            return MmError::err(TxHistoryError::ErrorSaving(error));
        }
        Ok(())
    };
    Box::new(fut.boxed().compat())
}

pub(crate) fn compare_transaction_details(a: &TransactionDetails, b: &TransactionDetails) -> Ordering {
    let a = TxIdHeight::new(a.block_height, a.internal_id.deref());
    let b = TxIdHeight::new(b.block_height, b.internal_id.deref());
    compare_transactions(a, b)
}

pub(crate) struct TxIdHeight<Id> {
    block_height: u64,
    tx_id: Id,
}

impl<Id> TxIdHeight<Id> {
    pub(crate) fn new(block_height: u64, tx_id: Id) -> TxIdHeight<Id> { TxIdHeight { block_height, tx_id } }
}

pub(crate) fn compare_transactions<Id>(a: TxIdHeight<Id>, b: TxIdHeight<Id>) -> Ordering
where
    Id: Ord,
{
    // the transactions with block_height == 0 are the most recent so we need to separately handle them while sorting
    if a.block_height == b.block_height {
        a.tx_id.cmp(&b.tx_id)
    } else if a.block_height == 0 {
        Ordering::Less
    } else if b.block_height == 0 {
        Ordering::Greater
    } else {
        b.block_height.cmp(&a.block_height)
    }
}

/// Use trait in the case, when we have to send requests to rpc client.
#[async_trait]
pub trait RpcCommonOps {
    type RpcClient;
    type Error;

    /// Returns an alive RPC client or returns an error if no RPC endpoint is currently available.
    async fn get_live_client(&self) -> Result<Self::RpcClient, Self::Error>;
}

/// `get_my_address` function returns wallet address for necessary coin without its activation.
/// Currently supports only coins with `ETH` protocol type.
pub async fn get_my_address(ctx: MmArc, req: MyAddressReq) -> MmResult<MyWalletAddress, GetMyAddressError> {
    let ticker = req.coin.as_str();
    let conf = coin_conf(&ctx, ticker);
    coins_conf_check(&ctx, &conf, ticker, None).map_to_mm(GetMyAddressError::CoinsConfCheckError)?;

    let protocol: CoinProtocol = json::from_value(conf["protocol"].clone())?;

    let my_address = match protocol {
        CoinProtocol::ETH => get_eth_address(&ctx, &conf, ticker, &req.path_to_address).await?,
        _ => {
            return MmError::err(GetMyAddressError::CoinIsNotSupported(format!(
                "{} doesn't support get_my_address",
                req.coin
            )));
        },
    };

    Ok(my_address)
}

fn coins_conf_check(ctx: &MmArc, coins_en: &Json, ticker: &str, req: Option<&Json>) -> Result<(), String> {
    if coins_en.is_null() {
        let warning = format!(
            "Warning, coin {} is used without a corresponding configuration.",
            ticker
        );
        ctx.log.log(
            "😅",
            #[allow(clippy::unnecessary_cast)]
            &[&("coin" as &str), &ticker, &("no-conf" as &str)],
            &warning,
        );
    }

    if let Some(req) = req {
        if coins_en["mm2"].is_null() && req["mm2"].is_null() {
            return ERR!(concat!(
                "mm2 param is not set neither in coins config nor enable request, assuming that coin is not supported"
            ));
        }
    } else if coins_en["mm2"].is_null() {
        return ERR!(concat!(
            "mm2 param is not set in coins config, assuming that coin is not supported"
        ));
    }

    if coins_en["protocol"].is_null() {
        return ERR!(
            r#""protocol" field is missing in coins file. The file format is deprecated, please execute ./mm2 update_config command to convert it or download a new one"#
        );
    }
    Ok(())
}

/// Get eip 1559 transaction fee per gas policy (low, medium, high) set for the coin
pub async fn get_swap_transaction_fee_policy(ctx: MmArc, req: SwapTxFeePolicyRequest) -> SwapTxFeePolicyResult {
    let coin = lp_coinfind_or_err(&ctx, &req.coin).await?;
    Ok(coin.get_swap_transaction_fee_policy())
}

/// Set eip 1559 transaction fee per gas policy (low, medium, high)
pub async fn set_swap_transaction_fee_policy(ctx: MmArc, req: SwapTxFeePolicyRequest) -> SwapTxFeePolicyResult {
    let coin = lp_coinfind_or_err(&ctx, &req.coin).await?;
    coin.set_swap_transaction_fee_policy(req.swap_tx_fee_policy);
    Ok(coin.get_swap_transaction_fee_policy())
}

/// Checks addresses that either had empty transaction history last time we checked or has not been checked before.
/// The checking stops at the moment when we find `gap_limit` consecutive empty addresses.
pub async fn scan_for_new_addresses_impl<T>(
    coin: &T,
    hd_wallet: &T::HDWallet,
    hd_account: &mut HDCoinHDAccount<T>,
    address_scanner: &T::HDAddressScanner,
    chain: Bip44Chain,
    gap_limit: u32,
) -> BalanceResult<Vec<HDAddressBalance<HDWalletBalanceObject<T>>>>
where
    T: HDWalletBalanceOps + Sync,
{
    let mut balances = Vec::with_capacity(gap_limit as usize);

    // Get the first unknown address id.
    let mut checking_address_id = hd_account
        .known_addresses_number(chain)
        // A UTXO coin should support both [`Bip44Chain::External`] and [`Bip44Chain::Internal`].
        .mm_err(|e| BalanceError::Internal(e.to_string()))?;

    let mut unused_addresses_counter = 0;
    let max_addresses_number = hd_account.address_limit();
    while checking_address_id < max_addresses_number && unused_addresses_counter <= gap_limit {
        let hd_address = coin.derive_address(hd_account, chain, checking_address_id).await?;
        let checking_address = hd_address.address();
        let checking_address_der_path = hd_address.derivation_path();

        match coin.is_address_used(&checking_address, address_scanner).await? {
            // We found a non-empty address, so we have to fill up the balance list
            // with zeros starting from `last_non_empty_address_id = checking_address_id - unused_addresses_counter`.
            AddressBalanceStatus::Used(non_empty_balance) => {
                let last_non_empty_address_id = checking_address_id - unused_addresses_counter;

                // First, derive all empty addresses and put it into `balances` with default balance.
                let address_ids = (last_non_empty_address_id..checking_address_id)
                    .into_iter()
                    .map(|address_id| HDAddressId { chain, address_id });
                let empty_addresses =
                    coin.derive_addresses(hd_account, address_ids)
                        .await?
                        .into_iter()
                        .map(|empty_address| HDAddressBalance {
                            address: coin.address_formatter()(&empty_address.address()),
                            derivation_path: RpcDerivationPath(empty_address.derivation_path().clone()),
                            chain,
                            balance: HDWalletBalanceObject::<T>::new(),
                        });
                balances.extend(empty_addresses);

                // Then push this non-empty address.
                balances.push(HDAddressBalance {
                    address: coin.address_formatter()(&checking_address),
                    derivation_path: RpcDerivationPath(checking_address_der_path.clone()),
                    chain,
                    balance: non_empty_balance,
                });
                // Reset the counter of unused addresses to zero since we found a non-empty address.
                unused_addresses_counter = 0;
            },
            AddressBalanceStatus::NotUsed => unused_addresses_counter += 1,
        }

        checking_address_id += 1;
    }

    coin.set_known_addresses_number(
        hd_wallet,
        hd_account,
        chain,
        checking_address_id - unused_addresses_counter,
    )
    .await?;

    Ok(balances)
}

#[cfg(test)]
mod tests {
    use super::*;

    use common::block_on;
    use mm2_test_helpers::for_tests::RICK;

    #[test]
    fn test_lp_coinfind() {
        let ctx = mm2_core::mm_ctx::MmCtxBuilder::default().into_mm_arc();
        let coins_ctx = CoinsContext::from_ctx(&ctx).unwrap();
        let coin = MmCoinEnum::Test(TestCoin::new(RICK));

        // Add test coin to coins context
        common::block_on(coins_ctx.add_platform_with_tokens(coin.clone(), vec![], None)).unwrap();

        // Try to find RICK from coins context that was added above
        let _found = common::block_on(lp_coinfind(&ctx, RICK)).unwrap();

        assert!(matches!(Some(coin), _found));

        block_on(coins_ctx.coins.lock())
            .get(RICK)
            .unwrap()
            .update_is_available(false);

        // Try to find RICK from coins context after making it passive
        let found = common::block_on(lp_coinfind(&ctx, RICK)).unwrap();

        assert!(found.is_none());
    }

    #[test]
    fn test_lp_coinfind_any() {
        let ctx = mm2_core::mm_ctx::MmCtxBuilder::default().into_mm_arc();
        let coins_ctx = CoinsContext::from_ctx(&ctx).unwrap();
        let coin = MmCoinEnum::Test(TestCoin::new(RICK));

        // Add test coin to coins context
        common::block_on(coins_ctx.add_platform_with_tokens(coin.clone(), vec![], None)).unwrap();

        // Try to find RICK from coins context that was added above
        let _found = common::block_on(lp_coinfind_any(&ctx, RICK)).unwrap();

        assert!(matches!(Some(coin.clone()), _found));

        block_on(coins_ctx.coins.lock())
            .get(RICK)
            .unwrap()
            .update_is_available(false);

        // Try to find RICK from coins context after making it passive
        let _found = common::block_on(lp_coinfind_any(&ctx, RICK)).unwrap();

        assert!(matches!(Some(coin), _found));
    }
}

#[cfg(all(feature = "for-tests", not(target_arch = "wasm32")))]
pub mod for_tests {
    use crate::rpc_command::init_withdraw::WithdrawStatusRequest;
    use crate::rpc_command::init_withdraw::{init_withdraw, withdraw_status};
    use crate::{TransactionDetails, WithdrawError, WithdrawFee, WithdrawFrom, WithdrawRequest};
    use common::executor::Timer;
    use common::{now_ms, wait_until_ms};
    use mm2_core::mm_ctx::MmArc;
    use mm2_err_handle::prelude::MmResult;
    use mm2_number::BigDecimal;
    use rpc_task::RpcTaskStatus;
    use std::str::FromStr;

    /// Helper to call init_withdraw and wait for completion
    pub async fn test_withdraw_init_loop(
        ctx: MmArc,
        ticker: &str,
        to: &str,
        amount: &str,
        from_derivation_path: Option<&str>,
        fee: Option<WithdrawFee>,
    ) -> MmResult<TransactionDetails, WithdrawError> {
        let withdraw_req = WithdrawRequest {
            amount: BigDecimal::from_str(amount).unwrap(),
            from: from_derivation_path.map(|from_derivation_path| WithdrawFrom::DerivationPath {
                derivation_path: from_derivation_path.to_owned(),
            }),
            to: to.to_owned(),
            coin: ticker.to_owned(),
            max: false,
            fee,
            memo: None,
            ibc_source_channel: None,
        };
        let init = init_withdraw(ctx.clone(), withdraw_req).await.unwrap();
        let timeout = wait_until_ms(150000);
        loop {
            if now_ms() > timeout {
                panic!("{} init_withdraw timed out", ticker);
            }
            let status = withdraw_status(ctx.clone(), WithdrawStatusRequest {
                task_id: init.task_id,
                forget_if_finished: true,
            })
            .await;
            if let Ok(status) = status {
                match status {
                    RpcTaskStatus::Ok(tx_details) => break Ok(tx_details),
                    RpcTaskStatus::Error(e) => break Err(e),
                    _ => Timer::sleep(1.).await,
                }
            } else {
                panic!("{} could not get withdraw_status", ticker)
            }
        }
    }
}<|MERGE_RESOLUTION|>--- conflicted
+++ resolved
@@ -2922,7 +2922,6 @@
     },
     #[display(fmt = "Nft Protocol is not supported yet!")]
     NftProtocolNotSupported,
-<<<<<<< HEAD
     #[display(fmt = "Chain id must be set for typed transaction for coin {}", coin)]
     NoChainIdSet {
         coin: String,
@@ -2931,7 +2930,6 @@
     SigningError(String),
     #[display(fmt = "Eth transaction type not supported")]
     TxTypeNotSupported,
-=======
     #[display(fmt = "'chain_registry_name' was not found in coins configuration for '{}'", _0)]
     RegistryNameIsMissing(String),
     #[display(
@@ -2939,7 +2937,6 @@
         _0
     )]
     IBCChannelCouldNotFound(String),
->>>>>>> 52326c4b
 }
 
 impl HttpStatusCode for WithdrawError {
@@ -2965,16 +2962,12 @@
             | WithdrawError::ContractTypeDoesntSupportNftWithdrawing(_)
             | WithdrawError::CoinDoesntSupportNftWithdraw { .. }
             | WithdrawError::NotEnoughNftsAmount { .. }
-<<<<<<< HEAD
-            | WithdrawError::MyAddressNotNftOwner { .. }
             | WithdrawError::NoChainIdSet { .. }
             | WithdrawError::TxTypeNotSupported
-            | WithdrawError::SigningError(_) => StatusCode::BAD_REQUEST,
-=======
+            | WithdrawError::SigningError(_)
             | WithdrawError::RegistryNameIsMissing(_)
             | WithdrawError::IBCChannelCouldNotFound(_)
             | WithdrawError::MyAddressNotNftOwner { .. } => StatusCode::BAD_REQUEST,
->>>>>>> 52326c4b
             WithdrawError::HwError(_) => StatusCode::GONE,
             #[cfg(target_arch = "wasm32")]
             WithdrawError::BroadcastExpected(_) => StatusCode::BAD_REQUEST,
