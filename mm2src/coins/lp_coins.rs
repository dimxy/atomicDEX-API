/******************************************************************************
 * Copyright © 2023 Pampex LTD and TillyHK LTD              *
 *                                                                            *
 * See the CONTRIBUTOR-LICENSE-AGREEMENT, COPYING, LICENSE-COPYRIGHT-NOTICE   *
 * and DEVELOPER-CERTIFICATE-OF-ORIGIN files in the LEGAL directory in        *
 * the top-level directory of this distribution for the individual copyright  *
 * holder information and the developer policies on copyright and licensing.  *
 *                                                                            *
 * Unless otherwise agreed in a custom licensing agreement, no part of the    *
 * Komodo DeFi Framework software, including this file may be copied, modified, propagated*
 * or distributed except according to the terms contained in the              *
 * LICENSE-COPYRIGHT-NOTICE file.                                             *
 *                                                                            *
 * Removal or modification of this copyright notice is prohibited.            *
 *                                                                            *
 ******************************************************************************/
//
//  coins.rs
//  marketmaker
//

// `mockable` implementation uses these
#![allow(
    clippy::forget_ref,
    clippy::forget_copy,
    clippy::swap_ptr_to_ref,
    clippy::forget_non_drop
)]
#![allow(uncommon_codepoints)]
#![feature(integer_atomics)]
#![feature(async_closure)]
#![feature(hash_raw_entry)]
#![feature(stmt_expr_attributes)]
#![feature(result_flattening)]

#[macro_use] extern crate common;
#[macro_use] extern crate gstuff;
#[macro_use] extern crate lazy_static;
#[macro_use] extern crate mm2_metrics;
#[macro_use] extern crate serde_derive;
#[macro_use] extern crate serde_json;
#[macro_use] extern crate ser_error_derive;

use async_trait::async_trait;
use base58::FromBase58Error;
use bip32::ExtendedPrivateKey;
use common::custom_futures::timeout::TimeoutError;
use common::executor::{abortable_queue::{AbortableQueue, WeakSpawner},
                       AbortSettings, AbortedError, SpawnAbortable, SpawnFuture};
use common::log::{warn, LogOnError};
<<<<<<< HEAD
use common::{calc_total_pages, now_sec, ten, var, HttpStatusCode, DEX_BURN_ADDR_RAW_PUBKEY, DEX_FEE_ADDR_RAW_PUBKEY};
use crypto::{derive_secp256k1_secret, Bip32Error, CryptoCtx, CryptoCtxError, DerivationPath, GlobalHDAccountArc,
             HwRpcError, KeyPairPolicy, Secp256k1Secret, StandardHDCoinAddress, StandardHDPathToCoin, WithHwRpcError};
=======
use common::{calc_total_pages, now_sec, ten, HttpStatusCode};
use crypto::{derive_secp256k1_secret, Bip32Error, Bip44Chain, CryptoCtx, CryptoCtxError, DerivationPath,
             GlobalHDAccountArc, HDPathToCoin, HwRpcError, KeyPairPolicy, RpcDerivationPath,
             Secp256k1ExtendedPublicKey, Secp256k1Secret, WithHwRpcError};
>>>>>>> 2462d9a6
use derive_more::Display;
use enum_derives::{EnumFromStringify, EnumFromTrait};
use ethereum_types::H256;
use futures::compat::Future01CompatExt;
use futures::lock::Mutex as AsyncMutex;
use futures::{FutureExt, TryFutureExt};
use futures01::Future;
use hex::FromHexError;
use http::{Response, StatusCode};
use keys::{AddressFormat as UtxoAddressFormat, KeyPair, NetworkPrefix as CashAddrPrefix, Public};
use mm2_core::mm_ctx::{from_ctx, MmArc};
use mm2_err_handle::prelude::*;
use mm2_metrics::MetricsWeak;
use mm2_number::BigRational;
use mm2_number::{bigdecimal::{BigDecimal, ParseBigDecimalError, Zero},
                 MmNumber};
use mm2_rpc::data::legacy::{EnabledCoin, GetEnabledResponse, Mm2RpcResult};
#[cfg(any(test, feature = "mocktopus"))]
use mocktopus::macros::*;
use parking_lot::Mutex as PaMutex;
use rpc::v1::types::{Bytes as BytesJson, H256 as H256Json};
use serde::{Deserialize, Deserializer, Serialize, Serializer};
use serde_json::{self as json, Value as Json};
use std::cmp::Ordering;
use std::collections::hash_map::{HashMap, RawEntryMut};
use std::collections::HashSet;
use std::future::Future as Future03;
use std::num::{NonZeroUsize, TryFromIntError};
use std::ops::{Add, AddAssign, Deref};
use std::str::FromStr;
use std::sync::atomic::AtomicBool;
use std::sync::atomic::Ordering as AtomicOrdering;
use std::sync::Arc;
use std::time::Duration;
use std::{fmt, iter};
use utxo_signer::with_key_pair::UtxoSignWithKeyPairError;
use zcash_primitives::transaction::Transaction as ZTransaction;

cfg_native! {
    use crate::lightning::LightningCoin;
    use crate::lightning::ln_conf::PlatformCoinConfirmationTargets;
    use ::lightning::ln::PaymentHash as LightningPayment;
    use async_std::fs;
    use futures::AsyncWriteExt;
    use lightning_invoice::{Invoice, ParseOrSemanticError};
    use std::io;
    use std::path::PathBuf;
}

cfg_wasm32! {
    use ethereum_types::{H264 as EthH264, H520 as EthH520};
    use hd_wallet::HDWalletDb;
    use mm2_db::indexed_db::{ConstructibleDb, DbLocked, SharedDb};
    use tx_history_storage::wasm::{clear_tx_history, load_tx_history, save_tx_history, TxHistoryDb};
    pub type TxHistoryDbLocked<'a> = DbLocked<'a, TxHistoryDb>;
}

// using custom copy of try_fus as futures crate was renamed to futures01
macro_rules! try_fus {
    ($e: expr) => {
        match $e {
            Ok(ok) => ok,
            Err(err) => return Box::new(futures01::future::err(ERRL!("{}", err))),
        }
    };
}

macro_rules! try_f {
    ($e: expr) => {
        match $e {
            Ok(ok) => ok,
            Err(e) => return Box::new(futures01::future::err(e.into())),
        }
    };
}

/// `TransactionErr` compatible `try_fus` macro.
macro_rules! try_tx_fus {
    ($e: expr) => {
        match $e {
            Ok(ok) => ok,
            Err(err) => return Box::new(futures01::future::err(crate::TransactionErr::Plain(ERRL!("{:?}", err)))),
        }
    };
    ($e: expr, $tx: expr) => {
        match $e {
            Ok(ok) => ok,
            Err(err) => {
                return Box::new(futures01::future::err(crate::TransactionErr::TxRecoverable(
                    TransactionEnum::from($tx),
                    ERRL!("{:?}", err),
                )))
            },
        }
    };
}

/// `TransactionErr` compatible `try_s` macro.
macro_rules! try_tx_s {
    ($e: expr) => {
        match $e {
            Ok(ok) => ok,
            Err(err) => {
                return Err(crate::TransactionErr::Plain(format!(
                    "{}:{}] {:?}",
                    file!(),
                    line!(),
                    err
                )))
            },
        }
    };
    ($e: expr, $tx: expr) => {
        match $e {
            Ok(ok) => ok,
            Err(err) => {
                return Err(crate::TransactionErr::TxRecoverable(
                    TransactionEnum::from($tx),
                    format!("{}:{}] {:?}", file!(), line!(), err),
                ))
            },
        }
    };
}

/// `TransactionErr:Plain` compatible `ERR` macro.
macro_rules! TX_PLAIN_ERR {
    ($format: expr, $($args: tt)+) => { Err(crate::TransactionErr::Plain((ERRL!($format, $($args)+)))) };
    ($format: expr) => { Err(crate::TransactionErr::Plain(ERRL!($format))) }
}

/// `TransactionErr:TxRecoverable` compatible `ERR` macro.
#[allow(unused_macros)]
macro_rules! TX_RECOVERABLE_ERR {
    ($tx: expr, $format: expr, $($args: tt)+) => {
        Err(crate::TransactionErr::TxRecoverable(TransactionEnum::from($tx), ERRL!($format, $($args)+)))
    };
    ($tx: expr, $format: expr) => {
        Err(crate::TransactionErr::TxRecoverable(TransactionEnum::from($tx), ERRL!($format)))
    };
}

macro_rules! ok_or_continue_after_sleep {
    ($e:expr, $delay: ident) => {
        match $e {
            Ok(res) => res,
            Err(e) => {
                error!("error {:?}", e);
                Timer::sleep($delay).await;
                continue;
            },
        }
    };
}

pub mod coin_balance;
use coin_balance::{AddressBalanceStatus, HDAddressBalance, HDWalletBalanceOps};

pub mod lp_price;
pub mod watcher_common;

pub mod coin_errors;
use coin_errors::{MyAddressError, ValidatePaymentError, ValidatePaymentFut, ValidatePaymentResult};

#[doc(hidden)]
#[cfg(test)]
pub mod coins_tests;

pub mod eth;
use eth::GetValidEthWithdrawAddError;
use eth::{eth_coin_from_conf_and_request, get_eth_address, EthCoin, EthGasDetailsErr, EthTxFeeDetails,
          GetEthAddressError, SignedEthTx};
use ethereum_types::U256;

pub mod hd_wallet;
use hd_wallet::{AccountUpdatingError, AddressDerivingError, HDAccountOps, HDAddressId, HDAddressOps, HDCoinAddress,
                HDCoinHDAccount, HDExtractPubkeyError, HDPathAccountToAddressId, HDWalletAddress, HDWalletCoinOps,
                HDWalletOps, HDWithdrawError, HDXPubExtractor, WithdrawFrom, WithdrawSenderAddress};

#[cfg(not(target_arch = "wasm32"))] pub mod lightning;
#[cfg_attr(target_arch = "wasm32", allow(dead_code, unused_imports))]
pub mod my_tx_history_v2;

pub mod qrc20;
use qrc20::{qrc20_coin_with_policy, Qrc20ActivationParams, Qrc20Coin, Qrc20FeeDetails};

pub mod rpc_command;
use rpc_command::{get_new_address::{GetNewAddressTaskManager, GetNewAddressTaskManagerShared},
                  init_account_balance::{AccountBalanceTaskManager, AccountBalanceTaskManagerShared},
                  init_create_account::{CreateAccountTaskManager, CreateAccountTaskManagerShared},
                  init_scan_for_new_addresses::{ScanAddressesTaskManager, ScanAddressesTaskManagerShared},
                  init_withdraw::{WithdrawTaskManager, WithdrawTaskManagerShared}};

pub mod tendermint;
use tendermint::htlc::CustomTendermintMsgType;
use tendermint::{CosmosTransaction, TendermintCoin, TendermintFeeDetails, TendermintProtocolInfo, TendermintToken,
                 TendermintTokenProtocolInfo};

#[doc(hidden)]
#[allow(unused_variables)]
pub mod test_coin;
pub use test_coin::TestCoin;

pub mod tx_history_storage;

#[doc(hidden)]
#[allow(unused_variables)]
#[cfg(all(
    feature = "enable-solana",
    not(target_os = "ios"),
    not(target_os = "android"),
    not(target_arch = "wasm32")
))]
pub mod solana;
#[cfg(all(
    feature = "enable-solana",
    not(target_os = "ios"),
    not(target_os = "android"),
    not(target_arch = "wasm32")
))]
pub use solana::spl::SplToken;
#[cfg(all(
    feature = "enable-solana",
    not(target_os = "ios"),
    not(target_os = "android"),
    not(target_arch = "wasm32")
))]
pub use solana::{SolanaActivationParams, SolanaCoin, SolanaFeeDetails};

pub mod utxo;
use utxo::bch::{bch_coin_with_policy, BchActivationRequest, BchCoin};
use utxo::qtum::{self, qtum_coin_with_policy, Qrc20AddressError, QtumCoin, QtumDelegationOps, QtumDelegationRequest,
                 QtumStakingInfosDetails, ScriptHashTypeNotSupported};
use utxo::rpc_clients::UtxoRpcError;
use utxo::slp::SlpToken;
use utxo::slp::{slp_addr_from_pubkey_str, SlpFeeDetails};
use utxo::utxo_common::{big_decimal_from_sat_unsigned, payment_script, WaitForOutputSpendErr};
use utxo::utxo_standard::{utxo_standard_coin_with_policy, UtxoStandardCoin};
use utxo::{swap_proto_v2_scripts, BlockchainNetwork, GenerateTxError, UtxoActivationParams, UtxoFeeDetails, UtxoTx};

pub mod nft;
use nft::nft_errors::GetNftInfoError;
use script::Script;

pub mod z_coin;
use crate::coin_balance::{BalanceObjectOps, HDWalletBalanceObject};
use z_coin::{ZCoin, ZcoinProtocolInfo};
#[cfg(feature = "enable-sia")] pub mod sia;
#[cfg(feature = "enable-sia")] use sia::SiaCoin;

pub type TransactionFut = Box<dyn Future<Item = TransactionEnum, Error = TransactionErr> + Send>;
pub type TransactionResult = Result<TransactionEnum, TransactionErr>;
pub type BalanceResult<T> = Result<T, MmError<BalanceError>>;
pub type BalanceFut<T> = Box<dyn Future<Item = T, Error = MmError<BalanceError>> + Send>;
pub type NonZeroBalanceFut<T> = Box<dyn Future<Item = T, Error = MmError<GetNonZeroBalance>> + Send>;
pub type NumConversResult<T> = Result<T, MmError<NumConversError>>;
pub type StakingInfosResult = Result<StakingInfos, MmError<StakingInfosError>>;
pub type StakingInfosFut = Box<dyn Future<Item = StakingInfos, Error = MmError<StakingInfosError>> + Send>;
pub type DelegationResult = Result<TransactionDetails, MmError<DelegationError>>;
pub type DelegationFut = Box<dyn Future<Item = TransactionDetails, Error = MmError<DelegationError>> + Send>;
pub type WithdrawResult = Result<TransactionDetails, MmError<WithdrawError>>;
pub type WithdrawFut = Box<dyn Future<Item = TransactionDetails, Error = MmError<WithdrawError>> + Send>;
pub type TradePreimageResult<T> = Result<T, MmError<TradePreimageError>>;
pub type TradePreimageFut<T> = Box<dyn Future<Item = T, Error = MmError<TradePreimageError>> + Send>;
pub type CoinFindResult<T> = Result<T, MmError<CoinFindError>>;
pub type TxHistoryFut<T> = Box<dyn Future<Item = T, Error = MmError<TxHistoryError>> + Send>;
pub type TxHistoryResult<T> = Result<T, MmError<TxHistoryError>>;
pub type RawTransactionResult = Result<RawTransactionRes, MmError<RawTransactionError>>;
pub type RawTransactionFut<'a> =
    Box<dyn Future<Item = RawTransactionRes, Error = MmError<RawTransactionError>> + Send + 'a>;
pub type RefundResult<T> = Result<T, MmError<RefundError>>;
/// Helper type used for swap transactions' spend preimage generation result
pub type GenPreimageResult<Coin> = MmResult<TxPreimageWithSig<Coin>, TxGenError>;
/// Helper type used for swap v2 tx validation result
pub type ValidateSwapV2TxResult = MmResult<(), ValidateSwapV2TxError>;
/// Helper type used for taker funding's spend preimage validation result
pub type ValidateTakerFundingSpendPreimageResult = MmResult<(), ValidateTakerFundingSpendPreimageError>;
/// Helper type used for taker payment's spend preimage validation result
pub type ValidateTakerPaymentSpendPreimageResult = MmResult<(), ValidateTakerPaymentSpendPreimageError>;

pub type IguanaPrivKey = Secp256k1Secret;

// Constants for logs used in tests
pub const INVALID_SENDER_ERR_LOG: &str = "Invalid sender";
pub const EARLY_CONFIRMATION_ERR_LOG: &str = "Early confirmation";
pub const OLD_TRANSACTION_ERR_LOG: &str = "Old transaction";
pub const INVALID_RECEIVER_ERR_LOG: &str = "Invalid receiver";
pub const INVALID_CONTRACT_ADDRESS_ERR_LOG: &str = "Invalid contract address";
pub const INVALID_PAYMENT_STATE_ERR_LOG: &str = "Invalid payment state";
pub const INVALID_SWAP_ID_ERR_LOG: &str = "Invalid swap id";
pub const INVALID_SCRIPT_ERR_LOG: &str = "Invalid script";
pub const INVALID_REFUND_TX_ERR_LOG: &str = "Invalid refund transaction";

#[derive(Debug, Deserialize, Display, EnumFromStringify, Serialize, SerializeErrorType)]
#[serde(tag = "error_type", content = "error_data")]
pub enum RawTransactionError {
    #[display(fmt = "No such coin {}", coin)]
    NoSuchCoin { coin: String },
    #[display(fmt = "Invalid  hash: {}", _0)]
    InvalidHashError(String),
    #[from_stringify("web3::Error")]
    #[display(fmt = "Transport error: {}", _0)]
    Transport(String),
    #[display(fmt = "Hash does not exist: {}", _0)]
    HashNotExist(String),
    #[display(fmt = "Internal error: {}", _0)]
    InternalError(String),
    #[display(fmt = "Transaction decode error: {}", _0)]
    DecodeError(String),
    #[from_stringify("NumConversError", "FromHexError")]
    #[display(fmt = "Invalid param: {}", _0)]
    InvalidParam(String),
    #[display(fmt = "Non-existent previous output: {}", _0)]
    NonExistentPrevOutputError(String),
    #[display(fmt = "Signing error: {}", _0)]
    SigningError(String),
    #[display(fmt = "Not implemented for this coin {}", coin)]
    NotImplemented { coin: String },
    #[display(fmt = "Transaction error {}", _0)]
    TransactionError(String),
}

impl HttpStatusCode for RawTransactionError {
    fn status_code(&self) -> StatusCode {
        match self {
            RawTransactionError::InternalError(_) | RawTransactionError::SigningError(_) => {
                StatusCode::INTERNAL_SERVER_ERROR
            },
            RawTransactionError::NoSuchCoin { .. }
            | RawTransactionError::InvalidHashError(_)
            | RawTransactionError::HashNotExist(_)
            | RawTransactionError::DecodeError(_)
            | RawTransactionError::InvalidParam(_)
            | RawTransactionError::NonExistentPrevOutputError(_)
            | RawTransactionError::TransactionError(_) => StatusCode::BAD_REQUEST,
            RawTransactionError::NotImplemented { .. } => StatusCode::NOT_IMPLEMENTED,
            RawTransactionError::Transport(_) => StatusCode::BAD_GATEWAY,
        }
    }
}

impl From<CoinFindError> for RawTransactionError {
    fn from(e: CoinFindError) -> Self {
        match e {
            CoinFindError::NoSuchCoin { coin } => RawTransactionError::NoSuchCoin { coin },
        }
    }
}

#[derive(Clone, Debug, Deserialize, Display, EnumFromStringify, PartialEq, Serialize, SerializeErrorType)]
#[serde(tag = "error_type", content = "error_data")]
pub enum GetMyAddressError {
    CoinsConfCheckError(String),
    CoinIsNotSupported(String),
    #[from_stringify("CryptoCtxError")]
    #[display(fmt = "Internal error: {}", _0)]
    Internal(String),
    #[from_stringify("serde_json::Error")]
    #[display(fmt = "Invalid request error error: {}", _0)]
    InvalidRequest(String),
    #[display(fmt = "Get Eth address error: {}", _0)]
    GetEthAddressError(GetEthAddressError),
}

impl From<GetEthAddressError> for GetMyAddressError {
    fn from(e: GetEthAddressError) -> Self { GetMyAddressError::GetEthAddressError(e) }
}

impl HttpStatusCode for GetMyAddressError {
    fn status_code(&self) -> StatusCode {
        match self {
            GetMyAddressError::CoinsConfCheckError(_)
            | GetMyAddressError::CoinIsNotSupported(_)
            | GetMyAddressError::InvalidRequest(_) => StatusCode::BAD_REQUEST,
            GetMyAddressError::Internal(_) | GetMyAddressError::GetEthAddressError(_) => {
                StatusCode::INTERNAL_SERVER_ERROR
            },
        }
    }
}

#[derive(Deserialize)]
pub struct RawTransactionRequest {
    pub coin: String,
    pub tx_hash: String,
}

#[derive(Clone, Debug, Deserialize, PartialEq, Serialize)]
pub struct RawTransactionRes {
    /// Raw bytes of signed transaction in hexadecimal string, this should be return hexadecimal encoded signed transaction for get_raw_transaction
    pub tx_hex: BytesJson,
}

/// Previous utxo transaction data for signing
#[derive(Clone, Debug, Deserialize)]
pub struct PrevTxns {
    /// transaction hash
    tx_hash: String,
    /// transaction output index
    index: u32,
    /// transaction output script pub key
    script_pub_key: String,
    // TODO: implement if needed:
    // redeem script for P2SH script pubkey
    // pub redeem_script: Option<String>,
    /// transaction output amount
    amount: BigDecimal,
}

/// sign_raw_transaction RPC request's params for signing raw utxo transactions
#[derive(Clone, Debug, Deserialize)]
pub struct SignUtxoTransactionParams {
    /// unsigned utxo transaction in hex
    tx_hex: String,
    /// optional data of previous transactions referred by unsigned transaction inputs
    prev_txns: Option<Vec<PrevTxns>>,
    // TODO: add if needed for utxo:
    // pub sighash_type: Option<String>, optional signature hash type, one of values: NONE, SINGLE, ALL, NONE|ANYONECANPAY, SINGLE|ANYONECANPAY, ALL|ANYONECANPAY (if not set 'ALL' is used)
    // pub branch_id: Option<u32>, zcash or komodo optional consensus branch id, used for signing transactions ahead of current height
}

/// sign_raw_transaction RPC request's params for signing raw eth transactions
#[derive(Clone, Debug, Deserialize)]
pub struct SignEthTransactionParams {
    /// Eth transfer value
    value: Option<BigDecimal>,
    /// Eth to address
    to: Option<String>,
    /// Eth contract data
    data: Option<String>,
    /// Eth gas use limit
    gas_limit: U256,
}

#[derive(Clone, Debug, Deserialize)]
#[serde(tag = "type", content = "tx")]
pub enum SignRawTransactionEnum {
    UTXO(SignUtxoTransactionParams),
    ETH(SignEthTransactionParams),
}

/// sign_raw_transaction RPC request
#[derive(Clone, Debug, Deserialize)]
pub struct SignRawTransactionRequest {
    coin: String,
    #[serde(flatten)]
    tx: SignRawTransactionEnum,
}

#[derive(Debug, Deserialize)]
pub struct MyAddressReq {
    coin: String,
    #[serde(default)]
    path_to_address: HDPathAccountToAddressId,
}

#[derive(Debug, Serialize)]
pub struct MyWalletAddress {
    coin: String,
    wallet_address: String,
}

pub type SignatureResult<T> = Result<T, MmError<SignatureError>>;
pub type VerificationResult<T> = Result<T, MmError<VerificationError>>;

#[derive(Debug, Display, EnumFromStringify)]
pub enum TxHistoryError {
    ErrorSerializing(String),
    ErrorDeserializing(String),
    ErrorSaving(String),
    ErrorLoading(String),
    ErrorClearing(String),
    #[display(fmt = "'internal_id' not found: {:?}", internal_id)]
    FromIdNotFound {
        internal_id: BytesJson,
    },
    NotSupported(String),
    #[from_stringify("MyAddressError")]
    InternalError(String),
}

#[derive(Clone, Debug, Deserialize, Display, PartialEq)]
pub enum PrivKeyPolicyNotAllowed {
    #[display(fmt = "Hardware Wallet is not supported")]
    HardwareWalletNotSupported,
    #[display(fmt = "Unsupported method: {}", _0)]
    UnsupportedMethod(String),
    #[display(fmt = "Internal error: {}", _0)]
    InternalError(String),
}

impl Serialize for PrivKeyPolicyNotAllowed {
    fn serialize<S>(&self, serializer: S) -> Result<S::Ok, S::Error>
    where
        S: Serializer,
    {
        serializer.serialize_str(&self.to_string())
    }
}

#[derive(Clone, Debug, Deserialize, Display, PartialEq, Serialize)]
pub enum UnexpectedDerivationMethod {
    #[display(fmt = "Expected 'SingleAddress' derivation method")]
    ExpectedSingleAddress,
    #[display(fmt = "Expected 'HDWallet' derivationMethod")]
    ExpectedHDWallet,
    #[display(fmt = "Trezor derivation method is not supported yet!")]
    Trezor,
    #[display(fmt = "Unsupported error: {}", _0)]
    UnsupportedError(String),
    #[display(fmt = "Internal error: {}", _0)]
    InternalError(String),
}

impl From<PrivKeyPolicyNotAllowed> for UnexpectedDerivationMethod {
    fn from(e: PrivKeyPolicyNotAllowed) -> Self {
        match e {
            PrivKeyPolicyNotAllowed::HardwareWalletNotSupported => UnexpectedDerivationMethod::Trezor,
            PrivKeyPolicyNotAllowed::UnsupportedMethod(method) => UnexpectedDerivationMethod::UnsupportedError(method),
            PrivKeyPolicyNotAllowed::InternalError(e) => UnexpectedDerivationMethod::InternalError(e),
        }
    }
}

pub trait Transaction: fmt::Debug + 'static {
    /// Raw transaction bytes of the transaction
    fn tx_hex(&self) -> Vec<u8>;
    /// Serializable representation of tx hash for displaying purpose
    fn tx_hash(&self) -> BytesJson;
}

#[derive(Clone, Debug, PartialEq)]
pub enum TransactionEnum {
    UtxoTx(UtxoTx),
    SignedEthTx(SignedEthTx),
    ZTransaction(ZTransaction),
    CosmosTransaction(CosmosTransaction),
    #[cfg(not(target_arch = "wasm32"))]
    LightningPayment(LightningPayment),
}

ifrom!(TransactionEnum, UtxoTx);
ifrom!(TransactionEnum, SignedEthTx);
ifrom!(TransactionEnum, ZTransaction);
#[cfg(not(target_arch = "wasm32"))]
ifrom!(TransactionEnum, LightningPayment);

impl TransactionEnum {
    #[cfg(not(target_arch = "wasm32"))]
    pub fn supports_tx_helper(&self) -> bool { !matches!(self, TransactionEnum::LightningPayment(_)) }

    #[cfg(target_arch = "wasm32")]
    pub fn supports_tx_helper(&self) -> bool { true }
}

// NB: When stable and groked by IDEs, `enum_dispatch` can be used instead of `Deref` to speed things up.
impl Deref for TransactionEnum {
    type Target = dyn Transaction;
    fn deref(&self) -> &dyn Transaction {
        match self {
            TransactionEnum::UtxoTx(ref t) => t,
            TransactionEnum::SignedEthTx(ref t) => t,
            TransactionEnum::ZTransaction(ref t) => t,
            TransactionEnum::CosmosTransaction(ref t) => t,
            #[cfg(not(target_arch = "wasm32"))]
            TransactionEnum::LightningPayment(ref p) => p,
        }
    }
}

/// Error type for handling tx serialization/deserialization operations.
#[derive(Debug, Clone)]
pub enum TxMarshalingErr {
    InvalidInput(String),
    /// For cases where serialized and deserialized values doesn't verify each other.
    CrossCheckFailed(String),
    NotSupported(String),
    Internal(String),
}

#[derive(Clone, Debug, EnumFromStringify)]
#[allow(clippy::large_enum_variant)]
pub enum TransactionErr {
    /// Keeps transactions while throwing errors.
    TxRecoverable(TransactionEnum, String),
    /// Simply for plain error messages.
    #[from_stringify("keys::Error")]
    Plain(String),
    ProtocolNotSupported(String),
}

impl TransactionErr {
    /// Returns transaction if the error includes it.
    #[inline]
    pub fn get_tx(&self) -> Option<TransactionEnum> {
        match self {
            TransactionErr::TxRecoverable(tx, _) => Some(tx.clone()),
            _ => None,
        }
    }

    #[inline]
    /// Returns plain text part of error.
    pub fn get_plain_text_format(&self) -> String {
        match self {
            TransactionErr::TxRecoverable(_, err) => err.to_string(),
            TransactionErr::Plain(err) | TransactionErr::ProtocolNotSupported(err) => err.to_string(),
        }
    }
}

#[derive(Debug, PartialEq)]
pub enum FoundSwapTxSpend {
    Spent(TransactionEnum),
    Refunded(TransactionEnum),
}

pub enum CanRefundHtlc {
    CanRefundNow,
    // returns the number of seconds to sleep before HTLC becomes refundable
    HaveToWait(u64),
}

#[derive(Debug, Display, Eq, PartialEq)]
pub enum NegotiateSwapContractAddrErr {
    #[display(fmt = "InvalidOtherAddrLen, addr supplied {:?}", _0)]
    InvalidOtherAddrLen(BytesJson),
    #[display(fmt = "UnexpectedOtherAddr, addr supplied {:?}", _0)]
    UnexpectedOtherAddr(BytesJson),
    NoOtherAddrAndNoFallback,
}

#[derive(Debug, Display, Eq, PartialEq)]
pub enum ValidateOtherPubKeyErr {
    #[display(fmt = "InvalidPubKey: {:?}", _0)]
    InvalidPubKey(String),
}

#[derive(Clone, Debug)]
pub struct ConfirmPaymentInput {
    pub payment_tx: Vec<u8>,
    pub confirmations: u64,
    pub requires_nota: bool,
    pub wait_until: u64,
    pub check_every: u64,
}

#[derive(Clone, Debug)]
pub struct WatcherValidateTakerFeeInput {
    pub taker_fee_hash: Vec<u8>,
    pub sender_pubkey: Vec<u8>,
    pub min_block_number: u64,
    pub lock_duration: u64,
}

/// Helper struct wrapping arguments for [WatcherOps::watcher_validate_taker_payment].
#[derive(Clone)]
pub struct WatcherValidatePaymentInput {
    /// Taker payment serialized to raw bytes.
    pub payment_tx: Vec<u8>,
    /// Payment refund preimage generated by taker.
    pub taker_payment_refund_preimage: Vec<u8>,
    /// Taker payment can be refunded after this timestamp.
    pub time_lock: u64,
    /// Taker's pubkey.
    pub taker_pub: Vec<u8>,
    /// Maker's pubkey.
    pub maker_pub: Vec<u8>,
    /// Hash of the secret generated by maker.
    pub secret_hash: Vec<u8>,
    /// Validation timeout.
    pub wait_until: u64,
    /// Required number of taker payment's on-chain confirmations.
    pub confirmations: u64,
    /// Maker coin.
    pub maker_coin: MmCoinEnum,
}

#[derive(Clone)]
pub enum WatcherSpendType {
    TakerPaymentRefund,
    MakerPaymentSpend,
}

#[derive(Clone)]
pub struct ValidateWatcherSpendInput {
    pub payment_tx: Vec<u8>,
    pub maker_pub: Vec<u8>,
    pub swap_contract_address: Option<BytesJson>,
    pub time_lock: u64,
    pub secret_hash: Vec<u8>,
    pub amount: BigDecimal,
    pub watcher_reward: Option<WatcherReward>,
    pub spend_type: WatcherSpendType,
}

/// Helper struct wrapping arguments for [SwapOps::validate_taker_payment] and [SwapOps::validate_maker_payment].
#[derive(Clone, Debug)]
pub struct ValidatePaymentInput {
    /// Payment transaction serialized to raw bytes.
    pub payment_tx: Vec<u8>,
    /// Time lock duration in seconds.
    pub time_lock_duration: u64,
    /// Payment can be refunded after this timestamp.
    pub time_lock: u64,
    /// Pubkey of other side of the swap.
    pub other_pub: Vec<u8>,
    /// Hash of the secret generated by maker.
    pub secret_hash: Vec<u8>,
    /// Expected payment amount.
    pub amount: BigDecimal,
    /// Swap contract address if applicable.
    pub swap_contract_address: Option<BytesJson>,
    /// SPV proof check timeout.
    pub try_spv_proof_until: u64,
    /// Required number of payment's on-chain confirmations.
    pub confirmations: u64,
    /// Unique data of specific swap.
    pub unique_swap_data: Vec<u8>,
    /// The reward assigned to watcher for providing help to complete the swap.
    pub watcher_reward: Option<WatcherReward>,
}

#[derive(Clone, Debug)]
pub struct WatcherSearchForSwapTxSpendInput<'a> {
    pub time_lock: u32,
    pub taker_pub: &'a [u8],
    pub maker_pub: &'a [u8],
    pub secret_hash: &'a [u8],
    pub tx: &'a [u8],
    pub search_from_block: u64,
    pub watcher_reward: bool,
}

#[derive(Clone, Debug)]
pub struct SendMakerPaymentSpendPreimageInput<'a> {
    pub preimage: &'a [u8],
    pub secret_hash: &'a [u8],
    pub secret: &'a [u8],
    pub taker_pub: &'a [u8],
    pub watcher_reward: bool,
}

pub struct SearchForSwapTxSpendInput<'a> {
    pub time_lock: u64,
    pub other_pub: &'a [u8],
    pub secret_hash: &'a [u8],
    pub tx: &'a [u8],
    pub search_from_block: u64,
    pub swap_contract_address: &'a Option<BytesJson>,
    pub swap_unique_data: &'a [u8],
    pub watcher_reward: bool,
}

#[derive(Copy, Clone, Debug)]
pub enum RewardTarget {
    None,
    Contract,
    PaymentSender,
    PaymentSpender,
    PaymentReceiver,
}

#[derive(Clone, Debug)]
pub struct WatcherReward {
    pub amount: BigDecimal,
    pub is_exact_amount: bool,
    pub reward_target: RewardTarget,
    pub send_contract_reward_on_spend: bool,
}

/// Enum representing possible variants of swap transaction including secret hash(es)
#[derive(Debug)]
pub enum SwapTxTypeWithSecretHash<'a> {
    /// Legacy protocol transaction
    TakerOrMakerPayment { maker_secret_hash: &'a [u8] },
    /// Taker funding transaction
    TakerFunding { taker_secret_hash: &'a [u8] },
    /// Maker payment v2 (with immediate refund path)
    MakerPaymentV2 {
        maker_secret_hash: &'a [u8],
        taker_secret_hash: &'a [u8],
    },
    /// Taker payment v2
    TakerPaymentV2 { maker_secret_hash: &'a [u8] },
}

impl<'a> SwapTxTypeWithSecretHash<'a> {
    pub fn redeem_script(&self, time_lock: u32, my_public: &Public, other_public: &Public) -> Script {
        match self {
            SwapTxTypeWithSecretHash::TakerOrMakerPayment { maker_secret_hash } => {
                payment_script(time_lock, maker_secret_hash, my_public, other_public)
            },
            SwapTxTypeWithSecretHash::TakerFunding { taker_secret_hash } => {
                swap_proto_v2_scripts::taker_funding_script(time_lock, taker_secret_hash, my_public, other_public)
            },
            SwapTxTypeWithSecretHash::MakerPaymentV2 {
                maker_secret_hash,
                taker_secret_hash,
            } => swap_proto_v2_scripts::maker_payment_script(
                time_lock,
                maker_secret_hash,
                taker_secret_hash,
                my_public,
                other_public,
            ),
            SwapTxTypeWithSecretHash::TakerPaymentV2 { maker_secret_hash } => {
                swap_proto_v2_scripts::taker_payment_script(time_lock, maker_secret_hash, my_public, other_public)
            },
        }
    }

    pub fn op_return_data(&self) -> Vec<u8> {
        match self {
            SwapTxTypeWithSecretHash::TakerOrMakerPayment { maker_secret_hash } => maker_secret_hash.to_vec(),
            SwapTxTypeWithSecretHash::TakerFunding { taker_secret_hash } => taker_secret_hash.to_vec(),
            SwapTxTypeWithSecretHash::MakerPaymentV2 {
                maker_secret_hash,
                taker_secret_hash,
            } => [*maker_secret_hash, *taker_secret_hash].concat(),
            SwapTxTypeWithSecretHash::TakerPaymentV2 { maker_secret_hash } => maker_secret_hash.to_vec(),
        }
    }
}

/// Helper struct wrapping arguments for [SwapOps::send_taker_payment] and [SwapOps::send_maker_payment].
#[derive(Clone, Debug)]
pub struct SendPaymentArgs<'a> {
    /// Time lock duration in seconds.
    pub time_lock_duration: u64,
    /// Payment can be refunded after this timestamp.
    pub time_lock: u64,
    /// This is either:
    /// * Taker's pubkey if this structure is used in [`SwapOps::send_maker_payment`].
    /// * Maker's pubkey if this structure is used in [`SwapOps::send_taker_payment`].
    pub other_pubkey: &'a [u8],
    /// Hash of the secret generated by maker.
    pub secret_hash: &'a [u8],
    /// Payment amount
    pub amount: BigDecimal,
    /// Swap contract address if applicable.
    pub swap_contract_address: &'a Option<BytesJson>,
    /// Unique data of specific swap.
    pub swap_unique_data: &'a [u8],
    /// Instructions for the next step of the swap (e.g., Lightning invoice).
    pub payment_instructions: &'a Option<PaymentInstructions>,
    /// The reward assigned to watcher for providing help to complete the swap.
    pub watcher_reward: Option<WatcherReward>,
    /// As of now, this field is specifically used to wait for confirmations of ERC20 approval transaction.
    pub wait_for_confirmation_until: u64,
}

#[derive(Clone, Debug)]
pub struct SpendPaymentArgs<'a> {
    /// This is either:
    /// * Taker's payment tx if this structure is used in [`SwapOps::send_maker_spends_taker_payment`].
    /// * Maker's payment tx if this structure is used in [`SwapOps::send_taker_spends_maker_payment`].
    pub other_payment_tx: &'a [u8],
    pub time_lock: u64,
    /// This is either:
    /// * Taker's pubkey if this structure is used in [`SwapOps::send_maker_spends_taker_payment`].
    /// * Maker's pubkey if this structure is used in [`SwapOps::send_taker_spends_maker_payment`].
    pub other_pubkey: &'a [u8],
    pub secret: &'a [u8],
    pub secret_hash: &'a [u8],
    pub swap_contract_address: &'a Option<BytesJson>,
    pub swap_unique_data: &'a [u8],
    pub watcher_reward: bool,
}

#[derive(Debug)]
pub struct RefundPaymentArgs<'a> {
    pub payment_tx: &'a [u8],
    pub time_lock: u64,
    /// This is either:
    /// * Taker's pubkey if this structure is used in [`SwapOps::send_maker_refunds_payment`].
    /// * Maker's pubkey if this structure is used in [`SwapOps::send_taker_refunds_payment`].
    pub other_pubkey: &'a [u8],
    pub tx_type_with_secret_hash: SwapTxTypeWithSecretHash<'a>,
    pub swap_contract_address: &'a Option<BytesJson>,
    pub swap_unique_data: &'a [u8],
    pub watcher_reward: bool,
}

/// Helper struct wrapping arguments for [SwapOps::check_if_my_payment_sent].
#[derive(Clone, Debug)]
pub struct CheckIfMyPaymentSentArgs<'a> {
    /// Payment can be refunded after this timestamp.
    pub time_lock: u64,
    /// Pubkey of other side of the swap.
    pub other_pub: &'a [u8],
    /// Hash of the secret generated by maker.
    pub secret_hash: &'a [u8],
    /// Search after specific block to avoid scanning entire blockchain.
    pub search_from_block: u64,
    /// Swap contract address if applicable.
    pub swap_contract_address: &'a Option<BytesJson>,
    /// Unique data of specific swap.
    pub swap_unique_data: &'a [u8],
    /// Payment amount.
    pub amount: &'a BigDecimal,
    /// Instructions for the next step of the swap (e.g., Lightning invoice).
    pub payment_instructions: &'a Option<PaymentInstructions>,
}

#[derive(Clone, Debug)]
pub struct ValidateFeeArgs<'a> {
    pub fee_tx: &'a TransactionEnum,
    pub expected_sender: &'a [u8],
    pub dex_fee: &'a DexFee,
    pub min_block_number: u64,
    pub uuid: &'a [u8],
}

pub struct EthValidateFeeArgs<'a> {
    pub fee_tx_hash: &'a H256,
    pub expected_sender: &'a [u8],
    pub amount: &'a BigDecimal,
    pub min_block_number: u64,
    pub uuid: &'a [u8],
}

#[derive(Clone, Debug)]
pub struct WaitForHTLCTxSpendArgs<'a> {
    pub tx_bytes: &'a [u8],
    pub secret_hash: &'a [u8],
    pub wait_until: u64,
    pub from_block: u64,
    pub swap_contract_address: &'a Option<BytesJson>,
    pub check_every: f64,
    pub watcher_reward: bool,
}

#[derive(Clone, Debug, Deserialize, PartialEq, Serialize)]
pub enum PaymentInstructions {
    #[cfg(not(target_arch = "wasm32"))]
    Lightning(Invoice),
    WatcherReward(BigDecimal),
}

#[derive(Clone, Debug, Default)]
pub struct PaymentInstructionArgs<'a> {
    pub secret_hash: &'a [u8],
    pub amount: BigDecimal,
    pub maker_lock_duration: u64,
    pub expires_in: u64,
    pub watcher_reward: bool,
    pub wait_until: u64,
}

#[derive(Display, EnumFromStringify)]
pub enum PaymentInstructionsErr {
    LightningInvoiceErr(String),
    WatcherRewardErr(String),
    #[from_stringify("NumConversError")]
    InternalError(String),
}

#[derive(Display)]
pub enum ValidateInstructionsErr {
    ValidateLightningInvoiceErr(String),
    UnsupportedCoin(String),
    DeserializationErr(String),
}

#[cfg(not(target_arch = "wasm32"))]
impl From<ParseOrSemanticError> for ValidateInstructionsErr {
    fn from(e: ParseOrSemanticError) -> Self { ValidateInstructionsErr::ValidateLightningInvoiceErr(e.to_string()) }
}

#[derive(Display)]
pub enum RefundError {
    DecodeErr(String),
    DbError(String),
    Timeout(String),
    Internal(String),
}

#[derive(Debug, Display)]
pub enum WatcherRewardError {
    RPCError(String),
    InvalidCoinType(String),
    InternalError(String),
}

/// Swap operations (mostly based on the Hash/Time locked transactions implemented by coin wallets).
#[async_trait]
#[cfg_attr(any(test, feature = "mocktopus"), mockable)]
pub trait SwapOps {
    fn send_taker_fee(&self, dex_fee: DexFee, uuid: &[u8]) -> TransactionFut;

    fn send_maker_payment(&self, maker_payment_args: SendPaymentArgs<'_>) -> TransactionFut;

    fn send_taker_payment(&self, taker_payment_args: SendPaymentArgs<'_>) -> TransactionFut;

    async fn send_maker_spends_taker_payment(
        &self,
        maker_spends_payment_args: SpendPaymentArgs<'_>,
    ) -> TransactionResult;

    async fn send_taker_spends_maker_payment(
        &self,
        taker_spends_payment_args: SpendPaymentArgs<'_>,
    ) -> TransactionResult;

    async fn send_taker_refunds_payment(&self, taker_refunds_payment_args: RefundPaymentArgs<'_>) -> TransactionResult;

    async fn send_maker_refunds_payment(&self, maker_refunds_payment_args: RefundPaymentArgs<'_>) -> TransactionResult;

    fn validate_fee(&self, validate_fee_args: ValidateFeeArgs<'_>) -> ValidatePaymentFut<()>;

    async fn validate_maker_payment(&self, input: ValidatePaymentInput) -> ValidatePaymentResult<()>;

    async fn validate_taker_payment(&self, input: ValidatePaymentInput) -> ValidatePaymentResult<()>;

    fn check_if_my_payment_sent(
        &self,
        if_my_payment_sent_args: CheckIfMyPaymentSentArgs<'_>,
    ) -> Box<dyn Future<Item = Option<TransactionEnum>, Error = String> + Send>;

    async fn search_for_swap_tx_spend_my(
        &self,
        input: SearchForSwapTxSpendInput<'_>,
    ) -> Result<Option<FoundSwapTxSpend>, String>;

    async fn search_for_swap_tx_spend_other(
        &self,
        input: SearchForSwapTxSpendInput<'_>,
    ) -> Result<Option<FoundSwapTxSpend>, String>;

    async fn extract_secret(
        &self,
        secret_hash: &[u8],
        spend_tx: &[u8],
        watcher_reward: bool,
    ) -> Result<Vec<u8>, String>;

    fn check_tx_signed_by_pub(&self, tx: &[u8], expected_pub: &[u8]) -> Result<bool, MmError<ValidatePaymentError>>;

    /// Whether the refund transaction can be sent now
    /// For example: there are no additional conditions for ETH, but for some UTXO coins we should wait for
    /// locktime < MTP
    fn can_refund_htlc(&self, locktime: u64) -> Box<dyn Future<Item = CanRefundHtlc, Error = String> + Send + '_> {
        let now = now_sec();
        let result = if now > locktime {
            CanRefundHtlc::CanRefundNow
        } else {
            CanRefundHtlc::HaveToWait(locktime - now + 1)
        };
        Box::new(futures01::future::ok(result))
    }

    /// Whether the swap payment is refunded automatically or not when the locktime expires, or the other side fails the HTLC.
    fn is_auto_refundable(&self) -> bool;

    /// Waits for an htlc to be refunded automatically.
    async fn wait_for_htlc_refund(&self, _tx: &[u8], _locktime: u64) -> RefundResult<()>;

    fn negotiate_swap_contract_addr(
        &self,
        other_side_address: Option<&[u8]>,
    ) -> Result<Option<BytesJson>, MmError<NegotiateSwapContractAddrErr>>;

    /// Consider using [`SwapOps::derive_htlc_pubkey`] if you need the public key only.
    /// Some coins may not have a private key.
    fn derive_htlc_key_pair(&self, swap_unique_data: &[u8]) -> KeyPair;

    /// Derives an HTLC key-pair and returns a public key corresponding to that key.
    fn derive_htlc_pubkey(&self, swap_unique_data: &[u8]) -> Vec<u8>;

    fn validate_other_pubkey(&self, raw_pubkey: &[u8]) -> MmResult<(), ValidateOtherPubKeyErr>;

    /// Instructions from the taker on how the maker should send his payment.
    async fn maker_payment_instructions(
        &self,
        args: PaymentInstructionArgs<'_>,
    ) -> Result<Option<Vec<u8>>, MmError<PaymentInstructionsErr>>;

    /// Instructions from the maker on how the taker should send his payment.
    async fn taker_payment_instructions(
        &self,
        args: PaymentInstructionArgs<'_>,
    ) -> Result<Option<Vec<u8>>, MmError<PaymentInstructionsErr>>;

    fn validate_maker_payment_instructions(
        &self,
        instructions: &[u8],
        args: PaymentInstructionArgs<'_>,
    ) -> Result<PaymentInstructions, MmError<ValidateInstructionsErr>>;

    fn validate_taker_payment_instructions(
        &self,
        instructions: &[u8],
        args: PaymentInstructionArgs<'_>,
    ) -> Result<PaymentInstructions, MmError<ValidateInstructionsErr>>;

    fn is_supported_by_watchers(&self) -> bool { false }

    // Do we also need a method for the fallback contract?
    fn contract_supports_watchers(&self) -> bool { true }

    fn maker_locktime_multiplier(&self) -> f64 { 2.0 }

    fn dex_pubkey(&self) -> &[u8] { &DEX_FEE_ADDR_RAW_PUBKEY }

    fn burn_pubkey(&self) -> &[u8] { &DEX_BURN_ADDR_RAW_PUBKEY }
}

/// Operations on maker coin from taker swap side
#[async_trait]
pub trait TakerSwapMakerCoin {
    /// Performs an action on Maker coin payment just before the Taker Swap payment refund begins
    async fn on_taker_payment_refund_start(&self, maker_payment: &[u8]) -> RefundResult<()>;
    /// Performs an action on Maker coin payment after the Taker Swap payment is refunded successfully
    async fn on_taker_payment_refund_success(&self, maker_payment: &[u8]) -> RefundResult<()>;
}

/// Operations on taker coin from maker swap side
#[async_trait]
pub trait MakerSwapTakerCoin {
    /// Performs an action on Taker coin payment just before the Maker Swap payment refund begins
    async fn on_maker_payment_refund_start(&self, taker_payment: &[u8]) -> RefundResult<()>;
    /// Performs an action on Taker coin payment after the Maker Swap payment is refunded successfully
    async fn on_maker_payment_refund_success(&self, taker_payment: &[u8]) -> RefundResult<()>;
}

#[async_trait]
pub trait WatcherOps {
    fn send_maker_payment_spend_preimage(&self, input: SendMakerPaymentSpendPreimageInput) -> TransactionFut;

    fn send_taker_payment_refund_preimage(&self, watcher_refunds_payment_args: RefundPaymentArgs) -> TransactionFut;

    fn create_taker_payment_refund_preimage(
        &self,
        taker_payment_tx: &[u8],
        time_lock: u64,
        maker_pub: &[u8],
        secret_hash: &[u8],
        swap_contract_address: &Option<BytesJson>,
        swap_unique_data: &[u8],
    ) -> TransactionFut;

    fn create_maker_payment_spend_preimage(
        &self,
        maker_payment_tx: &[u8],
        time_lock: u64,
        maker_pub: &[u8],
        secret_hash: &[u8],
        swap_unique_data: &[u8],
    ) -> TransactionFut;

    fn watcher_validate_taker_fee(&self, input: WatcherValidateTakerFeeInput) -> ValidatePaymentFut<()>;

    fn watcher_validate_taker_payment(&self, input: WatcherValidatePaymentInput) -> ValidatePaymentFut<()>;

    fn taker_validates_payment_spend_or_refund(&self, _input: ValidateWatcherSpendInput) -> ValidatePaymentFut<()>;

    async fn watcher_search_for_swap_tx_spend(
        &self,
        input: WatcherSearchForSwapTxSpendInput<'_>,
    ) -> Result<Option<FoundSwapTxSpend>, String>;

    async fn get_taker_watcher_reward(
        &self,
        other_coin: &MmCoinEnum,
        coin_amount: Option<BigDecimal>,
        other_coin_amount: Option<BigDecimal>,
        reward_amount: Option<BigDecimal>,
        wait_until: u64,
    ) -> Result<WatcherReward, MmError<WatcherRewardError>>;

    async fn get_maker_watcher_reward(
        &self,
        other_coin: &MmCoinEnum,
        reward_amount: Option<BigDecimal>,
        wait_until: u64,
    ) -> Result<Option<WatcherReward>, MmError<WatcherRewardError>>;
}

/// Helper struct wrapping arguments for [TakerCoinSwapOpsV2::send_taker_funding]
pub struct SendTakerFundingArgs<'a> {
    /// Taker will be able to refund the payment after this timestamp
    pub time_lock: u64,
    /// The hash of the secret generated by taker, this needs to be revealed for immediate refund
    pub taker_secret_hash: &'a [u8],
    /// Maker's pubkey
    pub maker_pub: &'a [u8],
    /// DEX fee
    pub dex_fee: &'a DexFee,
    /// Additional reward for maker (premium)
    pub premium_amount: BigDecimal,
    /// Actual volume of taker's payment
    pub trading_amount: BigDecimal,
    /// Unique data of specific swap
    pub swap_unique_data: &'a [u8],
}

/// Helper struct wrapping arguments for [TakerCoinSwapOpsV2::refund_taker_funding_secret]
pub struct RefundFundingSecretArgs<'a, Coin: ParseCoinAssocTypes + ?Sized> {
    pub funding_tx: &'a Coin::Tx,
    pub time_lock: u64,
    pub maker_pubkey: &'a Coin::Pubkey,
    pub taker_secret: &'a [u8],
    pub taker_secret_hash: &'a [u8],
    pub swap_contract_address: &'a Option<BytesJson>,
    pub swap_unique_data: &'a [u8],
    pub watcher_reward: bool,
}

/// Helper struct wrapping arguments for [TakerCoinSwapOpsV2::gen_taker_funding_spend_preimage]
pub struct GenTakerFundingSpendArgs<'a, Coin: ParseCoinAssocTypes + ?Sized> {
    /// Taker payment transaction serialized to raw bytes
    pub funding_tx: &'a Coin::Tx,
    /// Maker's pubkey
    pub maker_pub: &'a Coin::Pubkey,
    /// Taker's pubkey
    pub taker_pub: &'a Coin::Pubkey,
    /// Timelock of the funding tx
    pub funding_time_lock: u64,
    /// The hash of the secret generated by taker
    pub taker_secret_hash: &'a [u8],
    /// Timelock of the taker payment
    pub taker_payment_time_lock: u64,
    /// The hash of the secret generated by maker
    pub maker_secret_hash: &'a [u8],
}

/// Helper struct wrapping arguments for [TakerCoinSwapOpsV2::validate_taker_funding]
pub struct ValidateTakerFundingArgs<'a, Coin: ParseCoinAssocTypes + ?Sized> {
    /// Taker funding transaction
    pub funding_tx: &'a Coin::Tx,
    /// Taker will be able to refund the payment after this timestamp
    pub time_lock: u64,
    /// The hash of the secret generated by taker
    pub taker_secret_hash: &'a [u8],
    /// Taker's pubkey
    pub other_pub: &'a Coin::Pubkey,
    /// DEX fee amount
    pub dex_fee: &'a DexFee,
    /// Additional reward for maker (premium)
    pub premium_amount: BigDecimal,
    /// Actual volume of taker's payment
    pub trading_amount: BigDecimal,
    /// Unique data of specific swap
    pub swap_unique_data: &'a [u8],
}

/// Helper struct wrapping arguments for taker payment's spend generation, used in
/// [TakerCoinSwapOpsV2::gen_taker_payment_spend_preimage], [TakerCoinSwapOpsV2::validate_taker_payment_spend_preimage] and
/// [TakerCoinSwapOpsV2::sign_and_broadcast_taker_payment_spend]
pub struct GenTakerPaymentSpendArgs<'a, Coin: ParseCoinAssocTypes + ?Sized> {
    /// Taker payment transaction serialized to raw bytes
    pub taker_tx: &'a Coin::Tx,
    /// Taker will be able to refund the payment after this timestamp
    pub time_lock: u64,
    /// The hash of the secret generated by maker
    pub maker_secret_hash: &'a [u8],
    /// Maker's pubkey
    pub maker_pub: &'a Coin::Pubkey,
    /// Maker's address
    pub maker_address: &'a Coin::Address,
    /// Taker's pubkey
    pub taker_pub: &'a Coin::Pubkey,
    /// Pubkey of address, receiving DEX fees
    pub dex_fee_pub: &'a [u8],
    /// DEX fee
    pub dex_fee: &'a DexFee,
    /// Additional reward for maker (premium)
    pub premium_amount: BigDecimal,
    /// Actual volume of taker's payment
    pub trading_amount: BigDecimal,
}

/// Taker payment spend preimage with taker's signature
pub struct TxPreimageWithSig<Coin: ParseCoinAssocTypes + ?Sized> {
    /// The preimage, might be () for certain coin types (only signature might be used)
    pub preimage: Coin::Preimage,
    /// Taker's signature
    pub signature: Coin::Sig,
}

/// Enum covering error cases that can happen during transaction preimage generation.
#[derive(Debug, Display)]
pub enum TxGenError {
    /// RPC error
    Rpc(String),
    /// Error during conversion of BigDecimal amount to coin's specific monetary units (satoshis, wei, etc.).
    NumConversion(String),
    /// Address derivation error.
    AddressDerivation(String),
    /// Problem with tx preimage signing.
    Signing(String),
    /// Legacy error produced by usage of try_s/try_fus and other similar macros.
    Legacy(String),
    /// Input payment timelock overflows the type used by specific coin.
    LocktimeOverflow(String),
    /// Transaction fee is too high
    TxFeeTooHigh(String),
    /// Previous tx is not valid
    PrevTxIsNotValid(String),
    /// Other errors, can be used to return an error that can happen only in specific coin protocol implementation
    Other(String),
}

impl From<UtxoRpcError> for TxGenError {
    fn from(err: UtxoRpcError) -> Self { TxGenError::Rpc(err.to_string()) }
}

impl From<NumConversError> for TxGenError {
    fn from(err: NumConversError) -> Self { TxGenError::NumConversion(err.to_string()) }
}

impl From<UtxoSignWithKeyPairError> for TxGenError {
    fn from(err: UtxoSignWithKeyPairError) -> Self { TxGenError::Signing(err.to_string()) }
}

/// Enum covering error cases that can happen during swap v2 transaction validation.
#[derive(Debug, Display)]
pub enum ValidateSwapV2TxError {
    /// Payment sent to wrong address or has invalid amount.
    InvalidDestinationOrAmount(String),
    /// Error during conversion of BigDecimal amount to coin's specific monetary units (satoshis, wei, etc.).
    NumConversion(String),
    /// RPC error.
    Rpc(String),
    /// Serialized tx bytes don't match ones received from coin's RPC.
    #[display(fmt = "Tx bytes {:02x} don't match ones received from rpc {:02x}", actual, from_rpc)]
    TxBytesMismatch { from_rpc: BytesJson, actual: BytesJson },
    /// Provided transaction doesn't have output with specific index
    TxLacksOfOutputs,
    /// Input payment timelock overflows the type used by specific coin.
    LocktimeOverflow(String),
    /// Internal error
    Internal(String),
}

impl From<NumConversError> for ValidateSwapV2TxError {
    fn from(err: NumConversError) -> Self { ValidateSwapV2TxError::NumConversion(err.to_string()) }
}

impl From<UtxoRpcError> for ValidateSwapV2TxError {
    fn from(err: UtxoRpcError) -> Self { ValidateSwapV2TxError::Rpc(err.to_string()) }
}

/// Enum covering error cases that can happen during taker funding spend preimage validation.
#[derive(Debug, Display, EnumFromStringify)]
pub enum ValidateTakerFundingSpendPreimageError {
    /// Funding tx has no outputs
    FundingTxNoOutputs,
    /// Actual preimage fee is either too high or too small
    UnexpectedPreimageFee(String),
    /// Error during signature deserialization.
    InvalidMakerSignature,
    /// Error during preimage comparison to an expected one.
    InvalidPreimage(String),
    /// Error during taker's signature check.
    #[from_stringify("UtxoSignWithKeyPairError")]
    SignatureVerificationFailure(String),
    /// Error during generation of an expected preimage.
    TxGenError(String),
    /// Input payment timelock overflows the type used by specific coin.
    LocktimeOverflow(String),
    /// Coin's RPC error
    #[from_stringify("UtxoRpcError")]
    Rpc(String),
}

impl From<TxGenError> for ValidateTakerFundingSpendPreimageError {
    fn from(err: TxGenError) -> Self { ValidateTakerFundingSpendPreimageError::TxGenError(format!("{:?}", err)) }
}

/// Enum covering error cases that can happen during taker payment spend preimage validation.
#[derive(Debug, Display, EnumFromStringify)]
pub enum ValidateTakerPaymentSpendPreimageError {
    /// Error during signature deserialization.
    InvalidTakerSignature,
    /// Error during preimage comparison to an expected one.
    InvalidPreimage(String),
    /// Error during taker's signature check.
    #[from_stringify("UtxoSignWithKeyPairError")]
    SignatureVerificationFailure(String),
    /// Error during generation of an expected preimage.
    TxGenError(String),
    /// Input payment timelock overflows the type used by specific coin.
    LocktimeOverflow(String),
}

impl From<TxGenError> for ValidateTakerPaymentSpendPreimageError {
    fn from(err: TxGenError) -> Self { ValidateTakerPaymentSpendPreimageError::TxGenError(format!("{:?}", err)) }
}

/// Helper trait used for various types serialization to bytes
pub trait ToBytes {
    fn to_bytes(&self) -> Vec<u8>;
}

/// Defines associated types specific to each coin (Pubkey, Address, etc.)
#[async_trait]
pub trait ParseCoinAssocTypes {
    type Address: Send + Sync + fmt::Display;
    type AddressParseError: fmt::Debug + Send + fmt::Display;
    type Pubkey: ToBytes + Send + Sync;
    type PubkeyParseError: fmt::Debug + Send + fmt::Display;
    type Tx: Transaction + Send + Sync;
    type TxParseError: fmt::Debug + Send + fmt::Display;
    type Preimage: ToBytes + Send + Sync;
    type PreimageParseError: fmt::Debug + Send + fmt::Display;
    type Sig: ToBytes + Send + Sync;
    type SigParseError: fmt::Debug + Send + fmt::Display;

    async fn my_addr(&self) -> Self::Address;

    fn parse_address(&self, address: &str) -> Result<Self::Address, Self::AddressParseError>;

    fn parse_pubkey(&self, pubkey: &[u8]) -> Result<Self::Pubkey, Self::PubkeyParseError>;

    fn parse_tx(&self, tx: &[u8]) -> Result<Self::Tx, Self::TxParseError>;

    fn parse_preimage(&self, tx: &[u8]) -> Result<Self::Preimage, Self::PreimageParseError>;

    fn parse_signature(&self, sig: &[u8]) -> Result<Self::Sig, Self::SigParseError>;
}

/// Defines associated types specific to Non-Fungible Tokens (Token Address, Token Id, etc.)
pub trait ParseNftAssocTypes {
    type ContractAddress: Send + Sync + fmt::Display;
    type TokenId: ToBytes + Send + Sync;
    type ContractType: ToBytes + Send + Sync;
    type NftAssocTypesError: fmt::Debug + Send + fmt::Display;

    fn parse_contract_address(
        &self,
        contract_address: &[u8],
    ) -> Result<Self::ContractAddress, Self::NftAssocTypesError>;

    fn parse_token_id(&self, token_id: &[u8]) -> Result<Self::TokenId, Self::NftAssocTypesError>;

    fn parse_contract_type(&self, contract_type: &[u8]) -> Result<Self::ContractType, Self::NftAssocTypesError>;
}

pub struct SendMakerPaymentArgs<'a, Coin: ParseCoinAssocTypes + ?Sized> {
    /// Maker will be able to refund the payment after this timestamp
    pub time_lock: u64,
    /// The hash of the secret generated by taker, this is used for immediate refund
    pub taker_secret_hash: &'a [u8],
    /// The hash of the secret generated by maker, taker needs it to spend the payment
    pub maker_secret_hash: &'a [u8],
    /// Payment amount
    pub amount: BigDecimal,
    /// Taker's HTLC pubkey
    pub taker_pub: &'a Coin::Pubkey,
    /// Unique data of specific swap
    pub swap_unique_data: &'a [u8],
}

/// Structure representing necessary NFT info for Swap
pub struct NftSwapInfo<'a, Coin: ParseNftAssocTypes + ?Sized> {
    /// The address of the NFT token
    pub token_address: &'a Coin::ContractAddress,
    /// The ID of the NFT token.
    pub token_id: &'a [u8],
    /// The type of smart contract that governs this NFT
    pub contract_type: &'a Coin::ContractType,
    /// Etomic swap contract address
    pub swap_contract_address: &'a Coin::ContractAddress,
}

pub struct SendNftMakerPaymentArgs<'a, Coin: ParseCoinAssocTypes + ParseNftAssocTypes + ?Sized> {
    /// Maker will be able to refund the payment after this timestamp
    pub time_lock: u64,
    /// The hash of the secret generated by taker, this is used for immediate refund
    pub taker_secret_hash: &'a [u8],
    /// The hash of the secret generated by maker, taker needs it to spend the payment
    pub maker_secret_hash: &'a [u8],
    /// Payment amount
    pub amount: BigDecimal,
    /// Taker's HTLC pubkey
    pub taker_pub: &'a Coin::Pubkey,
    /// Unique data of specific swap
    pub swap_unique_data: &'a [u8],
    /// Structure representing necessary NFT info for Swap
    pub nft_swap_info: &'a NftSwapInfo<'a, Coin>,
}

pub struct ValidateMakerPaymentArgs<'a, Coin: ParseCoinAssocTypes + ?Sized> {
    /// Maker payment tx
    pub maker_payment_tx: &'a Coin::Tx,
    /// Maker will be able to refund the payment after this timestamp
    pub time_lock: u64,
    /// The hash of the secret generated by taker, this is used for immediate refund
    pub taker_secret_hash: &'a [u8],
    /// The hash of the secret generated by maker, taker needs it to spend the payment
    pub maker_secret_hash: &'a [u8],
    /// Payment amount
    pub amount: BigDecimal,
    /// Maker's HTLC pubkey
    pub maker_pub: &'a Coin::Pubkey,
    /// Unique data of specific swap
    pub swap_unique_data: &'a [u8],
}

pub struct ValidateNftMakerPaymentArgs<'a, Coin: ParseCoinAssocTypes + ParseNftAssocTypes + ?Sized> {
    /// Maker payment tx
    pub maker_payment_tx: &'a Coin::Tx,
    /// Maker will be able to refund the payment after this timestamp
    pub time_lock: u64,
    /// The hash of the secret generated by taker, this is used for immediate refund
    pub taker_secret_hash: &'a [u8],
    /// The hash of the secret generated by maker, taker needs it to spend the payment
    pub maker_secret_hash: &'a [u8],
    /// Payment amount
    pub amount: BigDecimal,
    /// Taker's HTLC pubkey
    pub taker_pub: &'a Coin::Pubkey,
    /// Maker's HTLC pubkey
    pub maker_pub: &'a Coin::Pubkey,
    /// Unique data of specific swap
    pub swap_unique_data: &'a [u8],
    /// Structure representing necessary NFT info for Swap
    pub nft_swap_info: &'a NftSwapInfo<'a, Coin>,
}

pub struct RefundMakerPaymentArgs<'a, Coin: ParseCoinAssocTypes + ?Sized> {
    /// Maker payment tx
    pub maker_payment_tx: &'a Coin::Tx,
    /// Maker will be able to refund the payment after this timestamp
    pub time_lock: u64,
    /// The hash of the secret generated by taker, this is used for immediate refund
    pub taker_secret_hash: &'a [u8],
    /// The hash of the secret generated by maker, taker needs it to spend the payment
    pub maker_secret_hash: &'a [u8],
    /// Taker's secret
    pub taker_secret: &'a [u8],
    /// Taker's HTLC pubkey
    pub taker_pub: &'a Coin::Pubkey,
    /// Unique data of specific swap
    pub swap_unique_data: &'a [u8],
}

pub struct SpendMakerPaymentArgs<'a, Coin: ParseCoinAssocTypes + ?Sized> {
    /// Maker payment tx
    pub maker_payment_tx: &'a Coin::Tx,
    /// Maker will be able to refund the payment after this timestamp
    pub time_lock: u64,
    /// The hash of the secret generated by taker, this is used for immediate refund
    pub taker_secret_hash: &'a [u8],
    /// The hash of the secret generated by maker, taker needs it to spend the payment
    pub maker_secret_hash: &'a [u8],
    /// The secret generated by maker, revealed when maker spends taker's payment
    pub maker_secret: &'a [u8],
    /// Maker's HTLC pubkey
    pub maker_pub: &'a Coin::Pubkey,
    /// Unique data of specific swap
    pub swap_unique_data: &'a [u8],
}

pub struct SpendNftMakerPaymentArgs<'a, Coin: ParseCoinAssocTypes + ParseNftAssocTypes + ?Sized> {
    /// Maker payment tx
    pub maker_payment_tx: &'a Coin::Tx,
    /// Maker will be able to refund the payment after this timestamp
    pub time_lock: u64,
    /// The hash of the secret generated by taker, this is used for immediate refund
    pub taker_secret_hash: &'a [u8],
    /// The hash of the secret generated by maker, taker needs it to spend the payment
    pub maker_secret_hash: &'a [u8],
    /// The secret generated by maker, revealed when maker spends taker's payment
    pub maker_secret: &'a [u8],
    /// Maker's HTLC pubkey
    pub maker_pub: &'a Coin::Pubkey,
    /// Unique data of specific swap
    pub swap_unique_data: &'a [u8],
    /// The type of smart contract that governs this NFT
    pub contract_type: &'a Coin::ContractType,
    /// Etomic swap contract address
    pub swap_contract_address: &'a Coin::ContractAddress,
}

/// Operations specific to maker coin in [Trading Protocol Upgrade implementation](https://github.com/KomodoPlatform/komodo-defi-framework/issues/1895)
#[async_trait]
pub trait MakerCoinSwapOpsV2: ParseCoinAssocTypes + Send + Sync + 'static {
    /// Generate and broadcast maker payment transaction
    async fn send_maker_payment_v2(&self, args: SendMakerPaymentArgs<'_, Self>) -> Result<Self::Tx, TransactionErr>;

    /// Validate maker payment transaction
    async fn validate_maker_payment_v2(&self, args: ValidateMakerPaymentArgs<'_, Self>) -> ValidatePaymentResult<()>;

    /// Refund maker payment transaction using timelock path
    async fn refund_maker_payment_v2_timelock(&self, args: RefundPaymentArgs<'_>) -> Result<Self::Tx, TransactionErr>;

    /// Refund maker payment transaction using immediate refund path
    async fn refund_maker_payment_v2_secret(
        &self,
        args: RefundMakerPaymentArgs<'_, Self>,
    ) -> Result<Self::Tx, TransactionErr>;

    /// Spend maker payment transaction
    async fn spend_maker_payment_v2(&self, args: SpendMakerPaymentArgs<'_, Self>) -> Result<Self::Tx, TransactionErr>;
}

#[async_trait]
pub trait MakerNftSwapOpsV2: ParseCoinAssocTypes + ParseNftAssocTypes + Send + Sync + 'static {
    async fn send_nft_maker_payment_v2(
        &self,
        args: SendNftMakerPaymentArgs<'_, Self>,
    ) -> Result<Self::Tx, TransactionErr>;

    /// Validate NFT maker payment transaction
    async fn validate_nft_maker_payment_v2(
        &self,
        args: ValidateNftMakerPaymentArgs<'_, Self>,
    ) -> ValidatePaymentResult<()>;

    /// Spend NFT maker payment transaction
    async fn spend_nft_maker_payment_v2(
        &self,
        args: SpendNftMakerPaymentArgs<'_, Self>,
    ) -> Result<Self::Tx, TransactionErr>;

    /// Refund NFT maker payment transaction using timelock path
    async fn refund_nft_maker_payment_v2_timelock(
        &self,
        args: RefundPaymentArgs<'_>,
    ) -> Result<Self::Tx, TransactionErr>;

    /// Refund NFT maker payment transaction using immediate refund path
    async fn refund_nft_maker_payment_v2_secret(
        &self,
        args: RefundMakerPaymentArgs<'_, Self>,
    ) -> Result<Self::Tx, TransactionErr>;
}

/// Enum representing errors that can occur while waiting for taker payment spend.
#[derive(Display)]
pub enum WaitForTakerPaymentSpendError {
    /// Timeout error variant, indicating that the wait for taker payment spend has timed out.
    #[display(
        fmt = "Timed out waiting for taker payment spend, wait_until {}, now {}",
        wait_until,
        now
    )]
    Timeout {
        /// The timestamp until which the wait was expected to complete.
        wait_until: u64,
        /// The current timestamp when the timeout occurred.
        now: u64,
    },

    /// Invalid input transaction error variant, containing additional information about the error.
    InvalidInputTx(String),
}

impl From<WaitForOutputSpendErr> for WaitForTakerPaymentSpendError {
    fn from(err: WaitForOutputSpendErr) -> Self {
        match err {
            WaitForOutputSpendErr::Timeout { wait_until, now } => {
                WaitForTakerPaymentSpendError::Timeout { wait_until, now }
            },
            WaitForOutputSpendErr::NoOutputWithIndex(index) => {
                WaitForTakerPaymentSpendError::InvalidInputTx(format!("Tx doesn't have output with index {}", index))
            },
        }
    }
}

/// Enum representing different ways a funding transaction can be spent.
///
/// This enum is generic over types that implement the `ParseCoinAssocTypes` trait.
pub enum FundingTxSpend<T: ParseCoinAssocTypes + ?Sized> {
    /// Variant indicating that the funding transaction has been spent through a timelock path.
    RefundedTimelock(T::Tx),
    /// Variant indicating that the funding transaction has been spent by revealing a taker's secret (immediate refund path).
    RefundedSecret {
        /// The spending transaction.
        tx: T::Tx,
        /// The taker's secret value revealed in the spending transaction.
        secret: [u8; 32],
    },
    /// Variant indicating that the funds from the funding transaction have been transferred
    /// to the taker's payment transaction.
    TransferredToTakerPayment(T::Tx),
}

impl<T: ParseCoinAssocTypes + ?Sized> fmt::Debug for FundingTxSpend<T> {
    fn fmt(&self, f: &mut fmt::Formatter<'_>) -> fmt::Result {
        match self {
            FundingTxSpend::RefundedTimelock(tx) => {
                write!(f, "RefundedTimelock({:?})", tx)
            },
            FundingTxSpend::RefundedSecret { tx, secret: _ } => {
                write!(f, "RefundedSecret {{ tx: {:?} }}", tx)
            },
            FundingTxSpend::TransferredToTakerPayment(tx) => {
                write!(f, "TransferredToTakerPayment({:?})", tx)
            },
        }
    }
}

/// Enum representing errors that can occur during the search for funding spend.
#[derive(Debug)]
pub enum SearchForFundingSpendErr {
    /// Variant indicating an invalid input transaction error with additional information.
    InvalidInputTx(String),
    /// Variant indicating a failure to process the spending transaction with additional details.
    FailedToProcessSpendTx(String),
    /// Variant indicating a coin's RPC error with additional information.
    Rpc(String),
    /// Variant indicating an error during conversion of the `from_block` argument with associated `TryFromIntError`.
    FromBlockConversionErr(TryFromIntError),
}

/// Operations specific to taker coin in [Trading Protocol Upgrade implementation](https://github.com/KomodoPlatform/komodo-defi-framework/issues/1895)
#[async_trait]
pub trait TakerCoinSwapOpsV2: ParseCoinAssocTypes + Send + Sync + 'static {
    /// Generate and broadcast taker funding transaction that includes dex fee, maker premium and actual trading volume.
    /// Funding tx can be reclaimed immediately if maker back-outs (doesn't send maker payment)
    async fn send_taker_funding(&self, args: SendTakerFundingArgs<'_>) -> Result<Self::Tx, TransactionErr>;

    /// Validates taker funding transaction.
    async fn validate_taker_funding(&self, args: ValidateTakerFundingArgs<'_, Self>) -> ValidateSwapV2TxResult;

    /// Refunds taker funding transaction using time-locked path without secret reveal.
    async fn refund_taker_funding_timelock(&self, args: RefundPaymentArgs<'_>) -> Result<Self::Tx, TransactionErr>;

    /// Reclaims taker funding transaction using immediate refund path with secret reveal.
    async fn refund_taker_funding_secret(
        &self,
        args: RefundFundingSecretArgs<'_, Self>,
    ) -> Result<Self::Tx, TransactionErr>;

    /// Looks for taker funding transaction spend and detects path used
    async fn search_for_taker_funding_spend(
        &self,
        tx: &Self::Tx,
        from_block: u64,
        secret_hash: &[u8],
    ) -> Result<Option<FundingTxSpend<Self>>, SearchForFundingSpendErr>;

    /// Generates and signs a preimage spending funding tx to the combined taker payment
    async fn gen_taker_funding_spend_preimage(
        &self,
        args: &GenTakerFundingSpendArgs<'_, Self>,
        swap_unique_data: &[u8],
    ) -> GenPreimageResult<Self>;

    /// Validates taker funding spend preimage generated and signed by maker
    async fn validate_taker_funding_spend_preimage(
        &self,
        gen_args: &GenTakerFundingSpendArgs<'_, Self>,
        preimage: &TxPreimageWithSig<Self>,
    ) -> ValidateTakerFundingSpendPreimageResult;

    /// Generates and signs a preimage spending funding tx to the combined taker payment
    async fn sign_and_send_taker_funding_spend(
        &self,
        preimage: &TxPreimageWithSig<Self>,
        args: &GenTakerFundingSpendArgs<'_, Self>,
        swap_unique_data: &[u8],
    ) -> Result<Self::Tx, TransactionErr>;

    /// Refunds taker payment transaction.
    async fn refund_combined_taker_payment(&self, args: RefundPaymentArgs<'_>) -> Result<Self::Tx, TransactionErr>;

    /// Generates and signs taker payment spend preimage. The preimage and signature should be
    /// shared with maker to proceed with protocol execution.
    async fn gen_taker_payment_spend_preimage(
        &self,
        args: &GenTakerPaymentSpendArgs<'_, Self>,
        swap_unique_data: &[u8],
    ) -> GenPreimageResult<Self>;

    /// Validate taker payment spend preimage on maker's side.
    async fn validate_taker_payment_spend_preimage(
        &self,
        gen_args: &GenTakerPaymentSpendArgs<'_, Self>,
        preimage: &TxPreimageWithSig<Self>,
    ) -> ValidateTakerPaymentSpendPreimageResult;

    /// Sign and broadcast taker payment spend on maker's side.
    async fn sign_and_broadcast_taker_payment_spend(
        &self,
        preimage: &TxPreimageWithSig<Self>,
        gen_args: &GenTakerPaymentSpendArgs<'_, Self>,
        secret: &[u8],
        swap_unique_data: &[u8],
    ) -> Result<Self::Tx, TransactionErr>;

    /// Wait until taker payment spend is found on-chain
    async fn wait_for_taker_payment_spend(
        &self,
        taker_payment: &Self::Tx,
        from_block: u64,
        wait_until: u64,
    ) -> MmResult<Self::Tx, WaitForTakerPaymentSpendError>;

    /// Derives an HTLC key-pair and returns a public key corresponding to that key.
    fn derive_htlc_pubkey_v2(&self, swap_unique_data: &[u8]) -> Self::Pubkey;
}

/// Operations that coins have independently from the MarketMaker.
/// That is, things implemented by the coin wallets or public coin services.
#[async_trait]
pub trait MarketCoinOps {
    fn ticker(&self) -> &str;

    fn my_address(&self) -> MmResult<String, MyAddressError>;

    async fn get_public_key(&self) -> Result<String, MmError<UnexpectedDerivationMethod>>;

    fn sign_message_hash(&self, _message: &str) -> Option<[u8; 32]>;

    fn sign_message(&self, _message: &str) -> SignatureResult<String>;

    fn verify_message(&self, _signature: &str, _message: &str, _address: &str) -> VerificationResult<bool>;

    fn get_non_zero_balance(&self) -> NonZeroBalanceFut<MmNumber> {
        let closure = |spendable: BigDecimal| {
            if spendable.is_zero() {
                return MmError::err(GetNonZeroBalance::BalanceIsZero);
            }
            Ok(MmNumber::from(spendable))
        };
        Box::new(self.my_spendable_balance().map_err(From::from).and_then(closure))
    }

    fn my_balance(&self) -> BalanceFut<CoinBalance>;

    fn my_spendable_balance(&self) -> BalanceFut<BigDecimal> {
        Box::new(self.my_balance().map(|CoinBalance { spendable, .. }| spendable))
    }

    /// Base coin balance for tokens, e.g. ETH balance in ERC20 case
    fn base_coin_balance(&self) -> BalanceFut<BigDecimal>;

    fn platform_ticker(&self) -> &str;

    /// Receives raw transaction bytes in hexadecimal format as input and returns tx hash in hexadecimal format
    fn send_raw_tx(&self, tx: &str) -> Box<dyn Future<Item = String, Error = String> + Send>;

    /// Receives raw transaction bytes as input and returns tx hash in hexadecimal format
    fn send_raw_tx_bytes(&self, tx: &[u8]) -> Box<dyn Future<Item = String, Error = String> + Send>;

    /// Signs raw utxo transaction in hexadecimal format as input and returns signed transaction in hexadecimal format
    async fn sign_raw_tx(&self, args: &SignRawTransactionRequest) -> RawTransactionResult;

    fn wait_for_confirmations(&self, input: ConfirmPaymentInput) -> Box<dyn Future<Item = (), Error = String> + Send>;

    fn wait_for_htlc_tx_spend(&self, args: WaitForHTLCTxSpendArgs<'_>) -> TransactionFut;

    fn tx_enum_from_bytes(&self, bytes: &[u8]) -> Result<TransactionEnum, MmError<TxMarshalingErr>>;

    fn current_block(&self) -> Box<dyn Future<Item = u64, Error = String> + Send>;

    fn display_priv_key(&self) -> Result<String, String>;

    /// Get the minimum amount to send.
    fn min_tx_amount(&self) -> BigDecimal;

    /// Get the minimum amount to trade.
    fn min_trading_vol(&self) -> MmNumber;

    /// Is privacy coin like zcash.
    /// TODO: I cannot see if pirate is covered
    fn is_privacy(&self) -> bool { false }

<<<<<<< HEAD
    /// Is KMD coin
    fn is_kmd(&self) -> bool { false }

    /// Is eth-like coin
    fn is_evm(&self) -> bool { false }
=======
    fn is_trezor(&self) -> bool;
>>>>>>> 2462d9a6
}

#[derive(Clone, Debug, Deserialize, PartialEq)]
#[serde(tag = "type")]
pub enum WithdrawFee {
    UtxoFixed {
        amount: BigDecimal,
    },
    UtxoPerKbyte {
        amount: BigDecimal,
    },
    EthGas {
        /// in gwei
        gas_price: BigDecimal,
        gas: u64,
    },
    Qrc20Gas {
        /// in satoshi
        gas_limit: u64,
        gas_price: u64,
    },
    CosmosGas {
        gas_limit: u64,
        gas_price: f64,
    },
}

/// Rename to `GetWithdrawSenderAddresses` when withdraw supports multiple `from` addresses.
#[async_trait]
pub trait GetWithdrawSenderAddress {
    type Address;
    type Pubkey;

    async fn get_withdraw_sender_address(
        &self,
        req: &WithdrawRequest,
    ) -> MmResult<WithdrawSenderAddress<Self::Address, Self::Pubkey>, WithdrawError>;
}

#[derive(Clone, Deserialize)]
pub struct WithdrawRequest {
    coin: String,
    from: Option<WithdrawFrom>,
    to: String,
    #[serde(default)]
    amount: BigDecimal,
    #[serde(default)]
    max: bool,
    fee: Option<WithdrawFee>,
    memo: Option<String>,
    /// Currently, this flag is used by ETH/ERC20 coins activated with MetaMask **only**.
    #[cfg(target_arch = "wasm32")]
    #[serde(default)]
    broadcast: bool,
}

#[derive(Debug, Deserialize)]
#[serde(tag = "type")]
pub enum StakingDetails {
    Qtum(QtumDelegationRequest),
}

#[allow(dead_code)]
#[derive(Deserialize)]
pub struct AddDelegateRequest {
    pub coin: String,
    pub staking_details: StakingDetails,
}

#[allow(dead_code)]
#[derive(Deserialize)]
pub struct RemoveDelegateRequest {
    pub coin: String,
}

#[derive(Deserialize)]
pub struct GetStakingInfosRequest {
    pub coin: String,
}

#[derive(Serialize, Deserialize)]
pub struct SignatureRequest {
    coin: String,
    message: String,
}

#[derive(Serialize, Deserialize)]
pub struct VerificationRequest {
    coin: String,
    message: String,
    signature: String,
    address: String,
}

impl WithdrawRequest {
    pub fn new_max(coin: String, to: String) -> WithdrawRequest {
        WithdrawRequest {
            coin,
            from: None,
            to,
            amount: 0.into(),
            max: true,
            fee: None,
            memo: None,
            #[cfg(target_arch = "wasm32")]
            broadcast: false,
        }
    }
}

#[derive(Clone, Debug, PartialEq, Serialize, Deserialize)]
#[serde(tag = "type")]
pub enum StakingInfosDetails {
    Qtum(QtumStakingInfosDetails),
}

impl From<QtumStakingInfosDetails> for StakingInfosDetails {
    fn from(qtum_staking_infos: QtumStakingInfosDetails) -> Self { StakingInfosDetails::Qtum(qtum_staking_infos) }
}

#[derive(Clone, Debug, Deserialize, PartialEq, Serialize)]
pub struct StakingInfos {
    pub staking_infos_details: StakingInfosDetails,
}

#[derive(Serialize)]
pub struct SignatureResponse {
    signature: String,
}

#[derive(Serialize)]
pub struct VerificationResponse {
    is_valid: bool,
}

/// Please note that no type should have the same structure as another type,
/// because this enum has the `untagged` deserialization.
#[derive(Clone, Debug, PartialEq, Serialize)]
#[serde(tag = "type")]
pub enum TxFeeDetails {
    Utxo(UtxoFeeDetails),
    Eth(EthTxFeeDetails),
    Qrc20(Qrc20FeeDetails),
    Slp(SlpFeeDetails),
    Tendermint(TendermintFeeDetails),
    #[cfg(all(
        feature = "enable-solana",
        not(target_os = "ios"),
        not(target_os = "android"),
        not(target_arch = "wasm32")
    ))]
    Solana(SolanaFeeDetails),
}

/// Deserialize the TxFeeDetails as an untagged enum.
impl<'de> Deserialize<'de> for TxFeeDetails {
    fn deserialize<D>(deserializer: D) -> Result<Self, <D as Deserializer<'de>>::Error>
    where
        D: Deserializer<'de>,
    {
        #[derive(Deserialize)]
        #[serde(untagged)]
        enum TxFeeDetailsUnTagged {
            Utxo(UtxoFeeDetails),
            Eth(EthTxFeeDetails),
            Qrc20(Qrc20FeeDetails),
            #[cfg(all(
                feature = "enable-solana",
                not(target_os = "ios"),
                not(target_os = "android"),
                not(target_arch = "wasm32")
            ))]
            Solana(SolanaFeeDetails),
            Tendermint(TendermintFeeDetails),
        }

        match Deserialize::deserialize(deserializer)? {
            TxFeeDetailsUnTagged::Utxo(f) => Ok(TxFeeDetails::Utxo(f)),
            TxFeeDetailsUnTagged::Eth(f) => Ok(TxFeeDetails::Eth(f)),
            TxFeeDetailsUnTagged::Qrc20(f) => Ok(TxFeeDetails::Qrc20(f)),
            #[cfg(all(
                feature = "enable-solana",
                not(target_os = "ios"),
                not(target_os = "android"),
                not(target_arch = "wasm32")
            ))]
            TxFeeDetailsUnTagged::Solana(f) => Ok(TxFeeDetails::Solana(f)),
            TxFeeDetailsUnTagged::Tendermint(f) => Ok(TxFeeDetails::Tendermint(f)),
        }
    }
}

impl From<EthTxFeeDetails> for TxFeeDetails {
    fn from(eth_details: EthTxFeeDetails) -> Self { TxFeeDetails::Eth(eth_details) }
}

impl From<UtxoFeeDetails> for TxFeeDetails {
    fn from(utxo_details: UtxoFeeDetails) -> Self { TxFeeDetails::Utxo(utxo_details) }
}

impl From<Qrc20FeeDetails> for TxFeeDetails {
    fn from(qrc20_details: Qrc20FeeDetails) -> Self { TxFeeDetails::Qrc20(qrc20_details) }
}

#[cfg(all(
    feature = "enable-solana",
    not(target_os = "ios"),
    not(target_os = "android"),
    not(target_arch = "wasm32")
))]
impl From<SolanaFeeDetails> for TxFeeDetails {
    fn from(solana_details: SolanaFeeDetails) -> Self { TxFeeDetails::Solana(solana_details) }
}

impl From<TendermintFeeDetails> for TxFeeDetails {
    fn from(tendermint_details: TendermintFeeDetails) -> Self { TxFeeDetails::Tendermint(tendermint_details) }
}

#[derive(Clone, Debug, Deserialize, PartialEq, Serialize)]
pub struct KmdRewardsDetails {
    amount: BigDecimal,
    claimed_by_me: bool,
}

impl KmdRewardsDetails {
    pub fn claimed_by_me(amount: BigDecimal) -> KmdRewardsDetails {
        KmdRewardsDetails {
            amount,
            claimed_by_me: true,
        }
    }
}

#[derive(Default, Clone, Debug, Deserialize, PartialEq, Serialize)]
pub enum TransactionType {
    StakingDelegation,
    RemoveDelegation,
    #[default]
    StandardTransfer,
    TokenTransfer(BytesJson),
    FeeForTokenTx,
    CustomTendermintMsg {
        msg_type: CustomTendermintMsgType,
        token_id: Option<BytesJson>,
    },
    NftTransfer,
}

/// Transaction details
#[derive(Clone, Debug, Deserialize, PartialEq, Serialize)]
pub struct TransactionDetails {
    /// Raw bytes of signed transaction, this should be sent as is to `send_raw_transaction_bytes` RPC to broadcast the transaction
    pub tx_hex: BytesJson,
    /// Transaction hash in hexadecimal format
    tx_hash: String,
    /// Coins are sent from these addresses
    from: Vec<String>,
    /// Coins are sent to these addresses
    to: Vec<String>,
    /// Total tx amount
    total_amount: BigDecimal,
    /// The amount spent from "my" address
    spent_by_me: BigDecimal,
    /// The amount received by "my" address
    received_by_me: BigDecimal,
    /// Resulting "my" balance change
    my_balance_change: BigDecimal,
    /// Block height
    block_height: u64,
    /// Transaction timestamp
    timestamp: u64,
    /// Every coin can has specific fee details:
    /// In UTXO tx fee is paid with the coin itself (e.g. 1 BTC and 0.0001 BTC fee).
    /// But for ERC20 token transfer fee is paid with another coin: ETH, because it's ETH smart contract function call that requires gas to be burnt.
    fee_details: Option<TxFeeDetails>,
    /// The coin transaction belongs to
    coin: String,
    /// Internal MM2 id used for internal transaction identification, for some coins it might be equal to transaction hash
    internal_id: BytesJson,
    /// Amount of accrued rewards.
    #[serde(skip_serializing_if = "Option::is_none")]
    kmd_rewards: Option<KmdRewardsDetails>,
    /// Type of transactions, default is StandardTransfer
    #[serde(default)]
    transaction_type: TransactionType,
    memo: Option<String>,
}

#[derive(Clone, Copy, Debug)]
pub struct BlockHeightAndTime {
    height: u64,
    timestamp: u64,
}

impl TransactionDetails {
    /// Whether the transaction details block height should be updated (when tx is confirmed)
    pub fn should_update_block_height(&self) -> bool {
        // checking for std::u64::MAX because there was integer overflow
        // in case of electrum returned -1 so there could be records with MAX confirmations
        self.block_height == 0 || self.block_height == std::u64::MAX
    }

    /// Whether the transaction timestamp should be updated (when tx is confirmed)
    pub fn should_update_timestamp(&self) -> bool {
        // checking for std::u64::MAX because there was integer overflow
        // in case of electrum returned -1 so there could be records with MAX confirmations
        self.timestamp == 0
    }

    pub fn should_update_kmd_rewards(&self) -> bool { self.coin == "KMD" && self.kmd_rewards.is_none() }

    pub fn firo_negative_fee(&self) -> bool {
        match &self.fee_details {
            Some(TxFeeDetails::Utxo(utxo)) => utxo.amount < 0.into() && self.coin == "FIRO",
            _ => false,
        }
    }

    pub fn should_update(&self) -> bool {
        self.should_update_block_height()
            || self.should_update_timestamp()
            || self.should_update_kmd_rewards()
            || self.firo_negative_fee()
    }
}

#[derive(Clone, Debug, PartialEq, Serialize)]
pub struct TradeFee {
    pub coin: String,
    pub amount: MmNumber,
    pub paid_from_trading_vol: bool,
}

/// A type alias for a HashMap where the key is a String representing the coin/token ticker,
/// and the value is a `CoinBalance` struct representing the balance of that coin/token.
/// This is used to represent the balance of a wallet or account for multiple coins/tokens.
pub type CoinBalanceMap = HashMap<String, CoinBalance>;

impl BalanceObjectOps for CoinBalanceMap {
    fn new() -> Self { HashMap::new() }

    fn add(&mut self, other: Self) {
        for (ticker, balance) in other {
            let total_balance = self.entry(ticker).or_insert_with(CoinBalance::default);
            *total_balance += balance;
        }
    }

    fn get_total_for_ticker(&self, ticker: &str) -> Option<BigDecimal> { self.get(ticker).map(|b| b.get_total()) }
}

#[derive(Clone, Debug, Default, PartialEq, PartialOrd, Serialize)]
pub struct CoinBalance {
    pub spendable: BigDecimal,
    pub unspendable: BigDecimal,
}

impl BalanceObjectOps for CoinBalance {
    fn new() -> Self { CoinBalance::default() }

    fn add(&mut self, other: Self) { *self += other; }

    fn get_total_for_ticker(&self, _ticker: &str) -> Option<BigDecimal> { Some(self.get_total()) }
}

impl CoinBalance {
    pub fn new(spendable: BigDecimal) -> CoinBalance {
        CoinBalance {
            spendable,
            unspendable: BigDecimal::from(0),
        }
    }

    pub fn into_total(self) -> BigDecimal { self.spendable + self.unspendable }

    pub fn get_total(&self) -> BigDecimal { &self.spendable + &self.unspendable }
}

impl Add for CoinBalance {
    type Output = CoinBalance;

    fn add(self, rhs: Self) -> Self::Output {
        CoinBalance {
            spendable: self.spendable + rhs.spendable,
            unspendable: self.unspendable + rhs.unspendable,
        }
    }
}

impl AddAssign for CoinBalance {
    fn add_assign(&mut self, rhs: Self) {
        self.spendable += rhs.spendable;
        self.unspendable += rhs.unspendable;
    }
}

/// The approximation is needed to cover the dynamic miner fee changing during a swap.
#[derive(Clone, Copy, Debug)]
pub enum FeeApproxStage {
    /// Do not increase the trade fee.
    WithoutApprox,
    /// Increase the trade fee slightly.
    StartSwap,
    /// Increase the trade fee slightly
    WatcherPreimage,
    /// Increase the trade fee significantly.
    OrderIssue,
    /// Increase the trade fee largely.
    TradePreimage,
}

#[derive(Debug)]
pub enum TradePreimageValue {
    Exact(BigDecimal),
    UpperBound(BigDecimal),
}

#[derive(Debug, Display, EnumFromStringify, PartialEq)]
pub enum TradePreimageError {
    #[display(
        fmt = "Not enough {} to preimage the trade: available {}, required at least {}",
        coin,
        available,
        required
    )]
    NotSufficientBalance {
        coin: String,
        available: BigDecimal,
        required: BigDecimal,
    },
    #[display(fmt = "The amount {} less than minimum transaction amount {}", amount, threshold)]
    AmountIsTooSmall { amount: BigDecimal, threshold: BigDecimal },
    #[display(fmt = "Transport error: {}", _0)]
    Transport(String),
    #[from_stringify("NumConversError", "UnexpectedDerivationMethod")]
    #[display(fmt = "Internal error: {}", _0)]
    InternalError(String),
    #[display(fmt = "Nft Protocol is not supported yet!")]
    NftProtocolNotSupported,
}

impl TradePreimageError {
    /// Construct [`TradePreimageError`] from [`GenerateTxError`] using additional `coin` and `decimals`.
    pub fn from_generate_tx_error(
        gen_tx_err: GenerateTxError,
        coin: String,
        decimals: u8,
        is_upper_bound: bool,
    ) -> TradePreimageError {
        match gen_tx_err {
            GenerateTxError::EmptyUtxoSet { required } => {
                let required = big_decimal_from_sat_unsigned(required, decimals);
                TradePreimageError::NotSufficientBalance {
                    coin,
                    available: BigDecimal::from(0),
                    required,
                }
            },
            GenerateTxError::EmptyOutputs => TradePreimageError::InternalError(gen_tx_err.to_string()),
            GenerateTxError::OutputValueLessThanDust { value, dust } => {
                if is_upper_bound {
                    // If the preimage value is [`TradePreimageValue::UpperBound`], then we had to pass the account balance as the output value.
                    if value == 0 {
                        let required = big_decimal_from_sat_unsigned(dust, decimals);
                        TradePreimageError::NotSufficientBalance {
                            coin,
                            available: big_decimal_from_sat_unsigned(value, decimals),
                            required,
                        }
                    } else {
                        let error = format!(
                            "Output value {} (equal to the account balance) less than dust {}. Probably, dust is not set or outdated",
                            value, dust
                        );
                        TradePreimageError::InternalError(error)
                    }
                } else {
                    let amount = big_decimal_from_sat_unsigned(value, decimals);
                    let threshold = big_decimal_from_sat_unsigned(dust, decimals);
                    TradePreimageError::AmountIsTooSmall { amount, threshold }
                }
            },
            GenerateTxError::DeductFeeFromOutputFailed {
                output_value, required, ..
            } => {
                let available = big_decimal_from_sat_unsigned(output_value, decimals);
                let required = big_decimal_from_sat_unsigned(required, decimals);
                TradePreimageError::NotSufficientBalance {
                    coin,
                    available,
                    required,
                }
            },
            GenerateTxError::NotEnoughUtxos { sum_utxos, required } => {
                let available = big_decimal_from_sat_unsigned(sum_utxos, decimals);
                let required = big_decimal_from_sat_unsigned(required, decimals);
                TradePreimageError::NotSufficientBalance {
                    coin,
                    available,
                    required,
                }
            },
            GenerateTxError::Transport(e) => TradePreimageError::Transport(e),
            GenerateTxError::Internal(e) => TradePreimageError::InternalError(e),
        }
    }
}

/// The reason of unsuccessful conversion of two internal numbers, e.g. `u64` from `BigNumber`.
#[derive(Clone, Debug, Display)]
pub struct NumConversError(String);

impl From<ParseBigDecimalError> for NumConversError {
    fn from(e: ParseBigDecimalError) -> Self { NumConversError::new(e.to_string()) }
}

impl NumConversError {
    pub fn new(description: String) -> NumConversError { NumConversError(description) }

    pub fn description(&self) -> &str { &self.0 }
}

#[derive(Clone, Debug, Display, EnumFromStringify, PartialEq, Serialize, SerializeErrorType)]
#[serde(tag = "error_type", content = "error_data")]
pub enum BalanceError {
    #[display(fmt = "Transport: {}", _0)]
    Transport(String),
    #[display(fmt = "Invalid response: {}", _0)]
    InvalidResponse(String),
    UnexpectedDerivationMethod(UnexpectedDerivationMethod),
    #[display(fmt = "Wallet storage error: {}", _0)]
    WalletStorageError(String),
    #[from_stringify("Bip32Error", "NumConversError")]
    #[display(fmt = "Internal: {}", _0)]
    Internal(String),
}

#[derive(Debug, PartialEq, Display)]
pub enum GetNonZeroBalance {
    #[display(fmt = "Internal error when retrieving balance")]
    MyBalanceError(BalanceError),
    #[display(fmt = "Balance is zero")]
    BalanceIsZero,
}

impl From<AddressDerivingError> for BalanceError {
    fn from(e: AddressDerivingError) -> Self { BalanceError::Internal(e.to_string()) }
}

impl From<AccountUpdatingError> for BalanceError {
    fn from(e: AccountUpdatingError) -> Self {
        let error = e.to_string();
        match e {
            AccountUpdatingError::AddressLimitReached { .. } | AccountUpdatingError::InvalidBip44Chain(_) => {
                // Account updating is expected to be called after `address_id` and `chain` validation.
                BalanceError::Internal(format!("Unexpected internal error: {}", error))
            },
            AccountUpdatingError::WalletStorageError(_) => BalanceError::WalletStorageError(error),
        }
    }
}

impl From<BalanceError> for GetNonZeroBalance {
    fn from(e: BalanceError) -> Self { GetNonZeroBalance::MyBalanceError(e) }
}

impl From<UnexpectedDerivationMethod> for BalanceError {
    fn from(e: UnexpectedDerivationMethod) -> Self { BalanceError::UnexpectedDerivationMethod(e) }
}

#[derive(Debug, Deserialize, Display, EnumFromStringify, Serialize, SerializeErrorType)]
#[serde(tag = "error_type", content = "error_data")]
pub enum StakingInfosError {
    #[display(fmt = "Staking infos not available for: {}", coin)]
    CoinDoesntSupportStakingInfos { coin: String },
    #[display(fmt = "No such coin {}", coin)]
    NoSuchCoin { coin: String },
    #[from_stringify("UnexpectedDerivationMethod")]
    #[display(fmt = "Derivation method is not supported: {}", _0)]
    UnexpectedDerivationMethod(String),
    #[display(fmt = "Transport error: {}", _0)]
    Transport(String),
    #[display(fmt = "Internal error: {}", _0)]
    Internal(String),
}

impl From<UtxoRpcError> for StakingInfosError {
    fn from(e: UtxoRpcError) -> Self {
        match e {
            UtxoRpcError::Transport(rpc) | UtxoRpcError::ResponseParseError(rpc) => {
                StakingInfosError::Transport(rpc.to_string())
            },
            UtxoRpcError::InvalidResponse(error) => StakingInfosError::Transport(error),
            UtxoRpcError::Internal(error) => StakingInfosError::Internal(error),
        }
    }
}

impl From<Qrc20AddressError> for StakingInfosError {
    fn from(e: Qrc20AddressError) -> Self {
        match e {
            Qrc20AddressError::UnexpectedDerivationMethod(e) => StakingInfosError::UnexpectedDerivationMethod(e),
            Qrc20AddressError::ScriptHashTypeNotSupported { script_hash_type } => {
                StakingInfosError::Internal(format!("Script hash type '{}' is not supported", script_hash_type))
            },
        }
    }
}

impl HttpStatusCode for StakingInfosError {
    fn status_code(&self) -> StatusCode {
        match self {
            StakingInfosError::NoSuchCoin { .. }
            | StakingInfosError::CoinDoesntSupportStakingInfos { .. }
            | StakingInfosError::UnexpectedDerivationMethod(_) => StatusCode::BAD_REQUEST,
            StakingInfosError::Internal(_) => StatusCode::INTERNAL_SERVER_ERROR,
            StakingInfosError::Transport(_) => StatusCode::BAD_GATEWAY,
        }
    }
}

impl From<CoinFindError> for StakingInfosError {
    fn from(e: CoinFindError) -> Self {
        match e {
            CoinFindError::NoSuchCoin { coin } => StakingInfosError::NoSuchCoin { coin },
        }
    }
}

#[derive(Debug, Deserialize, Display, EnumFromStringify, Serialize, SerializeErrorType)]
#[serde(tag = "error_type", content = "error_data")]
pub enum DelegationError {
    #[display(
        fmt = "Not enough {} to delegate: available {}, required at least {}",
        coin,
        available,
        required
    )]
    NotSufficientBalance {
        coin: String,
        available: BigDecimal,
        required: BigDecimal,
    },
    #[display(fmt = "The amount {} is too small, required at least {}", amount, threshold)]
    AmountTooLow { amount: BigDecimal, threshold: BigDecimal },
    #[display(fmt = "Delegation not available for: {}", coin)]
    CoinDoesntSupportDelegation { coin: String },
    #[display(fmt = "No such coin {}", coin)]
    NoSuchCoin { coin: String },
    #[display(fmt = "{}", _0)]
    CannotInteractWithSmartContract(String),
    #[from_stringify("ScriptHashTypeNotSupported")]
    #[display(fmt = "{}", _0)]
    AddressError(String),
    #[display(fmt = "Already delegating to: {}", _0)]
    AlreadyDelegating(String),
    #[display(fmt = "Delegation is not supported, reason: {}", reason)]
    DelegationOpsNotSupported { reason: String },
    #[display(fmt = "Transport error: {}", _0)]
    Transport(String),
    #[from_stringify("MyAddressError")]
    #[display(fmt = "Internal error: {}", _0)]
    InternalError(String),
}

impl From<UtxoRpcError> for DelegationError {
    fn from(e: UtxoRpcError) -> Self {
        match e {
            UtxoRpcError::Transport(transport) | UtxoRpcError::ResponseParseError(transport) => {
                DelegationError::Transport(transport.to_string())
            },
            UtxoRpcError::InvalidResponse(resp) => DelegationError::Transport(resp),
            UtxoRpcError::Internal(internal) => DelegationError::InternalError(internal),
        }
    }
}

impl From<StakingInfosError> for DelegationError {
    fn from(e: StakingInfosError) -> Self {
        match e {
            StakingInfosError::CoinDoesntSupportStakingInfos { coin } => {
                DelegationError::CoinDoesntSupportDelegation { coin }
            },
            StakingInfosError::NoSuchCoin { coin } => DelegationError::NoSuchCoin { coin },
            StakingInfosError::Transport(e) => DelegationError::Transport(e),
            StakingInfosError::UnexpectedDerivationMethod(reason) => {
                DelegationError::DelegationOpsNotSupported { reason }
            },
            StakingInfosError::Internal(e) => DelegationError::InternalError(e),
        }
    }
}

impl From<CoinFindError> for DelegationError {
    fn from(e: CoinFindError) -> Self {
        match e {
            CoinFindError::NoSuchCoin { coin } => DelegationError::NoSuchCoin { coin },
        }
    }
}

impl From<BalanceError> for DelegationError {
    fn from(e: BalanceError) -> Self {
        match e {
            BalanceError::Transport(error) | BalanceError::InvalidResponse(error) => DelegationError::Transport(error),
            BalanceError::UnexpectedDerivationMethod(e) => {
                DelegationError::DelegationOpsNotSupported { reason: e.to_string() }
            },
            e @ BalanceError::WalletStorageError(_) => DelegationError::InternalError(e.to_string()),
            BalanceError::Internal(internal) => DelegationError::InternalError(internal),
        }
    }
}

impl From<UtxoSignWithKeyPairError> for DelegationError {
    fn from(e: UtxoSignWithKeyPairError) -> Self {
        let error = format!("Error signing: {}", e);
        DelegationError::InternalError(error)
    }
}

impl From<PrivKeyPolicyNotAllowed> for DelegationError {
    fn from(e: PrivKeyPolicyNotAllowed) -> Self { DelegationError::DelegationOpsNotSupported { reason: e.to_string() } }
}

impl From<UnexpectedDerivationMethod> for DelegationError {
    fn from(e: UnexpectedDerivationMethod) -> Self {
        DelegationError::DelegationOpsNotSupported { reason: e.to_string() }
    }
}

impl HttpStatusCode for DelegationError {
    fn status_code(&self) -> StatusCode {
        match self {
            DelegationError::InternalError(_) => StatusCode::INTERNAL_SERVER_ERROR,
            DelegationError::Transport(_) => StatusCode::BAD_GATEWAY,
            _ => StatusCode::BAD_REQUEST,
        }
    }
}

impl DelegationError {
    pub fn from_generate_tx_error(gen_tx_err: GenerateTxError, coin: String, decimals: u8) -> DelegationError {
        match gen_tx_err {
            GenerateTxError::EmptyUtxoSet { required } => {
                let required = big_decimal_from_sat_unsigned(required, decimals);
                DelegationError::NotSufficientBalance {
                    coin,
                    available: BigDecimal::from(0),
                    required,
                }
            },
            GenerateTxError::EmptyOutputs => DelegationError::InternalError(gen_tx_err.to_string()),
            GenerateTxError::OutputValueLessThanDust { value, dust } => {
                let amount = big_decimal_from_sat_unsigned(value, decimals);
                let threshold = big_decimal_from_sat_unsigned(dust, decimals);
                DelegationError::AmountTooLow { amount, threshold }
            },
            GenerateTxError::DeductFeeFromOutputFailed {
                output_value, required, ..
            } => {
                let available = big_decimal_from_sat_unsigned(output_value, decimals);
                let required = big_decimal_from_sat_unsigned(required, decimals);
                DelegationError::NotSufficientBalance {
                    coin,
                    available,
                    required,
                }
            },
            GenerateTxError::NotEnoughUtxos { sum_utxos, required } => {
                let available = big_decimal_from_sat_unsigned(sum_utxos, decimals);
                let required = big_decimal_from_sat_unsigned(required, decimals);
                DelegationError::NotSufficientBalance {
                    coin,
                    available,
                    required,
                }
            },
            GenerateTxError::Transport(e) => DelegationError::Transport(e),
            GenerateTxError::Internal(e) => DelegationError::InternalError(e),
        }
    }
}

#[derive(Clone, Debug, Display, EnumFromStringify, EnumFromTrait, PartialEq, Serialize, SerializeErrorType)]
#[serde(tag = "error_type", content = "error_data")]
pub enum WithdrawError {
    #[display(
        fmt = "'{}' coin doesn't support 'init_withdraw' yet. Consider using 'withdraw' request instead",
        coin
    )]
    CoinDoesntSupportInitWithdraw {
        coin: String,
    },
    #[display(
        fmt = "Not enough {} to withdraw: available {}, required at least {}",
        coin,
        available,
        required
    )]
    NotSufficientBalance {
        coin: String,
        available: BigDecimal,
        required: BigDecimal,
    },
    #[display(
        fmt = "Not enough {} to afford fee. Available {}, required at least {}",
        coin,
        available,
        required
    )]
    NotSufficientPlatformBalanceForFee {
        coin: String,
        available: BigDecimal,
        required: BigDecimal,
    },
    #[display(fmt = "Balance is zero")]
    ZeroBalanceToWithdrawMax,
    #[display(fmt = "The amount {} is too small, required at least {}", amount, threshold)]
    AmountTooLow {
        amount: BigDecimal,
        threshold: BigDecimal,
    },
    #[display(fmt = "Invalid address: {}", _0)]
    InvalidAddress(String),
    #[display(fmt = "Invalid fee policy: {}", _0)]
    InvalidFeePolicy(String),
    #[display(fmt = "Invalid memo field: {}", _0)]
    InvalidMemo(String),
    #[display(fmt = "No such coin {}", coin)]
    NoSuchCoin {
        coin: String,
    },
    #[from_trait(WithTimeout::timeout)]
    #[display(fmt = "Withdraw timed out {:?}", _0)]
    Timeout(Duration),
    #[display(fmt = "Request should contain a 'from' address/account")]
    FromAddressNotFound,
    #[display(fmt = "Unexpected 'from' address: {}", _0)]
    UnexpectedFromAddress(String),
    #[display(fmt = "Unknown '{}' account", account_id)]
    UnknownAccount {
        account_id: u32,
    },
    #[display(fmt = "RPC 'task' is awaiting '{}' user action", expected)]
    UnexpectedUserAction {
        expected: String,
    },
    #[from_trait(WithHwRpcError::hw_rpc_error)]
    HwError(HwRpcError),
    #[cfg(target_arch = "wasm32")]
    BroadcastExpected(String),
    #[display(fmt = "Transport error: {}", _0)]
    Transport(String),
    #[from_trait(WithInternal::internal)]
    #[from_stringify(
        "MyAddressError",
        "NumConversError",
        "UnexpectedDerivationMethod",
        "PrivKeyPolicyNotAllowed"
    )]
    #[display(fmt = "Internal error: {}", _0)]
    InternalError(String),
    #[display(fmt = "Unsupported error: {}", _0)]
    UnsupportedError(String),
    #[display(fmt = "{} coin doesn't support NFT withdrawing", coin)]
    CoinDoesntSupportNftWithdraw {
        coin: String,
    },
    #[display(fmt = "Contract type {} doesnt support 'withdraw_nft' yet", _0)]
    ContractTypeDoesntSupportNftWithdrawing(String),
    #[display(fmt = "Action not allowed for coin: {}", _0)]
    ActionNotAllowed(String),
    GetNftInfoError(GetNftInfoError),
    #[display(
        fmt = "Not enough NFTs amount with token_address: {} and token_id {}. Available {}, required {}",
        token_address,
        token_id,
        available,
        required
    )]
    NotEnoughNftsAmount {
        token_address: String,
        token_id: String,
        available: BigDecimal,
        required: BigDecimal,
    },
    #[display(fmt = "DB error {}", _0)]
    DbError(String),
    #[display(fmt = "My address is {}, while current Nft owner is {}", my_address, token_owner)]
    MyAddressNotNftOwner {
        my_address: String,
        token_owner: String,
    },
    #[display(fmt = "Nft Protocol is not supported yet!")]
    NftProtocolNotSupported,
}

impl HttpStatusCode for WithdrawError {
    fn status_code(&self) -> StatusCode {
        match self {
            WithdrawError::NoSuchCoin { .. } => StatusCode::NOT_FOUND,
            WithdrawError::Timeout(_) => StatusCode::REQUEST_TIMEOUT,
            WithdrawError::CoinDoesntSupportInitWithdraw { .. }
            | WithdrawError::NotSufficientBalance { .. }
            | WithdrawError::NotSufficientPlatformBalanceForFee { .. }
            | WithdrawError::ZeroBalanceToWithdrawMax
            | WithdrawError::AmountTooLow { .. }
            | WithdrawError::InvalidAddress(_)
            | WithdrawError::InvalidFeePolicy(_)
            | WithdrawError::InvalidMemo(_)
            | WithdrawError::FromAddressNotFound
            | WithdrawError::UnexpectedFromAddress(_)
            | WithdrawError::UnknownAccount { .. }
            | WithdrawError::UnexpectedUserAction { .. }
            | WithdrawError::UnsupportedError(_)
            | WithdrawError::ActionNotAllowed(_)
            | WithdrawError::GetNftInfoError(_)
            | WithdrawError::ContractTypeDoesntSupportNftWithdrawing(_)
            | WithdrawError::CoinDoesntSupportNftWithdraw { .. }
            | WithdrawError::NotEnoughNftsAmount { .. }
            | WithdrawError::MyAddressNotNftOwner { .. } => StatusCode::BAD_REQUEST,
            WithdrawError::HwError(_) => StatusCode::GONE,
            #[cfg(target_arch = "wasm32")]
            WithdrawError::BroadcastExpected(_) => StatusCode::BAD_REQUEST,
            WithdrawError::InternalError(_) | WithdrawError::DbError(_) | WithdrawError::NftProtocolNotSupported => {
                StatusCode::INTERNAL_SERVER_ERROR
            },
            WithdrawError::Transport(_) => StatusCode::BAD_GATEWAY,
        }
    }
}

impl From<AddressDerivingError> for WithdrawError {
    fn from(e: AddressDerivingError) -> Self {
        match e {
            AddressDerivingError::InvalidBip44Chain { .. } | AddressDerivingError::Bip32Error(_) => {
                WithdrawError::UnexpectedFromAddress(e.to_string())
            },
            AddressDerivingError::Internal(internal) => WithdrawError::InternalError(internal),
        }
    }
}

impl From<BalanceError> for WithdrawError {
    fn from(e: BalanceError) -> Self {
        match e {
            BalanceError::Transport(error) | BalanceError::InvalidResponse(error) => WithdrawError::Transport(error),
            BalanceError::UnexpectedDerivationMethod(e) => WithdrawError::from(e),
            e @ BalanceError::WalletStorageError(_) => WithdrawError::InternalError(e.to_string()),
            BalanceError::Internal(internal) => WithdrawError::InternalError(internal),
        }
    }
}

impl From<CoinFindError> for WithdrawError {
    fn from(e: CoinFindError) -> Self {
        match e {
            CoinFindError::NoSuchCoin { coin } => WithdrawError::NoSuchCoin { coin },
        }
    }
}

impl From<HDWithdrawError> for WithdrawError {
    fn from(e: HDWithdrawError) -> Self {
        match e {
            HDWithdrawError::UnexpectedFromAddress(e) => WithdrawError::UnexpectedFromAddress(e),
            HDWithdrawError::UnknownAccount { account_id } => WithdrawError::UnknownAccount { account_id },
            HDWithdrawError::AddressDerivingError(e) => e.into(),
            HDWithdrawError::InternalError(e) => WithdrawError::InternalError(e),
        }
    }
}

impl From<UtxoSignWithKeyPairError> for WithdrawError {
    fn from(e: UtxoSignWithKeyPairError) -> Self {
        let error = format!("Error signing: {}", e);
        WithdrawError::InternalError(error)
    }
}

impl From<TimeoutError> for WithdrawError {
    fn from(e: TimeoutError) -> Self { WithdrawError::Timeout(e.duration) }
}

impl From<GetValidEthWithdrawAddError> for WithdrawError {
    fn from(e: GetValidEthWithdrawAddError) -> Self {
        match e {
            GetValidEthWithdrawAddError::CoinDoesntSupportNftWithdraw { coin } => {
                WithdrawError::CoinDoesntSupportNftWithdraw { coin }
            },
            GetValidEthWithdrawAddError::InvalidAddress(e) => WithdrawError::InvalidAddress(e),
        }
    }
}

impl From<EthGasDetailsErr> for WithdrawError {
    fn from(e: EthGasDetailsErr) -> Self {
        match e {
            EthGasDetailsErr::InvalidFeePolicy(e) => WithdrawError::InvalidFeePolicy(e),
            EthGasDetailsErr::Internal(e) => WithdrawError::InternalError(e),
            EthGasDetailsErr::Transport(e) => WithdrawError::Transport(e),
            EthGasDetailsErr::NftProtocolNotSupported => WithdrawError::NftProtocolNotSupported,
        }
    }
}

impl From<Bip32Error> for WithdrawError {
    fn from(e: Bip32Error) -> Self {
        let error = format!("Error deriving key: {}", e);
        WithdrawError::UnexpectedFromAddress(error)
    }
}

impl WithdrawError {
    /// Construct [`WithdrawError`] from [`GenerateTxError`] using additional `coin` and `decimals`.
    pub fn from_generate_tx_error(gen_tx_err: GenerateTxError, coin: String, decimals: u8) -> WithdrawError {
        match gen_tx_err {
            GenerateTxError::EmptyUtxoSet { required } => {
                let required = big_decimal_from_sat_unsigned(required, decimals);
                WithdrawError::NotSufficientBalance {
                    coin,
                    available: BigDecimal::from(0),
                    required,
                }
            },
            GenerateTxError::EmptyOutputs => WithdrawError::InternalError(gen_tx_err.to_string()),
            GenerateTxError::OutputValueLessThanDust { value, dust } => {
                let amount = big_decimal_from_sat_unsigned(value, decimals);
                let threshold = big_decimal_from_sat_unsigned(dust, decimals);
                WithdrawError::AmountTooLow { amount, threshold }
            },
            GenerateTxError::DeductFeeFromOutputFailed {
                output_value, required, ..
            } => {
                let available = big_decimal_from_sat_unsigned(output_value, decimals);
                let required = big_decimal_from_sat_unsigned(required, decimals);
                WithdrawError::NotSufficientBalance {
                    coin,
                    available,
                    required,
                }
            },
            GenerateTxError::NotEnoughUtxos { sum_utxos, required } => {
                let available = big_decimal_from_sat_unsigned(sum_utxos, decimals);
                let required = big_decimal_from_sat_unsigned(required, decimals);
                WithdrawError::NotSufficientBalance {
                    coin,
                    available,
                    required,
                }
            },
            GenerateTxError::Transport(e) => WithdrawError::Transport(e),
            GenerateTxError::Internal(e) => WithdrawError::InternalError(e),
        }
    }
}

#[derive(Debug, Display, EnumFromStringify, Serialize, SerializeErrorType)]
#[serde(tag = "error_type", content = "error_data")]
pub enum SignatureError {
    #[display(fmt = "Invalid request: {}", _0)]
    InvalidRequest(String),
    #[from_stringify("CoinFindError", "ethkey::Error", "keys::Error", "PrivKeyPolicyNotAllowed")]
    #[display(fmt = "Internal error: {}", _0)]
    InternalError(String),
    #[display(fmt = "Coin is not found: {}", _0)]
    CoinIsNotFound(String),
    #[display(fmt = "sign_message_prefix is not set in coin config")]
    PrefixNotFound,
}

impl HttpStatusCode for SignatureError {
    fn status_code(&self) -> StatusCode {
        match self {
            SignatureError::InvalidRequest(_) => StatusCode::BAD_REQUEST,
            SignatureError::CoinIsNotFound(_) => StatusCode::BAD_REQUEST,
            SignatureError::InternalError(_) => StatusCode::INTERNAL_SERVER_ERROR,
            SignatureError::PrefixNotFound => StatusCode::INTERNAL_SERVER_ERROR,
        }
    }
}

#[derive(Debug, Display, EnumFromStringify, Serialize, SerializeErrorType)]
#[serde(tag = "error_type", content = "error_data")]
pub enum VerificationError {
    #[display(fmt = "Invalid request: {}", _0)]
    InvalidRequest(String),
    #[from_stringify("ethkey::Error", "keys::Error")]
    #[display(fmt = "Internal error: {}", _0)]
    InternalError(String),
    #[from_stringify("base64::DecodeError")]
    #[display(fmt = "Signature decoding error: {}", _0)]
    SignatureDecodingError(String),
    #[from_stringify("hex::FromHexError")]
    #[display(fmt = "Address decoding error: {}", _0)]
    AddressDecodingError(String),
    #[from_stringify("CoinFindError")]
    #[display(fmt = "Coin is not found: {}", _0)]
    CoinIsNotFound(String),
    #[display(fmt = "sign_message_prefix is not set in coin config")]
    PrefixNotFound,
}

impl HttpStatusCode for VerificationError {
    fn status_code(&self) -> StatusCode {
        match self {
            VerificationError::InvalidRequest(_) => StatusCode::BAD_REQUEST,
            VerificationError::SignatureDecodingError(_) => StatusCode::BAD_REQUEST,
            VerificationError::AddressDecodingError(_) => StatusCode::BAD_REQUEST,
            VerificationError::CoinIsNotFound(_) => StatusCode::BAD_REQUEST,
            VerificationError::InternalError(_) => StatusCode::INTERNAL_SERVER_ERROR,
            VerificationError::PrefixNotFound => StatusCode::INTERNAL_SERVER_ERROR,
        }
    }
}

impl From<FromBase58Error> for VerificationError {
    fn from(e: FromBase58Error) -> Self {
        match e {
            FromBase58Error::InvalidBase58Character(c, _) => {
                VerificationError::AddressDecodingError(format!("Invalid Base58 Character: {}", c))
            },
            FromBase58Error::InvalidBase58Length => {
                VerificationError::AddressDecodingError(String::from("Invalid Base58 Length"))
            },
        }
    }
}

/// NB: Implementations are expected to follow the pImpl idiom, providing cheap reference-counted cloning and garbage collection.
#[async_trait]
pub trait MmCoin:
    SwapOps + TakerSwapMakerCoin + MakerSwapTakerCoin + WatcherOps + MarketCoinOps + Send + Sync + 'static
{
    // `MmCoin` is an extension fulcrum for something that doesn't fit the `MarketCoinOps`. Practical examples:
    // name (might be required for some APIs, CoinMarketCap for instance);
    // coin statistics that we might want to share with UI;
    // state serialization, to get full rewind and debugging information about the coins participating in a SWAP operation.
    // status/availability check: https://github.com/artemii235/SuperNET/issues/156#issuecomment-446501816

    fn is_asset_chain(&self) -> bool;

    /// The coin can be initialized, but it cannot participate in the swaps.
    fn wallet_only(&self, ctx: &MmArc) -> bool {
        let coin_conf = coin_conf(ctx, self.ticker());
        coin_conf["wallet_only"].as_bool().unwrap_or(false)
    }

    /// Returns a spawner pinned to the coin.
    ///
    /// # Note
    ///
    /// `CoinFutSpawner` doesn't prevent the spawned futures from being aborted.
    fn spawner(&self) -> CoinFutSpawner;

    fn withdraw(&self, req: WithdrawRequest) -> WithdrawFut;

    fn get_raw_transaction(&self, req: RawTransactionRequest) -> RawTransactionFut;

    fn get_tx_hex_by_hash(&self, tx_hash: Vec<u8>) -> RawTransactionFut;

    /// Maximum number of digits after decimal point used to denominate integer coin units (satoshis, wei, etc.)
    fn decimals(&self) -> u8;

    /// Convert input address to the specified address format.
    fn convert_to_address(&self, from: &str, to_address_format: Json) -> Result<String, String>;

    fn validate_address(&self, address: &str) -> ValidateAddressResult;

    /// Loop collecting coin transaction history and saving it to local DB
    fn process_history_loop(&self, ctx: MmArc) -> Box<dyn Future<Item = (), Error = ()> + Send>;

    /// Path to tx history file
    #[cfg(not(target_arch = "wasm32"))]
    fn tx_history_path(&self, ctx: &MmArc) -> PathBuf {
        let my_address = self.my_address().unwrap_or_default();
        // BCH cash address format has colon after prefix, e.g. bitcoincash:
        // Colon can't be used in file names on Windows so it should be escaped
        let my_address = my_address.replace(':', "_");
        ctx.dbdir()
            .join("TRANSACTIONS")
            .join(format!("{}_{}.json", self.ticker(), my_address))
    }

    /// Path to tx history migration file
    #[cfg(not(target_arch = "wasm32"))]
    fn tx_migration_path(&self, ctx: &MmArc) -> PathBuf {
        let my_address = self.my_address().unwrap_or_default();
        // BCH cash address format has colon after prefix, e.g. bitcoincash:
        // Colon can't be used in file names on Windows so it should be escaped
        let my_address = my_address.replace(':', "_");
        ctx.dbdir()
            .join("TRANSACTIONS")
            .join(format!("{}_{}_migration", self.ticker(), my_address))
    }

    /// Loads existing tx history from file, returns empty vector if file is not found
    /// Cleans the existing file if deserialization fails
    fn load_history_from_file(&self, ctx: &MmArc) -> TxHistoryFut<Vec<TransactionDetails>> {
        load_history_from_file_impl(self, ctx)
    }

    fn save_history_to_file(&self, ctx: &MmArc, history: Vec<TransactionDetails>) -> TxHistoryFut<()> {
        save_history_to_file_impl(self, ctx, history)
    }

    #[cfg(not(target_arch = "wasm32"))]
    fn get_tx_history_migration(&self, ctx: &MmArc) -> TxHistoryFut<u64> { get_tx_history_migration_impl(self, ctx) }

    #[cfg(not(target_arch = "wasm32"))]
    fn update_migration_file(&self, ctx: &MmArc, migration_number: u64) -> TxHistoryFut<()> {
        update_migration_file_impl(self, ctx, migration_number)
    }

    /// Transaction history background sync status
    fn history_sync_status(&self) -> HistorySyncState;

    /// Get fee to be paid per 1 swap transaction
    fn get_trade_fee(&self) -> Box<dyn Future<Item = TradeFee, Error = String> + Send>;

    /// Get fee to be paid by sender per whole swap using the sending value and check if the wallet has sufficient balance to pay the fee.
    async fn get_sender_trade_fee(
        &self,
        value: TradePreimageValue,
        stage: FeeApproxStage,
    ) -> TradePreimageResult<TradeFee>;

    /// Get fee to be paid by receiver per whole swap and check if the wallet has sufficient balance to pay the fee.
    fn get_receiver_trade_fee(&self, stage: FeeApproxStage) -> TradePreimageFut<TradeFee>;

    /// Get transaction fee the Taker has to pay to send a `TakerFee` transaction and check if the wallet has sufficient balance to pay the fee.
    async fn get_fee_to_send_taker_fee(
        &self,
        dex_fee_amount: DexFee,
        stage: FeeApproxStage,
    ) -> TradePreimageResult<TradeFee>;

    /// required transaction confirmations number to ensure double-spend safety
    fn required_confirmations(&self) -> u64;

    /// whether coin requires notarization to ensure double-spend safety
    fn requires_notarization(&self) -> bool;

    /// set required transaction confirmations number
    fn set_required_confirmations(&self, confirmations: u64);

    /// set requires notarization
    fn set_requires_notarization(&self, requires_nota: bool);

    /// Get swap contract address if the coin uses it in Atomic Swaps.
    fn swap_contract_address(&self) -> Option<BytesJson>;

    /// Get fallback swap contract address if the coin uses it in Atomic Swaps.
    fn fallback_swap_contract(&self) -> Option<BytesJson>;

    /// The minimum number of confirmations at which a transaction is considered mature.
    fn mature_confirmations(&self) -> Option<u32>;

    /// Get some of the coin protocol related info in serialized format for p2p messaging.
    fn coin_protocol_info(&self, amount_to_receive: Option<MmNumber>) -> Vec<u8>;

    /// Check if serialized coin protocol info is supported by current version.
    /// Can also be used to check if orders can be matched or not.
    fn is_coin_protocol_supported(
        &self,
        info: &Option<Vec<u8>>,
        amount_to_send: Option<MmNumber>,
        locktime: u64,
        is_maker: bool,
    ) -> bool;

    /// Abort all coin related futures on coin deactivation.
    fn on_disabled(&self) -> Result<(), AbortedError>;

    /// For Handling the removal/deactivation of token on platform coin deactivation.
    fn on_token_deactivated(&self, ticker: &str);
}

/// The coin futures spawner. It's used to spawn futures that can be aborted immediately or after a timeout
/// on the the coin deactivation.
///
/// # Note
///
/// `CoinFutSpawner` doesn't prevent the spawned futures from being aborted.
#[derive(Clone)]
pub struct CoinFutSpawner {
    inner: WeakSpawner,
}

impl CoinFutSpawner {
    pub fn new(system: &AbortableQueue) -> CoinFutSpawner {
        CoinFutSpawner {
            inner: system.weak_spawner(),
        }
    }
}

impl SpawnFuture for CoinFutSpawner {
    fn spawn<F>(&self, f: F)
    where
        F: Future03<Output = ()> + Send + 'static,
    {
        self.inner.spawn(f)
    }
}

impl SpawnAbortable for CoinFutSpawner {
    fn spawn_with_settings<F>(&self, fut: F, settings: AbortSettings)
    where
        F: Future03<Output = ()> + Send + 'static,
    {
        self.inner.spawn_with_settings(fut, settings)
    }
}

#[derive(Clone)]
#[allow(clippy::large_enum_variant)]
pub enum MmCoinEnum {
    UtxoCoin(UtxoStandardCoin),
    QtumCoin(QtumCoin),
    Qrc20Coin(Qrc20Coin),
    EthCoin(EthCoin),
    ZCoin(ZCoin),
    Bch(BchCoin),
    SlpToken(SlpToken),
    Tendermint(TendermintCoin),
    TendermintToken(TendermintToken),
    #[cfg(all(
        feature = "enable-solana",
        not(target_os = "ios"),
        not(target_os = "android"),
        not(target_arch = "wasm32")
    ))]
    SolanaCoin(SolanaCoin),
    #[cfg(all(
        feature = "enable-solana",
        not(target_os = "ios"),
        not(target_os = "android"),
        not(target_arch = "wasm32")
    ))]
    SplToken(SplToken),
    #[cfg(not(target_arch = "wasm32"))]
    LightningCoin(LightningCoin),
    #[cfg(feature = "enable-sia")]
    SiaCoin(SiaCoin),
    Test(TestCoin),
}

impl From<UtxoStandardCoin> for MmCoinEnum {
    fn from(c: UtxoStandardCoin) -> MmCoinEnum { MmCoinEnum::UtxoCoin(c) }
}

impl From<EthCoin> for MmCoinEnum {
    fn from(c: EthCoin) -> MmCoinEnum { MmCoinEnum::EthCoin(c) }
}

impl From<TestCoin> for MmCoinEnum {
    fn from(c: TestCoin) -> MmCoinEnum { MmCoinEnum::Test(c) }
}

#[cfg(all(
    feature = "enable-solana",
    not(target_os = "ios"),
    not(target_os = "android"),
    not(target_arch = "wasm32")
))]
impl From<SolanaCoin> for MmCoinEnum {
    fn from(c: SolanaCoin) -> MmCoinEnum { MmCoinEnum::SolanaCoin(c) }
}

#[cfg(all(
    feature = "enable-solana",
    not(target_os = "ios"),
    not(target_os = "android"),
    not(target_arch = "wasm32")
))]
impl From<SplToken> for MmCoinEnum {
    fn from(c: SplToken) -> MmCoinEnum { MmCoinEnum::SplToken(c) }
}

impl From<QtumCoin> for MmCoinEnum {
    fn from(coin: QtumCoin) -> Self { MmCoinEnum::QtumCoin(coin) }
}

impl From<Qrc20Coin> for MmCoinEnum {
    fn from(c: Qrc20Coin) -> MmCoinEnum { MmCoinEnum::Qrc20Coin(c) }
}

impl From<BchCoin> for MmCoinEnum {
    fn from(c: BchCoin) -> MmCoinEnum { MmCoinEnum::Bch(c) }
}

impl From<SlpToken> for MmCoinEnum {
    fn from(c: SlpToken) -> MmCoinEnum { MmCoinEnum::SlpToken(c) }
}

impl From<TendermintCoin> for MmCoinEnum {
    fn from(c: TendermintCoin) -> Self { MmCoinEnum::Tendermint(c) }
}

impl From<TendermintToken> for MmCoinEnum {
    fn from(c: TendermintToken) -> Self { MmCoinEnum::TendermintToken(c) }
}

#[cfg(not(target_arch = "wasm32"))]
impl From<LightningCoin> for MmCoinEnum {
    fn from(c: LightningCoin) -> MmCoinEnum { MmCoinEnum::LightningCoin(c) }
}

impl From<ZCoin> for MmCoinEnum {
    fn from(c: ZCoin) -> MmCoinEnum { MmCoinEnum::ZCoin(c) }
}

#[cfg(feature = "enable-sia")]
impl From<SiaCoin> for MmCoinEnum {
    fn from(c: SiaCoin) -> MmCoinEnum { MmCoinEnum::SiaCoin(c) }
}

// NB: When stable and groked by IDEs, `enum_dispatch` can be used instead of `Deref` to speed things up.
impl Deref for MmCoinEnum {
    type Target = dyn MmCoin;
    fn deref(&self) -> &dyn MmCoin {
        match self {
            MmCoinEnum::UtxoCoin(ref c) => c,
            MmCoinEnum::QtumCoin(ref c) => c,
            MmCoinEnum::Qrc20Coin(ref c) => c,
            MmCoinEnum::EthCoin(ref c) => c,
            MmCoinEnum::Bch(ref c) => c,
            MmCoinEnum::SlpToken(ref c) => c,
            MmCoinEnum::Tendermint(ref c) => c,
            MmCoinEnum::TendermintToken(ref c) => c,
            #[cfg(not(target_arch = "wasm32"))]
            MmCoinEnum::LightningCoin(ref c) => c,
            MmCoinEnum::ZCoin(ref c) => c,
            #[cfg(feature = "enable-sia")]
            MmCoinEnum::SiaCoin(ref c) => c,
            MmCoinEnum::Test(ref c) => c,
            #[cfg(all(
                feature = "enable-solana",
                not(target_os = "ios"),
                not(target_os = "android"),
                not(target_arch = "wasm32")
            ))]
            MmCoinEnum::SolanaCoin(ref c) => c,
            #[cfg(all(
                feature = "enable-solana",
                not(target_os = "ios"),
                not(target_os = "android"),
                not(target_arch = "wasm32")
            ))]
            MmCoinEnum::SplToken(ref c) => c,
        }
    }
}

impl MmCoinEnum {
    pub fn is_utxo_in_native_mode(&self) -> bool {
        match self {
            MmCoinEnum::UtxoCoin(ref c) => c.as_ref().rpc_client.is_native(),
            MmCoinEnum::QtumCoin(ref c) => c.as_ref().rpc_client.is_native(),
            MmCoinEnum::Qrc20Coin(ref c) => c.as_ref().rpc_client.is_native(),
            MmCoinEnum::Bch(ref c) => c.as_ref().rpc_client.is_native(),
            MmCoinEnum::SlpToken(ref c) => c.as_ref().rpc_client.is_native(),
            #[cfg(all(not(target_arch = "wasm32"), feature = "zhtlc"))]
            MmCoinEnum::ZCoin(ref c) => c.as_ref().rpc_client.is_native(),
            _ => false,
        }
    }

    pub fn is_eth(&self) -> bool { matches!(self, MmCoinEnum::EthCoin(_)) }

    fn is_platform_coin(&self) -> bool { self.ticker() == self.platform_ticker() }
}

#[async_trait]
pub trait BalanceTradeFeeUpdatedHandler {
    async fn balance_updated(&self, coin: &MmCoinEnum, new_balance: &BigDecimal);
}

#[derive(Clone)]
pub struct MmCoinStruct {
    pub inner: MmCoinEnum,
    is_available: Arc<AtomicBool>,
}

impl MmCoinStruct {
    fn new(coin: MmCoinEnum) -> Self {
        Self {
            inner: coin,
            is_available: AtomicBool::new(true).into(),
        }
    }

    /// Gets the current state of the parent coin whether
    /// it's available for the external requests or not.
    ///
    /// Always `true` for child tokens.
    pub fn is_available(&self) -> bool {
        !self.inner.is_platform_coin() // Tokens are always active or disabled
            || self.is_available.load(AtomicOrdering::SeqCst)
    }

    /// Makes the coin disabled to the external requests.
    /// Useful for executing `disable_coin` on parent coins
    /// that have child tokens enabled.
    ///
    /// Ineffective for child tokens.
    pub fn update_is_available(&self, to: bool) {
        if !self.inner.is_platform_coin() {
            warn!(
                "`update_is_available` is ineffective for tokens. Current token: {}",
                self.inner.ticker()
            );
            return;
        }

        self.is_available.store(to, AtomicOrdering::SeqCst);
    }
}

/// Represents how to burn part of dex fee.
#[derive(Clone, Debug, PartialEq)]
pub enum DexFeeBurnDestination {
    /// Burn by sending to utxo opreturn output
    KmdOpReturn,
    /// Send to the burn account
    BurnAccount,
}

/// Represents the different types of DEX fees.
#[derive(Clone, Debug, PartialEq)]
pub enum DexFee {
    /// Standard dex fee which will be sent to the dex fee address
    Standard(MmNumber),
    /// Dex fee with the burn amount.
    ///   - `fee_amount` goes to the dex fee address.
    ///   - `burn_amount` will be burned.
    ///   - `burn_destination` how to burn the burn_amount.
    WithBurn {
        fee_amount: MmNumber,
        burn_amount: MmNumber,
        burn_destination: DexFeeBurnDestination,
    },
}

impl DexFee {
    const BURN_CUT: &str = "0.75";

    /// Recreates a `DexFee` from separate fields (usually stored in db).
    pub fn create_from_fields(fee_amount: MmNumber, burn_amount: MmNumber, ticker: &str) -> DexFee {
        if burn_amount > MmNumber::default() {
            DexFee::WithBurn {
                fee_amount,
                burn_amount,
                burn_destination: if ticker == "KMD" {
                    DexFeeBurnDestination::KmdOpReturn
                } else {
                    DexFeeBurnDestination::BurnAccount
                },
            }
        } else {
            DexFee::Standard(fee_amount)
        }
    }

    /// Creates a new `DexFee` for a taker coin to sell.
    pub fn new_from_taker_coin(taker_coin: &dyn MmCoin, rel_ticker: &str, trade_amount: &MmNumber) -> DexFee {
        // calc dex fee
        let rate = Self::dex_fee_rate(taker_coin.ticker(), rel_ticker);
        let dex_fee = trade_amount * &rate;
        let min_tx_amount = MmNumber::from(taker_coin.min_tx_amount());
        if dex_fee <= min_tx_amount {
            return DexFee::Standard(min_tx_amount);
        }

        // use a special dex fee option for kmd
        if taker_coin.is_kmd() {
            let (fee_amount, burn_amount) = Self::calc_burn_amount_for_op_return(&dex_fee, &min_tx_amount);
            return DexFee::WithBurn {
                fee_amount,
                burn_amount,
                burn_destination: DexFeeBurnDestination::KmdOpReturn,
            };
        }

        // dex fee burning currently is not supported for evm coins
        if !taker_coin.is_evm() {
            let (fee_amount, burn_amount) = Self::calc_burn_amount_for_burn_account(&dex_fee, &min_tx_amount);
            // burn_amount can be set to zero if it is dust
            if burn_amount > MmNumber::from(0) {
                return DexFee::WithBurn {
                    fee_amount,
                    burn_amount,
                    burn_destination: DexFeeBurnDestination::BurnAccount,
                };
            }
        }
        DexFee::Standard(dex_fee)
    }

    /// Returns dex fee discount if KMD is traded
    fn dex_fee_rate(base: &str, rel: &str) -> MmNumber {
        let fee_discount_tickers: &[&str] = if var("MYCOIN_FEE_DISCOUNT").is_ok() {
            &["KMD", "MYCOIN"] // used in tests
        } else {
            &["KMD"]
        };
        if fee_discount_tickers.contains(&base) || fee_discount_tickers.contains(&rel) {
            // 1/777 - 10%
            BigRational::new(9.into(), 7770.into()).into()
        } else {
            BigRational::new(1.into(), 777.into()).into()
        }
    }

    fn calc_burn_amount_for_op_return(dex_fee: &MmNumber, min_tx_amount: &MmNumber) -> (MmNumber, MmNumber) {
        // Drop the dex fee by 25%, which will be burned during the taker fee payment.
        //
        // This cut will be dropped before return if the final amount is less than
        // the minimum transaction amount.

        // Dex fee with 25% cut
        let new_fee = dex_fee * &MmNumber::from(Self::BURN_CUT);

        if &new_fee >= min_tx_amount {
            // Use the max burn value, which is 25%.
            let burn_amount = dex_fee - &new_fee;

            // we don't care if burn_amount < dust as any amount can be sent to op_return
            (new_fee, burn_amount)
        } else {
            // Burn only the exceed amount because fee after 25% cut is less
            // than `min_tx_amount`.
            let burn_amount = dex_fee - min_tx_amount;

            (min_tx_amount.clone(), burn_amount)
        }
    }

    fn calc_burn_amount_for_burn_account(dex_fee: &MmNumber, min_tx_amount: &MmNumber) -> (MmNumber, MmNumber) {
        // Dex fee with 25% cut
        let new_fee = dex_fee * &MmNumber::from(Self::BURN_CUT);

        if &new_fee >= min_tx_amount {
            // Use the max burn value, which is 25%.
            let burn_amount = dex_fee - &new_fee;

            // as burn_amount is actually sent to an account it should not be dust
            if &burn_amount >= min_tx_amount {
                return (new_fee, burn_amount);
            }
        } else {
            // Burn only the exceed amount because fee after 25% cut is less than `min_tx_amount`.
            let burn_amount = dex_fee - min_tx_amount;

            // burn_amount should not be dust
            if &burn_amount >= min_tx_amount {
                // actually currently burn_amount (25%) < new_fee (75%) so this never happens.
                // added for a case if 25/75 will ever change
                return (min_tx_amount.clone(), burn_amount);
            }
        }
        (dex_fee.clone(), 0.into())
    }

    /// Gets the fee amount associated with the dex fee.
    pub fn fee_amount(&self) -> MmNumber {
        match self {
            DexFee::Standard(t) => t.clone(),
            DexFee::WithBurn { fee_amount, .. } => fee_amount.clone(),
        }
    }

    /// Gets the burn amount associated with the dex fee, if applicable.
    pub fn burn_amount(&self) -> Option<MmNumber> {
        match self {
            DexFee::Standard(_) => None,
            DexFee::WithBurn { burn_amount, .. } => Some(burn_amount.clone()),
        }
    }

    /// Calculates the total spend amount, considering both the fee and burn amounts.
    pub fn total_spend_amount(&self) -> MmNumber {
        match self {
            DexFee::Standard(t) => t.clone(),
            DexFee::WithBurn {
                fee_amount,
                burn_amount,
                ..
            } => fee_amount + burn_amount,
        }
    }

    /// Converts the fee amount to micro-units based on the specified decimal places.
    pub fn fee_amount_as_u64(&self, decimals: u8) -> NumConversResult<u64> {
        let fee_amount = self.fee_amount();
        utxo::sat_from_big_decimal(&fee_amount.into(), decimals)
    }

    /// Converts the burn amount to micro-units, if applicable, based on the specified decimal places.
    pub fn burn_amount_as_u64(&self, decimals: u8) -> NumConversResult<Option<u64>> {
        if let Some(burn_amount) = self.burn_amount() {
            Ok(Some(utxo::sat_from_big_decimal(&burn_amount.into(), decimals)?))
        } else {
            Ok(None)
        }
    }
}

pub struct CoinsContext {
    /// A map from a currency ticker symbol to the corresponding coin.
    /// Similar to `LP_coins`.
    coins: AsyncMutex<HashMap<String, MmCoinStruct>>,
    balance_update_handlers: AsyncMutex<Vec<Box<dyn BalanceTradeFeeUpdatedHandler + Send + Sync>>>,
    account_balance_task_manager: AccountBalanceTaskManagerShared,
    create_account_manager: CreateAccountTaskManagerShared,
    get_new_address_manager: GetNewAddressTaskManagerShared,
    platform_coin_tokens: PaMutex<HashMap<String, HashSet<String>>>,
    scan_addresses_manager: ScanAddressesTaskManagerShared,
    withdraw_task_manager: WithdrawTaskManagerShared,
    #[cfg(target_arch = "wasm32")]
    tx_history_db: SharedDb<TxHistoryDb>,
    #[cfg(target_arch = "wasm32")]
    hd_wallet_db: SharedDb<HDWalletDb>,
}

#[derive(Debug)]
pub struct PlatformIsAlreadyActivatedErr {
    pub ticker: String,
}

impl CoinsContext {
    /// Obtains a reference to this crate context, creating it if necessary.
    pub fn from_ctx(ctx: &MmArc) -> Result<Arc<CoinsContext>, String> {
        Ok(try_s!(from_ctx(&ctx.coins_ctx, move || {
            Ok(CoinsContext {
                platform_coin_tokens: PaMutex::new(HashMap::new()),
                coins: AsyncMutex::new(HashMap::new()),
                balance_update_handlers: AsyncMutex::new(vec![]),
                account_balance_task_manager: AccountBalanceTaskManager::new_shared(),
                create_account_manager: CreateAccountTaskManager::new_shared(),
                get_new_address_manager: GetNewAddressTaskManager::new_shared(),
                scan_addresses_manager: ScanAddressesTaskManager::new_shared(),
                withdraw_task_manager: WithdrawTaskManager::new_shared(),
                #[cfg(target_arch = "wasm32")]
                tx_history_db: ConstructibleDb::new(ctx).into_shared(),
                #[cfg(target_arch = "wasm32")]
                hd_wallet_db: ConstructibleDb::new_shared_db(ctx).into_shared(),
            })
        })))
    }

    pub async fn add_token(&self, coin: MmCoinEnum) -> Result<(), MmError<RegisterCoinError>> {
        let mut coins = self.coins.lock().await;
        if coins.contains_key(coin.ticker()) {
            return MmError::err(RegisterCoinError::CoinIsInitializedAlready {
                coin: coin.ticker().into(),
            });
        }

        let ticker = coin.ticker();

        let mut platform_coin_tokens = self.platform_coin_tokens.lock();
        // Here, we try to add a token to platform_coin_tokens if the token belongs to a platform coin.
        if let Some(platform) = platform_coin_tokens.get_mut(coin.platform_ticker()) {
            platform.insert(ticker.to_owned());
        }

        coins.insert(ticker.into(), MmCoinStruct::new(coin));

        Ok(())
    }

    /// Adds a Layer 2 coin that depends on a standalone platform.
    /// The process of adding l2 coins is identical to that of adding tokens.
    pub async fn add_l2(&self, coin: MmCoinEnum) -> Result<(), MmError<RegisterCoinError>> {
        self.add_token(coin).await
    }

    /// Adds a platform coin and its associated tokens to the CoinsContext.
    ///
    /// Registers a platform coin alongside its associated ERC-20 tokens and optionally a global NFT.
    /// Regular tokens are added to the context without overwriting existing entries, preserving any previously activated tokens.
    /// In contrast, the global NFT, if provided, replaces any previously stored NFT data for the platform, ensuring the NFT info is up-to-date.
    /// An error is returned if the platform coin is already activated within the context, enforcing a single active instance for each platform.
    pub async fn add_platform_with_tokens(
        &self,
        platform: MmCoinEnum,
        tokens: Vec<MmCoinEnum>,
        global_nft: Option<MmCoinEnum>,
    ) -> Result<(), MmError<PlatformIsAlreadyActivatedErr>> {
        let mut coins = self.coins.lock().await;
        let mut platform_coin_tokens = self.platform_coin_tokens.lock();

        let platform_ticker = platform.ticker().to_owned();

        if let Some(coin) = coins.get(&platform_ticker) {
            if coin.is_available() {
                return MmError::err(PlatformIsAlreadyActivatedErr {
                    ticker: platform.ticker().into(),
                });
            }

            coin.update_is_available(true);
        } else {
            coins.insert(platform_ticker.clone(), MmCoinStruct::new(platform));
        }

        // Tokens can't be activated without platform coin so we can safely insert them without checking prior existence
        let mut token_tickers = HashSet::with_capacity(tokens.len());
        // TODO
        // Handling for these case:
        // USDT was activated via enable RPC
        // We try to activate ETH coin and USDT token via enable_eth_with_tokens
        for token in tokens {
            token_tickers.insert(token.ticker().to_string());
            coins
                .entry(token.ticker().into())
                .or_insert_with(|| MmCoinStruct::new(token));
        }
        if let Some(nft) = global_nft {
            token_tickers.insert(nft.ticker().to_string());
            // For NFT overwrite existing data
            coins.insert(nft.ticker().into(), MmCoinStruct::new(nft));
        }

        platform_coin_tokens
            .entry(platform_ticker)
            .or_default()
            .extend(token_tickers);
        Ok(())
    }

    /// If `ticker` is a platform coin, returns tokens dependent on it.
    pub async fn get_dependent_tokens(&self, ticker: &str) -> HashSet<String> {
        let coins = self.platform_coin_tokens.lock();
        coins.get(ticker).cloned().unwrap_or_default()
    }

    pub async fn remove_coin(&self, coin: MmCoinEnum) {
        let ticker = coin.ticker();
        let platform_ticker = coin.platform_ticker();
        let mut coins_storage = self.coins.lock().await;
        let mut platform_tokens_storage = self.platform_coin_tokens.lock();

        // Check if ticker is a platform coin and remove from it platform's token list
        if ticker == platform_ticker {
            if let Some(tokens_to_remove) = platform_tokens_storage.remove(ticker) {
                tokens_to_remove.iter().for_each(|token| {
                    if let Some(token) = coins_storage.remove(token) {
                        // Abort all token related futures on token deactivation
                        token
                            .inner
                            .on_disabled()
                            .error_log_with_msg(&format!("Error aborting coin({ticker}) futures"));
                    }
                });
            };
        } else {
            if let Some(tokens) = platform_tokens_storage.get_mut(platform_ticker) {
                tokens.remove(ticker);
            }
            if let Some(platform_coin) = coins_storage.get(platform_ticker) {
                platform_coin.inner.on_token_deactivated(ticker);
            }
        };

        //  Remove coin from coin list
        coins_storage
            .remove(ticker)
            .ok_or(format!("{} is disabled already", ticker))
            .error_log();

        // Abort all coin related futures on coin deactivation
        coin.on_disabled()
            .error_log_with_msg(&format!("Error aborting coin({ticker}) futures"));
    }

    #[cfg(target_arch = "wasm32")]
    async fn tx_history_db(&self) -> TxHistoryResult<TxHistoryDbLocked<'_>> {
        Ok(self.tx_history_db.get_or_initialize().await?)
    }
}

/// This enum is used in coin activation requests.
#[derive(Copy, Clone, Debug, Deserialize, Serialize)]
pub enum PrivKeyActivationPolicy {
    ContextPrivKey,
    Trezor,
}

impl Default for PrivKeyActivationPolicy {
    fn default() -> Self { PrivKeyActivationPolicy::ContextPrivKey }
}

impl PrivKeyActivationPolicy {
    pub fn is_hw_policy(&self) -> bool { matches!(self, PrivKeyActivationPolicy::Trezor) }
}

/// Enum representing various private key management policies.
///
/// This enum defines the various ways in which private keys can be managed
/// or sourced within the system, whether it's from a local software-based HD Wallet,
/// a hardware device like Trezor, or even external sources like Metamask.
#[derive(Clone, Debug)]
pub enum PrivKeyPolicy<T> {
    /// The legacy private key policy.
    ///
    /// This policy corresponds to a one-to-one mapping of private keys to addresses.
    /// In this scheme, only a single key and corresponding address is activated per coin,
    /// without any hierarchical deterministic derivation.
    Iguana(T),
    /// The HD Wallet private key policy.
    ///
    /// This variant uses a BIP44 derivation path up to the coin level
    /// and contains the necessary information to manage and derive
    /// keys using an HD Wallet scheme.
    HDWallet {
        /// Derivation path up to coin.
        ///
        /// Represents the first two segments of the BIP44 derivation path: `purpose` and `coin_type`.
        /// A full BIP44 address is structured as:
        /// `m/purpose'/coin_type'/account'/change/address_index`.
        path_to_coin: HDPathToCoin,
        /// The key that's currently activated and in use for this HD Wallet policy.
        activated_key: T,
        /// Extended private key based on the secp256k1 elliptic curve cryptography scheme.
        bip39_secp_priv_key: ExtendedPrivateKey<secp256k1::SecretKey>,
    },
    /// The Trezor hardware wallet private key policy.
    ///
    /// Details about how the keys are managed with the Trezor device
    /// are abstracted away and are not directly managed by this policy.
    Trezor,
    /// The Metamask private key policy, specific to the WASM target architecture.
    ///
    /// This variant encapsulates details about how keys are managed when interfacing
    /// with the Metamask extension, especially within web-based contexts.
    #[cfg(target_arch = "wasm32")]
    Metamask(EthMetamaskPolicy),
}

#[cfg(target_arch = "wasm32")]
#[derive(Clone, Debug)]
pub struct EthMetamaskPolicy {
    pub(crate) public_key: EthH264,
    pub(crate) public_key_uncompressed: EthH520,
}

impl<T> From<T> for PrivKeyPolicy<T> {
    fn from(key_pair: T) -> Self { PrivKeyPolicy::Iguana(key_pair) }
}

impl<T> PrivKeyPolicy<T> {
    fn activated_key(&self) -> Option<&T> {
        match self {
            PrivKeyPolicy::Iguana(key_pair) => Some(key_pair),
            PrivKeyPolicy::HDWallet {
                activated_key: activated_key_pair,
                ..
            } => Some(activated_key_pair),
            PrivKeyPolicy::Trezor => None,
            #[cfg(target_arch = "wasm32")]
            PrivKeyPolicy::Metamask(_) => None,
        }
    }

    fn activated_key_or_err(&self) -> Result<&T, MmError<PrivKeyPolicyNotAllowed>> {
        self.activated_key().or_mm_err(|| {
            PrivKeyPolicyNotAllowed::UnsupportedMethod(
                "`activated_key_or_err` is supported only for `PrivKeyPolicy::KeyPair` or `PrivKeyPolicy::HDWallet`"
                    .to_string(),
            )
        })
    }

    fn bip39_secp_priv_key(&self) -> Option<&ExtendedPrivateKey<secp256k1::SecretKey>> {
        match self {
            PrivKeyPolicy::HDWallet {
                bip39_secp_priv_key, ..
            } => Some(bip39_secp_priv_key),
            PrivKeyPolicy::Iguana(_) | PrivKeyPolicy::Trezor => None,
            #[cfg(target_arch = "wasm32")]
            PrivKeyPolicy::Metamask(_) => None,
        }
    }

    fn bip39_secp_priv_key_or_err(
        &self,
    ) -> Result<&ExtendedPrivateKey<secp256k1::SecretKey>, MmError<PrivKeyPolicyNotAllowed>> {
        self.bip39_secp_priv_key().or_mm_err(|| {
            PrivKeyPolicyNotAllowed::UnsupportedMethod(
                "`bip39_secp_priv_key_or_err` is supported only for `PrivKeyPolicy::HDWallet`".to_string(),
            )
        })
    }

    fn path_to_coin(&self) -> Option<&HDPathToCoin> {
        match self {
            PrivKeyPolicy::HDWallet {
                path_to_coin: derivation_path,
                ..
            } => Some(derivation_path),
            PrivKeyPolicy::Trezor => None,
            PrivKeyPolicy::Iguana(_) => None,
            #[cfg(target_arch = "wasm32")]
            PrivKeyPolicy::Metamask(_) => None,
        }
    }

    // Todo: this can be removed after the HDWallet is fully implemented for all protocols
    fn path_to_coin_or_err(&self) -> Result<&HDPathToCoin, MmError<PrivKeyPolicyNotAllowed>> {
        self.path_to_coin().or_mm_err(|| {
            PrivKeyPolicyNotAllowed::UnsupportedMethod(
                "`derivation_path_or_err` is supported only for `PrivKeyPolicy::HDWallet`".to_string(),
            )
        })
    }

    fn hd_wallet_derived_priv_key_or_err(
        &self,
        derivation_path: &DerivationPath,
    ) -> Result<Secp256k1Secret, MmError<PrivKeyPolicyNotAllowed>> {
        let bip39_secp_priv_key = self.bip39_secp_priv_key_or_err()?;
        derive_secp256k1_secret(bip39_secp_priv_key.clone(), derivation_path)
            .mm_err(|e| PrivKeyPolicyNotAllowed::InternalError(e.to_string()))
    }

    fn is_trezor(&self) -> bool { matches!(self, PrivKeyPolicy::Trezor) }
}

/// 'CoinWithPrivKeyPolicy' trait is used to get the private key policy of a coin.
pub trait CoinWithPrivKeyPolicy {
    /// The type of the key pair used by the coin.
    type KeyPair;

    /// Returns the private key policy of the coin.
    fn priv_key_policy(&self) -> &PrivKeyPolicy<Self::KeyPair>;
}

/// A common function to get the extended public key for a certain coin and derivation path.
pub async fn extract_extended_pubkey_impl<Coin, XPubExtractor>(
    coin: &Coin,
    xpub_extractor: Option<XPubExtractor>,
    derivation_path: DerivationPath,
) -> MmResult<Secp256k1ExtendedPublicKey, HDExtractPubkeyError>
where
    XPubExtractor: HDXPubExtractor + Send,
    Coin: HDWalletCoinOps + CoinWithPrivKeyPolicy,
{
    match xpub_extractor {
        Some(xpub_extractor) => {
            let trezor_coin = coin.trezor_coin()?;
            let xpub = xpub_extractor.extract_xpub(trezor_coin, derivation_path).await?;
            Secp256k1ExtendedPublicKey::from_str(&xpub).map_to_mm(|e| HDExtractPubkeyError::InvalidXpub(e.to_string()))
        },
        None => {
            let mut priv_key = coin
                .priv_key_policy()
                .bip39_secp_priv_key_or_err()
                .mm_err(|e| HDExtractPubkeyError::Internal(e.to_string()))?
                .clone();
            for child in derivation_path {
                priv_key = priv_key
                    .derive_child(child)
                    .map_to_mm(|e| HDExtractPubkeyError::Internal(e.to_string()))?;
            }
            drop_mutability!(priv_key);
            Ok(priv_key.public_key())
        },
    }
}

#[derive(Clone)]
pub enum PrivKeyBuildPolicy {
    IguanaPrivKey(IguanaPrivKey),
    GlobalHDAccount(GlobalHDAccountArc),
    Trezor,
}

impl PrivKeyBuildPolicy {
    /// Detects the `PrivKeyBuildPolicy` with which the given `MmArc` is initialized.
    pub fn detect_priv_key_policy(ctx: &MmArc) -> MmResult<PrivKeyBuildPolicy, CryptoCtxError> {
        let crypto_ctx = CryptoCtx::from_ctx(ctx)?;

        match crypto_ctx.key_pair_policy() {
            // Use an internal private key as the coin secret.
            KeyPairPolicy::Iguana => Ok(PrivKeyBuildPolicy::IguanaPrivKey(
                crypto_ctx.mm2_internal_privkey_secret(),
            )),
            KeyPairPolicy::GlobalHDAccount(global_hd) => Ok(PrivKeyBuildPolicy::GlobalHDAccount(global_hd.clone())),
        }
    }
}

/// Serializable struct for compatibility with the discontinued DerivationMethod struct
#[derive(Clone, Debug, Serialize)]
#[serde(tag = "type", content = "data")]
pub enum DerivationMethodResponse {
    /// Legacy iguana's privkey derivation, used by default
    Iguana,
    /// HD wallet derivation path, String is temporary here
    HDWallet(String),
}

/// Enum representing methods for deriving cryptographic addresses.
///
/// This enum distinguishes between two primary strategies for address generation:
/// 1. A static, single address approach.
/// 2. A hierarchical deterministic (HD) wallet that can derive multiple addresses.
#[derive(Debug)]
pub enum DerivationMethod<Address, HDWallet>
where
    HDWallet: HDWalletOps,
    HDWalletAddress<HDWallet>: Into<Address>,
{
    /// Represents the use of a single, static address for transactions and operations.
    SingleAddress(Address),
    /// Represents the use of an HD wallet for deriving multiple addresses.
    ///
    /// The encapsulated HD wallet should be capable of operations like
    /// getting the globally enabled address, and more, as defined by the
    /// [`HDWalletOps`] trait.
    HDWallet(HDWallet),
}

impl<Address, HDWallet> DerivationMethod<Address, HDWallet>
where
    Address: Clone,
    HDWallet: HDWalletOps,
    HDWalletAddress<HDWallet>: Into<Address>,
{
    pub async fn single_addr(&self) -> Option<Address> {
        match self {
            DerivationMethod::SingleAddress(my_address) => Some(my_address.clone()),
            DerivationMethod::HDWallet(hd_wallet) => {
                hd_wallet.get_enabled_address().await.map(|addr| addr.address().into())
            },
        }
    }

    pub async fn single_addr_or_err(&self) -> MmResult<Address, UnexpectedDerivationMethod> {
        self.single_addr()
            .await
            .or_mm_err(|| UnexpectedDerivationMethod::ExpectedSingleAddress)
    }

    pub fn hd_wallet(&self) -> Option<&HDWallet> {
        match self {
            DerivationMethod::SingleAddress(_) => None,
            DerivationMethod::HDWallet(hd_wallet) => Some(hd_wallet),
        }
    }

    pub fn hd_wallet_or_err(&self) -> MmResult<&HDWallet, UnexpectedDerivationMethod> {
        self.hd_wallet()
            .or_mm_err(|| UnexpectedDerivationMethod::ExpectedHDWallet)
    }

    /// # Panic
    ///
    /// Panic if the address mode is [`DerivationMethod::HDWallet`].
    pub async fn unwrap_single_addr(&self) -> Address { self.single_addr_or_err().await.unwrap() }

    pub async fn to_response(&self) -> MmResult<DerivationMethodResponse, UnexpectedDerivationMethod> {
        match self {
            DerivationMethod::SingleAddress(_) => Ok(DerivationMethodResponse::Iguana),
            DerivationMethod::HDWallet(hd_wallet) => {
                let enabled_address = hd_wallet
                    .get_enabled_address()
                    .await
                    .or_mm_err(|| UnexpectedDerivationMethod::ExpectedHDWallet)?;
                Ok(DerivationMethodResponse::HDWallet(
                    enabled_address.derivation_path().to_string(),
                ))
            },
        }
    }
}

/// A trait representing coins with specific address derivation methods.
///
/// This trait is designed for coins that have a defined mechanism for address derivation,
/// be it a single address approach or a hierarchical deterministic (HD) wallet strategy.
/// Coins implementing this trait should be clear about their chosen derivation method and
/// offer utility functions to interact with that method.
///
/// Implementors of this trait will typically be coins or tokens that are either used within
/// a traditional single address scheme or leverage the power and flexibility of HD wallets.
#[async_trait]
pub trait CoinWithDerivationMethod: HDWalletCoinOps {
    /// Returns the address derivation method associated with the coin.
    ///
    /// Implementors should return the specific `DerivationMethod` that the coin utilizes,
    /// either `SingleAddress` for a static address approach or `HDWallet` for an HD wallet strategy.
    fn derivation_method(&self) -> &DerivationMethod<HDCoinAddress<Self>, Self::HDWallet>;

    /// Checks if the coin uses the HD wallet strategy for address derivation.
    ///
    /// This is a utility function that returns `true` if the coin's derivation method is `HDWallet` and
    /// `false` otherwise.
    ///
    /// # Returns
    ///
    /// - `true` if the coin uses an HD wallet for address derivation.
    /// - `false` if it uses any other method.
    fn has_hd_wallet_derivation_method(&self) -> bool {
        matches!(self.derivation_method(), DerivationMethod::HDWallet(_))
    }

    /// Retrieves all addresses associated with the coin.
    async fn all_addresses(&self) -> MmResult<HashSet<HDCoinAddress<Self>>, AddressDerivingError> {
        const ADDRESSES_CAPACITY: usize = 60;

        match self.derivation_method() {
            DerivationMethod::SingleAddress(ref my_address) => Ok(iter::once(my_address.clone()).collect()),
            DerivationMethod::HDWallet(ref hd_wallet) => {
                let hd_accounts = hd_wallet.get_accounts().await;

                // We pre-allocate a suitable capacity for the HashSet to try to avoid re-allocations.
                // If the capacity is exceeded, the HashSet will automatically resize itself by re-allocating,
                // but this will not happen in most use cases where addresses will be below the capacity.
                let mut all_addresses = HashSet::with_capacity(ADDRESSES_CAPACITY);
                for (_, hd_account) in hd_accounts {
                    let external_addresses = self.derive_known_addresses(&hd_account, Bip44Chain::External).await?;
                    let internal_addresses = self.derive_known_addresses(&hd_account, Bip44Chain::Internal).await?;

                    let addresses_it = external_addresses
                        .into_iter()
                        .chain(internal_addresses)
                        .map(|hd_address| hd_address.address());
                    all_addresses.extend(addresses_it);
                }

                Ok(all_addresses)
            },
        }
    }
}

/// The `IguanaBalanceOps` trait provides an interface for fetching the balance of a coin and its tokens.
/// This trait should be implemented by coins that use the iguana derivation method.
#[async_trait]
pub trait IguanaBalanceOps {
    /// The object that holds the balance/s of the coin.
    type BalanceObject: BalanceObjectOps;

    /// Fetches the balance of the coin and its tokens if the coin uses an iguana derivation method.
    async fn iguana_balances(&self) -> BalanceResult<Self::BalanceObject>;
}

#[allow(clippy::upper_case_acronyms)]
#[derive(Clone, Debug, Deserialize, Serialize)]
#[serde(tag = "type", content = "protocol_data")]
pub enum CoinProtocol {
    UTXO,
    QTUM,
    QRC20 {
        platform: String,
        contract_address: String,
    },
    ETH,
    ERC20 {
        platform: String,
        contract_address: String,
    },
    SLPTOKEN {
        platform: String,
        token_id: H256Json,
        decimals: u8,
        required_confirmations: Option<u64>,
    },
    BCH {
        slp_prefix: String,
    },
    TENDERMINT(TendermintProtocolInfo),
    TENDERMINTTOKEN(TendermintTokenProtocolInfo),
    #[cfg(not(target_arch = "wasm32"))]
    LIGHTNING {
        platform: String,
        network: BlockchainNetwork,
        confirmation_targets: PlatformCoinConfirmationTargets,
    },
    #[cfg(all(feature = "enable-solana", not(target_arch = "wasm32")))]
    SOLANA,
    #[cfg(all(feature = "enable-solana", not(target_arch = "wasm32")))]
    SPLTOKEN {
        platform: String,
        token_contract_address: String,
        decimals: u8,
    },
    ZHTLC(ZcoinProtocolInfo),
    #[cfg(feature = "enable-sia")]
    SIA,
    NFT {
        platform: String,
    },
}

pub type RpcTransportEventHandlerShared = Arc<dyn RpcTransportEventHandler + Send + Sync + 'static>;

/// Common methods to measure the outgoing requests and incoming responses statistics.
pub trait RpcTransportEventHandler {
    fn debug_info(&self) -> String;

    fn on_outgoing_request(&self, data: &[u8]);

    fn on_incoming_response(&self, data: &[u8]);

    fn on_connected(&self, address: String) -> Result<(), String>;

    fn on_disconnected(&self, address: String) -> Result<(), String>;
}

impl fmt::Debug for dyn RpcTransportEventHandler + Send + Sync {
    fn fmt(&self, f: &mut fmt::Formatter<'_>) -> fmt::Result { write!(f, "{}", self.debug_info()) }
}

impl RpcTransportEventHandler for RpcTransportEventHandlerShared {
    fn debug_info(&self) -> String { self.deref().debug_info() }

    fn on_outgoing_request(&self, data: &[u8]) { self.as_ref().on_outgoing_request(data) }

    fn on_incoming_response(&self, data: &[u8]) { self.as_ref().on_incoming_response(data) }

    fn on_connected(&self, address: String) -> Result<(), String> { self.as_ref().on_connected(address) }

    fn on_disconnected(&self, address: String) -> Result<(), String> { self.as_ref().on_disconnected(address) }
}

impl<T: RpcTransportEventHandler> RpcTransportEventHandler for Vec<T> {
    fn debug_info(&self) -> String {
        let selfi: Vec<String> = self.iter().map(|x| x.debug_info()).collect();
        format!("{:?}", selfi)
    }

    fn on_outgoing_request(&self, data: &[u8]) {
        for handler in self {
            handler.on_outgoing_request(data)
        }
    }

    fn on_incoming_response(&self, data: &[u8]) {
        for handler in self {
            handler.on_incoming_response(data)
        }
    }

    fn on_connected(&self, address: String) -> Result<(), String> {
        for handler in self {
            try_s!(handler.on_connected(address.clone()))
        }
        Ok(())
    }

    fn on_disconnected(&self, address: String) -> Result<(), String> {
        for handler in self {
            try_s!(handler.on_disconnected(address.clone()))
        }
        Ok(())
    }
}

pub enum RpcClientType {
    Native,
    Electrum,
    Ethereum,
}

impl ToString for RpcClientType {
    fn to_string(&self) -> String {
        match self {
            RpcClientType::Native => "native".into(),
            RpcClientType::Electrum => "electrum".into(),
            RpcClientType::Ethereum => "ethereum".into(),
        }
    }
}

#[derive(Clone)]
pub struct CoinTransportMetrics {
    /// Using a weak reference by default in order to avoid circular references and leaks.
    metrics: MetricsWeak,
    /// Name of coin the rpc client is intended to work with.
    ticker: String,
    /// RPC client type.
    client: String,
}

impl CoinTransportMetrics {
    fn new(metrics: MetricsWeak, ticker: String, client: RpcClientType) -> CoinTransportMetrics {
        CoinTransportMetrics {
            metrics,
            ticker,
            client: client.to_string(),
        }
    }

    fn into_shared(self) -> RpcTransportEventHandlerShared { Arc::new(self) }
}

impl RpcTransportEventHandler for CoinTransportMetrics {
    fn debug_info(&self) -> String { "CoinTransportMetrics".into() }

    fn on_outgoing_request(&self, data: &[u8]) {
        mm_counter!(self.metrics, "rpc_client.traffic.out", data.len() as u64,
            "coin" => self.ticker.to_owned(), "client" => self.client.to_owned());
        mm_counter!(self.metrics, "rpc_client.request.count", 1,
            "coin" => self.ticker.to_owned(), "client" => self.client.to_owned());
    }

    fn on_incoming_response(&self, data: &[u8]) {
        mm_counter!(self.metrics, "rpc_client.traffic.in", data.len() as u64,
            "coin" => self.ticker.to_owned(), "client" => self.client.to_owned());
        mm_counter!(self.metrics, "rpc_client.response.count", 1,
            "coin" => self.ticker.to_owned(), "client" => self.client.to_owned());
    }

    fn on_connected(&self, _address: String) -> Result<(), String> {
        // Handle a new connected endpoint if necessary.
        // Now just return the Ok
        Ok(())
    }

    fn on_disconnected(&self, _address: String) -> Result<(), String> {
        // Handle disconnected endpoint if necessary.
        // Now just return the Ok
        Ok(())
    }
}

#[async_trait]
impl BalanceTradeFeeUpdatedHandler for CoinsContext {
    async fn balance_updated(&self, coin: &MmCoinEnum, new_balance: &BigDecimal) {
        for sub in self.balance_update_handlers.lock().await.iter() {
            sub.balance_updated(coin, new_balance).await
        }
    }
}

pub fn coin_conf(ctx: &MmArc, ticker: &str) -> Json {
    match ctx.conf["coins"].as_array() {
        Some(coins) => coins
            .iter()
            .find(|coin| coin["coin"].as_str() == Some(ticker))
            .cloned()
            .unwrap_or(Json::Null),
        None => Json::Null,
    }
}

pub fn is_wallet_only_conf(conf: &Json) -> bool { conf["wallet_only"].as_bool().unwrap_or(false) }

pub fn is_wallet_only_ticker(ctx: &MmArc, ticker: &str) -> bool {
    let coin_conf = coin_conf(ctx, ticker);
    coin_conf["wallet_only"].as_bool().unwrap_or(false)
}

/// Adds a new currency into the list of currencies configured.
///
/// Returns an error if the currency already exists. Initializing the same currency twice is a bad habit
/// (might lead to misleading and confusing information during debugging and maintenance, see DRY)
/// and should be fixed on the call site.
///
/// * `req` - Payload of the corresponding "enable" or "electrum" RPC request.
pub async fn lp_coininit(ctx: &MmArc, ticker: &str, req: &Json) -> Result<MmCoinEnum, String> {
    let cctx = try_s!(CoinsContext::from_ctx(ctx));
    {
        let coins = cctx.coins.lock().await;
        if coins.get(ticker).is_some() {
            return ERR!("Coin {} already initialized", ticker);
        }
    }

    let coins_en = coin_conf(ctx, ticker);

    coins_conf_check(ctx, &coins_en, ticker, Some(req))?;

    // The legacy electrum/enable RPCs don't support Hardware Wallet policy.
    let priv_key_policy = try_s!(PrivKeyBuildPolicy::detect_priv_key_policy(ctx));

    let protocol: CoinProtocol = try_s!(json::from_value(coins_en["protocol"].clone()));

    let coin: MmCoinEnum = match &protocol {
        CoinProtocol::UTXO => {
            let params = try_s!(UtxoActivationParams::from_legacy_req(req));
            try_s!(utxo_standard_coin_with_policy(ctx, ticker, &coins_en, &params, priv_key_policy).await).into()
        },
        CoinProtocol::QTUM => {
            let params = try_s!(UtxoActivationParams::from_legacy_req(req));
            try_s!(qtum_coin_with_policy(ctx, ticker, &coins_en, &params, priv_key_policy).await).into()
        },
        CoinProtocol::ETH | CoinProtocol::ERC20 { .. } => {
            try_s!(eth_coin_from_conf_and_request(ctx, ticker, &coins_en, req, protocol, priv_key_policy).await).into()
        },
        CoinProtocol::QRC20 {
            platform,
            contract_address,
        } => {
            let params = try_s!(Qrc20ActivationParams::from_legacy_req(req));
            let contract_address = try_s!(qtum::contract_addr_from_str(contract_address));

            try_s!(
                qrc20_coin_with_policy(
                    ctx,
                    ticker,
                    platform,
                    &coins_en,
                    &params,
                    priv_key_policy,
                    contract_address
                )
                .await
            )
            .into()
        },
        CoinProtocol::BCH { slp_prefix } => {
            let prefix = try_s!(CashAddrPrefix::from_str(slp_prefix));
            let params = try_s!(BchActivationRequest::from_legacy_req(req));

            let bch = try_s!(bch_coin_with_policy(ctx, ticker, &coins_en, params, prefix, priv_key_policy).await);
            bch.into()
        },
        CoinProtocol::SLPTOKEN {
            platform,
            token_id,
            decimals,
            required_confirmations,
        } => {
            let platform_coin = try_s!(lp_coinfind(ctx, platform).await);
            let platform_coin = match platform_coin {
                Some(MmCoinEnum::Bch(coin)) => coin,
                Some(_) => return ERR!("Platform coin {} is not BCH", platform),
                None => return ERR!("Platform coin {} is not activated", platform),
            };

            let confs = required_confirmations.unwrap_or(platform_coin.required_confirmations());
            let token = try_s!(SlpToken::new(
                *decimals,
                ticker.into(),
                (*token_id).into(),
                platform_coin,
                confs
            ));
            token.into()
        },
        CoinProtocol::TENDERMINT { .. } => return ERR!("TENDERMINT protocol is not supported by lp_coininit"),
        CoinProtocol::TENDERMINTTOKEN(_) => return ERR!("TENDERMINTTOKEN protocol is not supported by lp_coininit"),
        CoinProtocol::ZHTLC { .. } => return ERR!("ZHTLC protocol is not supported by lp_coininit"),
        CoinProtocol::NFT { .. } => return ERR!("NFT protocol is not supported by lp_coininit"),
        #[cfg(not(target_arch = "wasm32"))]
        CoinProtocol::LIGHTNING { .. } => return ERR!("Lightning protocol is not supported by lp_coininit"),
        #[cfg(all(feature = "enable-solana", not(target_arch = "wasm32")))]
        CoinProtocol::SOLANA => {
            return ERR!("Solana protocol is not supported by lp_coininit - use enable_solana_with_tokens instead")
        },
        #[cfg(all(feature = "enable-solana", not(target_arch = "wasm32")))]
        CoinProtocol::SPLTOKEN { .. } => {
            return ERR!("SplToken protocol is not supported by lp_coininit - use enable_spl instead")
        },
        #[cfg(feature = "enable-sia")]
        CoinProtocol::SIA { .. } => {
            return ERR!("SIA protocol is not supported by lp_coininit. Use task::enable_sia::init");
        },
    };

    let register_params = RegisterCoinParams {
        ticker: ticker.to_owned(),
    };
    try_s!(lp_register_coin(ctx, coin.clone(), register_params).await);

    let tx_history = req["tx_history"].as_bool().unwrap_or(false);
    if tx_history {
        try_s!(lp_spawn_tx_history(ctx.clone(), coin.clone()).map_to_mm(RegisterCoinError::Internal));
    }
    Ok(coin)
}

#[derive(Debug, Display)]
pub enum RegisterCoinError {
    #[display(fmt = "Coin '{}' is initialized already", coin)]
    CoinIsInitializedAlready {
        coin: String,
    },
    Internal(String),
}

pub struct RegisterCoinParams {
    pub ticker: String,
}

pub async fn lp_register_coin(
    ctx: &MmArc,
    coin: MmCoinEnum,
    params: RegisterCoinParams,
) -> Result<(), MmError<RegisterCoinError>> {
    let RegisterCoinParams { ticker } = params;
    let cctx = CoinsContext::from_ctx(ctx).map_to_mm(RegisterCoinError::Internal)?;

    // TODO AP: locking the coins list during the entire initialization prevents different coins from being
    // activated concurrently which results in long activation time: https://github.com/KomodoPlatform/atomicDEX/issues/24
    // So I'm leaving the possibility of race condition intentionally in favor of faster concurrent activation.
    // Should consider refactoring: maybe extract the RPC client initialization part from coin init functions.
    let mut coins = cctx.coins.lock().await;
    match coins.raw_entry_mut().from_key(&ticker) {
        RawEntryMut::Occupied(_oe) => {
            return MmError::err(RegisterCoinError::CoinIsInitializedAlready { coin: ticker.clone() })
        },
        RawEntryMut::Vacant(ve) => ve.insert(ticker.clone(), MmCoinStruct::new(coin.clone())),
    };

    if coin.is_platform_coin() {
        let mut platform_coin_tokens = cctx.platform_coin_tokens.lock();
        platform_coin_tokens
            .entry(coin.ticker().to_string())
            .or_insert_with(HashSet::new);
    }
    Ok(())
}

fn lp_spawn_tx_history(ctx: MmArc, coin: MmCoinEnum) -> Result<(), String> {
    let spawner = coin.spawner();
    let fut = async move {
        let _res = coin.process_history_loop(ctx).compat().await;
    };
    spawner.spawn(fut);
    Ok(())
}

/// NB: Returns only the enabled (aka active) coins.
pub async fn lp_coinfind(ctx: &MmArc, ticker: &str) -> Result<Option<MmCoinEnum>, String> {
    let cctx = try_s!(CoinsContext::from_ctx(ctx));
    let coins = cctx.coins.lock().await;

    if let Some(coin) = coins.get(ticker) {
        if coin.is_available() {
            return Ok(Some(coin.inner.clone()));
        }
    };

    Ok(None)
}

/// Returns coins even if they are on the passive mode
pub async fn lp_coinfind_any(ctx: &MmArc, ticker: &str) -> Result<Option<MmCoinStruct>, String> {
    let cctx = try_s!(CoinsContext::from_ctx(ctx));
    let coins = cctx.coins.lock().await;

    Ok(coins.get(ticker).cloned())
}

/// Attempts to find a pair of active coins returning None if one is not enabled
pub async fn find_pair(ctx: &MmArc, base: &str, rel: &str) -> Result<Option<(MmCoinEnum, MmCoinEnum)>, String> {
    let fut_base = lp_coinfind(ctx, base);
    let fut_rel = lp_coinfind(ctx, rel);

    futures::future::try_join(fut_base, fut_rel)
        .map_ok(|(base, rel)| base.zip(rel))
        .await
}

#[derive(Debug, Display)]
pub enum CoinFindError {
    #[display(fmt = "No such coin: {}", coin)]
    NoSuchCoin { coin: String },
}

pub async fn lp_coinfind_or_err(ctx: &MmArc, ticker: &str) -> CoinFindResult<MmCoinEnum> {
    match lp_coinfind(ctx, ticker).await {
        Ok(Some(coin)) => Ok(coin),
        Ok(None) => MmError::err(CoinFindError::NoSuchCoin {
            coin: ticker.to_owned(),
        }),
        Err(e) => panic!("Unexpected error: {}", e),
    }
}

#[derive(Deserialize)]
struct ConvertAddressReq {
    coin: String,
    from: String,
    /// format to that the input address should be converted
    to_address_format: Json,
}

pub async fn convert_address(ctx: MmArc, req: Json) -> Result<Response<Vec<u8>>, String> {
    let req: ConvertAddressReq = try_s!(json::from_value(req));
    let coin = match lp_coinfind(&ctx, &req.coin).await {
        Ok(Some(t)) => t,
        Ok(None) => return ERR!("No such coin: {}", req.coin),
        Err(err) => return ERR!("!lp_coinfind({}): {}", req.coin, err),
    };
    let result = json!({
        "result": {
            "address": try_s!(coin.convert_to_address(&req.from, req.to_address_format)),
        },
    });
    let body = try_s!(json::to_vec(&result));
    Ok(try_s!(Response::builder().body(body)))
}

pub async fn kmd_rewards_info(ctx: MmArc) -> Result<Response<Vec<u8>>, String> {
    let coin = match lp_coinfind(&ctx, "KMD").await {
        Ok(Some(MmCoinEnum::UtxoCoin(t))) => t,
        Ok(Some(_)) => return ERR!("KMD was expected to be UTXO"),
        Ok(None) => return ERR!("KMD is not activated"),
        Err(err) => return ERR!("!lp_coinfind({}): KMD", err),
    };

    let res = json!({
        "result": try_s!(utxo::kmd_rewards_info(&coin).await),
    });
    let res = try_s!(json::to_vec(&res));
    Ok(try_s!(Response::builder().body(res)))
}

#[derive(Deserialize)]
struct ValidateAddressReq {
    coin: String,
    address: String,
}

#[derive(Serialize)]
pub struct ValidateAddressResult {
    pub is_valid: bool,
    #[serde(skip_serializing_if = "Option::is_none")]
    pub reason: Option<String>,
}

pub async fn validate_address(ctx: MmArc, req: Json) -> Result<Response<Vec<u8>>, String> {
    let req: ValidateAddressReq = try_s!(json::from_value(req));
    let coin = match lp_coinfind(&ctx, &req.coin).await {
        Ok(Some(t)) => t,
        Ok(None) => return ERR!("No such coin: {}", req.coin),
        Err(err) => return ERR!("!lp_coinfind({}): {}", req.coin, err),
    };

    let res = json!({ "result": coin.validate_address(&req.address) });
    let body = try_s!(json::to_vec(&res));
    Ok(try_s!(Response::builder().body(body)))
}

pub async fn withdraw(ctx: MmArc, req: WithdrawRequest) -> WithdrawResult {
    let coin = lp_coinfind_or_err(&ctx, &req.coin).await?;
    coin.withdraw(req).compat().await
}

pub async fn get_raw_transaction(ctx: MmArc, req: RawTransactionRequest) -> RawTransactionResult {
    let coin = lp_coinfind_or_err(&ctx, &req.coin).await?;
    coin.get_raw_transaction(req).compat().await
}

pub async fn sign_message(ctx: MmArc, req: SignatureRequest) -> SignatureResult<SignatureResponse> {
    let coin = lp_coinfind_or_err(&ctx, &req.coin).await?;
    let signature = coin.sign_message(&req.message)?;
    Ok(SignatureResponse { signature })
}

pub async fn verify_message(ctx: MmArc, req: VerificationRequest) -> VerificationResult<VerificationResponse> {
    let coin = lp_coinfind_or_err(&ctx, &req.coin).await?;

    let validate_address_result = coin.validate_address(&req.address);
    if !validate_address_result.is_valid {
        return MmError::err(VerificationError::InvalidRequest(
            validate_address_result.reason.unwrap_or_else(|| "Unknown".to_string()),
        ));
    }

    let is_valid = coin.verify_message(&req.signature, &req.message, &req.address)?;

    Ok(VerificationResponse { is_valid })
}

pub async fn sign_raw_transaction(ctx: MmArc, req: SignRawTransactionRequest) -> RawTransactionResult {
    let coin = lp_coinfind_or_err(&ctx, &req.coin).await?;
    coin.sign_raw_tx(&req).await
}

pub async fn remove_delegation(ctx: MmArc, req: RemoveDelegateRequest) -> DelegationResult {
    let coin = lp_coinfind_or_err(&ctx, &req.coin).await?;
    match coin {
        MmCoinEnum::QtumCoin(qtum) => qtum.remove_delegation().compat().await,
        _ => {
            return MmError::err(DelegationError::CoinDoesntSupportDelegation {
                coin: coin.ticker().to_string(),
            })
        },
    }
}

pub async fn get_staking_infos(ctx: MmArc, req: GetStakingInfosRequest) -> StakingInfosResult {
    let coin = lp_coinfind_or_err(&ctx, &req.coin).await?;
    match coin {
        MmCoinEnum::QtumCoin(qtum) => qtum.get_delegation_infos().compat().await,
        _ => {
            return MmError::err(StakingInfosError::CoinDoesntSupportStakingInfos {
                coin: coin.ticker().to_string(),
            })
        },
    }
}

pub async fn add_delegation(ctx: MmArc, req: AddDelegateRequest) -> DelegationResult {
    let coin = lp_coinfind_or_err(&ctx, &req.coin).await?;
    // Need to find a way to do a proper dispatch
    let coin_concrete = match coin {
        MmCoinEnum::QtumCoin(qtum) => qtum,
        _ => {
            return MmError::err(DelegationError::CoinDoesntSupportDelegation {
                coin: coin.ticker().to_string(),
            })
        },
    };
    match req.staking_details {
        StakingDetails::Qtum(qtum_staking) => coin_concrete.add_delegation(qtum_staking).compat().await,
    }
}

pub async fn send_raw_transaction(ctx: MmArc, req: Json) -> Result<Response<Vec<u8>>, String> {
    let ticker = try_s!(req["coin"].as_str().ok_or("No 'coin' field")).to_owned();
    let coin = match lp_coinfind(&ctx, &ticker).await {
        Ok(Some(t)) => t,
        Ok(None) => return ERR!("No such coin: {}", ticker),
        Err(err) => return ERR!("!lp_coinfind({}): {}", ticker, err),
    };
    let bytes_string = try_s!(req["tx_hex"].as_str().ok_or("No 'tx_hex' field"));
    let res = try_s!(coin.send_raw_tx(bytes_string).compat().await);
    let body = try_s!(json::to_vec(&json!({ "tx_hash": res })));
    Ok(try_s!(Response::builder().body(body)))
}

#[derive(Clone, Debug, PartialEq, Serialize)]
#[serde(tag = "state", content = "additional_info")]
pub enum HistorySyncState {
    NotEnabled,
    NotStarted,
    InProgress(Json),
    Error(Json),
    Finished,
}

#[derive(Deserialize)]
struct MyTxHistoryRequest {
    coin: String,
    from_id: Option<BytesJson>,
    #[serde(default)]
    max: bool,
    #[serde(default = "ten")]
    limit: usize,
    page_number: Option<NonZeroUsize>,
}

/// Returns the transaction history of selected coin. Returns no more than `limit` records (default: 10).
/// Skips the first records up to from_id (skipping the from_id too).
/// Transactions are sorted by number of confirmations in ascending order.
pub async fn my_tx_history(ctx: MmArc, req: Json) -> Result<Response<Vec<u8>>, String> {
    let request: MyTxHistoryRequest = try_s!(json::from_value(req));
    let coin = match lp_coinfind(&ctx, &request.coin).await {
        Ok(Some(t)) => t,
        Ok(None) => return ERR!("No such coin: {}", request.coin),
        Err(err) => return ERR!("!lp_coinfind({}): {}", request.coin, err),
    };

    let history = try_s!(coin.load_history_from_file(&ctx).compat().await);
    let total_records = history.len();
    let limit = if request.max { total_records } else { request.limit };

    let block_number = try_s!(coin.current_block().compat().await);
    let skip = match &request.from_id {
        Some(id) => {
            try_s!(history
                .iter()
                .position(|item| item.internal_id == *id)
                .ok_or(format!("from_id {:02x} is not found", id)))
                + 1
        },
        None => match request.page_number {
            Some(page_n) => (page_n.get() - 1) * request.limit,
            None => 0,
        },
    };

    let history = history.into_iter().skip(skip).take(limit);
    let history: Vec<Json> = history
        .map(|item| {
            let tx_block = item.block_height;
            let mut json = json::to_value(item).unwrap();
            json["confirmations"] = if tx_block == 0 {
                Json::from(0)
            } else if block_number >= tx_block {
                Json::from((block_number - tx_block) + 1)
            } else {
                Json::from(0)
            };
            json
        })
        .collect();

    let response = json!({
        "result": {
            "transactions": history,
            "limit": limit,
            "skipped": skip,
            "from_id": request.from_id,
            "total": total_records,
            "current_block": block_number,
            "sync_status": coin.history_sync_status(),
            "page_number": request.page_number,
            "total_pages": calc_total_pages(total_records, request.limit),
        }
    });
    let body = try_s!(json::to_vec(&response));
    Ok(try_s!(Response::builder().body(body)))
}

pub async fn get_trade_fee(ctx: MmArc, req: Json) -> Result<Response<Vec<u8>>, String> {
    let ticker = try_s!(req["coin"].as_str().ok_or("No 'coin' field")).to_owned();
    let coin = match lp_coinfind(&ctx, &ticker).await {
        Ok(Some(t)) => t,
        Ok(None) => return ERR!("No such coin: {}", ticker),
        Err(err) => return ERR!("!lp_coinfind({}): {}", ticker, err),
    };
    let fee_info = try_s!(coin.get_trade_fee().compat().await);
    let res = try_s!(json::to_vec(&json!({
        "result": {
            "coin": fee_info.coin,
            "amount": fee_info.amount.to_decimal(),
            "amount_fraction": fee_info.amount.to_fraction(),
            "amount_rat": fee_info.amount.to_ratio(),
        }
    })));
    Ok(try_s!(Response::builder().body(res)))
}

pub async fn get_enabled_coins(ctx: MmArc) -> Result<Response<Vec<u8>>, String> {
    let coins_ctx: Arc<CoinsContext> = try_s!(CoinsContext::from_ctx(&ctx));
    let coins = coins_ctx.coins.lock().await;
    let enabled_coins: GetEnabledResponse = try_s!(coins
        .iter()
        .map(|(ticker, coin)| {
            let address = try_s!(coin.inner.my_address());
            Ok(EnabledCoin {
                ticker: ticker.clone(),
                address,
            })
        })
        .collect());
    let res = try_s!(json::to_vec(&Mm2RpcResult::new(enabled_coins)));
    Ok(try_s!(Response::builder().body(res)))
}

#[derive(Deserialize)]
pub struct ConfirmationsReq {
    coin: String,
    confirmations: u64,
}

pub async fn set_required_confirmations(ctx: MmArc, req: Json) -> Result<Response<Vec<u8>>, String> {
    let req: ConfirmationsReq = try_s!(json::from_value(req));
    let coin = match lp_coinfind(&ctx, &req.coin).await {
        Ok(Some(t)) => t,
        Ok(None) => return ERR!("No such coin {}", req.coin),
        Err(err) => return ERR!("!lp_coinfind ({}): {}", req.coin, err),
    };
    coin.set_required_confirmations(req.confirmations);
    let res = try_s!(json::to_vec(&json!({
        "result": {
            "coin": req.coin,
            "confirmations": coin.required_confirmations(),
        }
    })));
    Ok(try_s!(Response::builder().body(res)))
}

#[derive(Deserialize)]
pub struct RequiresNotaReq {
    coin: String,
    requires_notarization: bool,
}

pub async fn set_requires_notarization(ctx: MmArc, req: Json) -> Result<Response<Vec<u8>>, String> {
    let req: RequiresNotaReq = try_s!(json::from_value(req));
    let coin = match lp_coinfind(&ctx, &req.coin).await {
        Ok(Some(t)) => t,
        Ok(None) => return ERR!("No such coin {}", req.coin),
        Err(err) => return ERR!("!lp_coinfind ({}): {}", req.coin, err),
    };
    coin.set_requires_notarization(req.requires_notarization);
    let res = try_s!(json::to_vec(&json!({
        "result": {
            "coin": req.coin,
            "requires_notarization": coin.requires_notarization(),
        }
    })));
    Ok(try_s!(Response::builder().body(res)))
}

pub async fn show_priv_key(ctx: MmArc, req: Json) -> Result<Response<Vec<u8>>, String> {
    let ticker = try_s!(req["coin"].as_str().ok_or("No 'coin' field")).to_owned();
    let coin = match lp_coinfind(&ctx, &ticker).await {
        Ok(Some(t)) => t,
        Ok(None) => return ERR!("No such coin: {}", ticker),
        Err(err) => return ERR!("!lp_coinfind({}): {}", ticker, err),
    };
    let res = try_s!(json::to_vec(&json!({
        "result": {
            "coin": ticker,
            "priv_key": try_s!(coin.display_priv_key()),
        }
    })));
    Ok(try_s!(Response::builder().body(res)))
}

pub async fn register_balance_update_handler(
    ctx: MmArc,
    handler: Box<dyn BalanceTradeFeeUpdatedHandler + Send + Sync>,
) {
    let coins_ctx = CoinsContext::from_ctx(&ctx).unwrap();
    coins_ctx.balance_update_handlers.lock().await.push(handler);
}

pub fn update_coins_config(mut config: Json) -> Result<Json, String> {
    let coins = match config.as_array_mut() {
        Some(c) => c,
        _ => return ERR!("Coins config must be an array"),
    };

    for coin in coins {
        // the coin_as_str is used only to be formatted
        let coin_as_str = format!("{}", coin);
        let coin = try_s!(coin
            .as_object_mut()
            .ok_or(ERRL!("Expected object, found {:?}", coin_as_str)));
        if coin.contains_key("protocol") {
            // the coin is up-to-date
            continue;
        }
        let protocol = match coin.remove("etomic") {
            Some(etomic) => {
                let etomic = etomic
                    .as_str()
                    .ok_or(ERRL!("Expected etomic as string, found {:?}", etomic))?;
                if etomic == "0x0000000000000000000000000000000000000000" {
                    CoinProtocol::ETH
                } else {
                    let contract_address = etomic.to_owned();
                    CoinProtocol::ERC20 {
                        platform: "ETH".into(),
                        contract_address,
                    }
                }
            },
            _ => CoinProtocol::UTXO,
        };

        let protocol = json::to_value(protocol).map_err(|e| ERRL!("Error {:?} on process {:?}", e, coin_as_str))?;
        coin.insert("protocol".into(), protocol);
    }

    Ok(config)
}

#[derive(Deserialize)]
struct ConvertUtxoAddressReq {
    address: String,
    to_coin: String,
}

pub async fn convert_utxo_address(ctx: MmArc, req: Json) -> Result<Response<Vec<u8>>, String> {
    let req: ConvertUtxoAddressReq = try_s!(json::from_value(req));
    let mut addr: utxo::LegacyAddress = try_s!(req.address.parse()); // Only legacy addresses supported as source
    let coin = match lp_coinfind(&ctx, &req.to_coin).await {
        Ok(Some(c)) => c,
        _ => return ERR!("Coin {} is not activated", req.to_coin),
    };
    let coin = match coin {
        MmCoinEnum::UtxoCoin(utxo) => utxo,
        _ => return ERR!("Coin {} is not utxo", req.to_coin),
    };
    addr.prefix = coin.as_ref().conf.address_prefixes.p2pkh.clone();
    addr.checksum_type = coin.as_ref().conf.checksum_type;

    let response = try_s!(json::to_vec(&json!({
        "result": addr.to_string(),
    })));
    Ok(try_s!(Response::builder().body(response)))
}

pub fn address_by_coin_conf_and_pubkey_str(
    ctx: &MmArc,
    coin: &str,
    conf: &Json,
    pubkey: &str,
    addr_format: UtxoAddressFormat,
) -> Result<String, String> {
    let protocol: CoinProtocol = try_s!(json::from_value(conf["protocol"].clone()));
    match protocol {
        CoinProtocol::ERC20 { .. } | CoinProtocol::ETH | CoinProtocol::NFT { .. } => eth::addr_from_pubkey_str(pubkey),
        CoinProtocol::UTXO | CoinProtocol::QTUM | CoinProtocol::QRC20 { .. } | CoinProtocol::BCH { .. } => {
            utxo::address_by_conf_and_pubkey_str(coin, conf, pubkey, addr_format)
        },
        CoinProtocol::SLPTOKEN { platform, .. } => {
            let platform_conf = coin_conf(ctx, &platform);
            if platform_conf.is_null() {
                return ERR!("platform {} conf is null", platform);
            }
            // TODO is there any way to make it better without duplicating the prefix in the SLP conf?
            let platform_protocol: CoinProtocol = try_s!(json::from_value(platform_conf["protocol"].clone()));
            match platform_protocol {
                CoinProtocol::BCH { slp_prefix } => {
                    slp_addr_from_pubkey_str(pubkey, &slp_prefix).map_err(|e| ERRL!("{}", e))
                },
                _ => ERR!("Platform protocol {:?} is not BCH", platform_protocol),
            }
        },
        CoinProtocol::TENDERMINT(protocol) => tendermint::account_id_from_pubkey_hex(&protocol.account_prefix, pubkey)
            .map(|id| id.to_string())
            .map_err(|e| e.to_string()),
        CoinProtocol::TENDERMINTTOKEN(proto) => {
            let platform_conf = coin_conf(ctx, &proto.platform);
            if platform_conf.is_null() {
                return ERR!("platform {} conf is null", proto.platform);
            }
            // TODO is there any way to make it better without duplicating the prefix in the IBC conf?
            let platform_protocol: CoinProtocol = try_s!(json::from_value(platform_conf["protocol"].clone()));
            match platform_protocol {
                CoinProtocol::TENDERMINT(platform) => {
                    tendermint::account_id_from_pubkey_hex(&platform.account_prefix, pubkey)
                        .map(|id| id.to_string())
                        .map_err(|e| e.to_string())
                },
                _ => ERR!("Platform protocol {:?} is not TENDERMINT", platform_protocol),
            }
        },
        #[cfg(not(target_arch = "wasm32"))]
        CoinProtocol::LIGHTNING { .. } => {
            ERR!("address_by_coin_conf_and_pubkey_str is not implemented for lightning protocol yet!")
        },
        #[cfg(all(feature = "enable-solana", not(target_arch = "wasm32")))]
        CoinProtocol::SOLANA | CoinProtocol::SPLTOKEN { .. } => {
            ERR!("Solana pubkey is the public address - you do not need to use this rpc call.")
        },
        CoinProtocol::ZHTLC { .. } => ERR!("address_by_coin_conf_and_pubkey_str is not supported for ZHTLC protocol!"),
        #[cfg(feature = "enable-sia")]
        CoinProtocol::SIA { .. } => ERR!("address_by_coin_conf_and_pubkey_str is not supported for SIA protocol!"), // TODO Alright
    }
}

#[cfg(target_arch = "wasm32")]
fn load_history_from_file_impl<T>(coin: &T, ctx: &MmArc) -> TxHistoryFut<Vec<TransactionDetails>>
where
    T: MmCoin + ?Sized,
{
    let ctx = ctx.clone();
    let ticker = coin.ticker().to_owned();
    let my_address = try_f!(coin.my_address());

    let fut = async move {
        let coins_ctx = CoinsContext::from_ctx(&ctx).unwrap();
        let db = coins_ctx.tx_history_db().await?;
        let err = match load_tx_history(&db, &ticker, &my_address).await {
            Ok(history) => return Ok(history),
            Err(e) => e,
        };

        if let TxHistoryError::ErrorDeserializing(e) = err.get_inner() {
            ctx.log.log(
                "🌋",
                &[&"tx_history", &ticker.to_owned()],
                &ERRL!("Error {} on history deserialization, resetting the cache.", e),
            );
            clear_tx_history(&db, &ticker, &my_address).await?;
            return Ok(Vec::new());
        }

        Err(err)
    };
    Box::new(fut.boxed().compat())
}

#[cfg(not(target_arch = "wasm32"))]
fn load_history_from_file_impl<T>(coin: &T, ctx: &MmArc) -> TxHistoryFut<Vec<TransactionDetails>>
where
    T: MmCoin + ?Sized,
{
    let ticker = coin.ticker().to_owned();
    let history_path = coin.tx_history_path(ctx);
    let ctx = ctx.clone();

    let fut = async move {
        let content = match fs::read(&history_path).await {
            Ok(content) => content,
            Err(err) if err.kind() == io::ErrorKind::NotFound => {
                return Ok(Vec::new());
            },
            Err(err) => {
                let error = format!(
                    "Error '{}' reading from the history file {}",
                    err,
                    history_path.display()
                );
                return MmError::err(TxHistoryError::ErrorLoading(error));
            },
        };
        let serde_err = match json::from_slice(&content) {
            Ok(txs) => return Ok(txs),
            Err(e) => e,
        };

        ctx.log.log(
            "🌋",
            &[&"tx_history", &ticker],
            &ERRL!("Error {} on history deserialization, resetting the cache.", serde_err),
        );
        fs::remove_file(&history_path)
            .await
            .map_to_mm(|e| TxHistoryError::ErrorClearing(e.to_string()))?;
        Ok(Vec::new())
    };
    Box::new(fut.boxed().compat())
}

#[cfg(target_arch = "wasm32")]
fn save_history_to_file_impl<T>(coin: &T, ctx: &MmArc, mut history: Vec<TransactionDetails>) -> TxHistoryFut<()>
where
    T: MmCoin + MarketCoinOps + ?Sized,
{
    let ctx = ctx.clone();
    let ticker = coin.ticker().to_owned();
    let my_address = try_f!(coin.my_address());

    history.sort_unstable_by(compare_transaction_details);

    let fut = async move {
        let coins_ctx = CoinsContext::from_ctx(&ctx).unwrap();
        let db = coins_ctx.tx_history_db().await?;
        save_tx_history(&db, &ticker, &my_address, history).await?;
        Ok(())
    };
    Box::new(fut.boxed().compat())
}

#[cfg(not(target_arch = "wasm32"))]
fn get_tx_history_migration_impl<T>(coin: &T, ctx: &MmArc) -> TxHistoryFut<u64>
where
    T: MmCoin + MarketCoinOps + ?Sized,
{
    let migration_path = coin.tx_migration_path(ctx);

    let fut = async move {
        let current_migration = match fs::read(&migration_path).await {
            Ok(bytes) => {
                let mut num_bytes = [0; 8];
                if bytes.len() == 8 {
                    num_bytes.clone_from_slice(&bytes);
                    u64::from_le_bytes(num_bytes)
                } else {
                    0
                }
            },
            Err(_) => 0,
        };

        Ok(current_migration)
    };

    Box::new(fut.boxed().compat())
}

#[cfg(not(target_arch = "wasm32"))]
fn update_migration_file_impl<T>(coin: &T, ctx: &MmArc, migration_number: u64) -> TxHistoryFut<()>
where
    T: MmCoin + MarketCoinOps + ?Sized,
{
    let migration_path = coin.tx_migration_path(ctx);
    let tmp_file = format!("{}.tmp", migration_path.display());

    let fut = async move {
        let fs_fut = async {
            let mut file = fs::File::create(&tmp_file).await?;
            file.write_all(&migration_number.to_le_bytes()).await?;
            file.flush().await?;
            fs::rename(&tmp_file, migration_path).await?;
            Ok(())
        };

        let res: io::Result<_> = fs_fut.await;
        if let Err(e) = res {
            let error = format!("Error '{}' creating/writing/renaming the tmp file {}", e, tmp_file);
            return MmError::err(TxHistoryError::ErrorSaving(error));
        }
        Ok(())
    };

    Box::new(fut.boxed().compat())
}

#[cfg(not(target_arch = "wasm32"))]
fn save_history_to_file_impl<T>(coin: &T, ctx: &MmArc, mut history: Vec<TransactionDetails>) -> TxHistoryFut<()>
where
    T: MmCoin + MarketCoinOps + ?Sized,
{
    let history_path = coin.tx_history_path(ctx);
    let tmp_file = format!("{}.tmp", history_path.display());

    history.sort_unstable_by(compare_transaction_details);

    let fut = async move {
        let content = json::to_vec(&history).map_to_mm(|e| TxHistoryError::ErrorSerializing(e.to_string()))?;

        let fs_fut = async {
            let mut file = fs::File::create(&tmp_file).await?;
            file.write_all(&content).await?;
            file.flush().await?;
            fs::rename(&tmp_file, &history_path).await?;
            Ok(())
        };

        let res: io::Result<_> = fs_fut.await;
        if let Err(e) = res {
            let error = format!("Error '{}' creating/writing/renaming the tmp file {}", e, tmp_file);
            return MmError::err(TxHistoryError::ErrorSaving(error));
        }
        Ok(())
    };
    Box::new(fut.boxed().compat())
}

pub(crate) fn compare_transaction_details(a: &TransactionDetails, b: &TransactionDetails) -> Ordering {
    let a = TxIdHeight::new(a.block_height, a.internal_id.deref());
    let b = TxIdHeight::new(b.block_height, b.internal_id.deref());
    compare_transactions(a, b)
}

pub(crate) struct TxIdHeight<Id> {
    block_height: u64,
    tx_id: Id,
}

impl<Id> TxIdHeight<Id> {
    pub(crate) fn new(block_height: u64, tx_id: Id) -> TxIdHeight<Id> { TxIdHeight { block_height, tx_id } }
}

pub(crate) fn compare_transactions<Id>(a: TxIdHeight<Id>, b: TxIdHeight<Id>) -> Ordering
where
    Id: Ord,
{
    // the transactions with block_height == 0 are the most recent so we need to separately handle them while sorting
    if a.block_height == b.block_height {
        a.tx_id.cmp(&b.tx_id)
    } else if a.block_height == 0 {
        Ordering::Less
    } else if b.block_height == 0 {
        Ordering::Greater
    } else {
        b.block_height.cmp(&a.block_height)
    }
}

/// Use trait in the case, when we have to send requests to rpc client.
#[async_trait]
pub trait RpcCommonOps {
    type RpcClient;
    type Error;

    /// Returns an alive RPC client or returns an error if no RPC endpoint is currently available.
    async fn get_live_client(&self) -> Result<Self::RpcClient, Self::Error>;
}

/// `get_my_address` function returns wallet address for necessary coin without its activation.
/// Currently supports only coins with `ETH` protocol type.
pub async fn get_my_address(ctx: MmArc, req: MyAddressReq) -> MmResult<MyWalletAddress, GetMyAddressError> {
    let ticker = req.coin.as_str();
    let conf = coin_conf(&ctx, ticker);
    coins_conf_check(&ctx, &conf, ticker, None).map_to_mm(GetMyAddressError::CoinsConfCheckError)?;

    let protocol: CoinProtocol = json::from_value(conf["protocol"].clone())?;

    let my_address = match protocol {
        CoinProtocol::ETH => get_eth_address(&ctx, &conf, ticker, &req.path_to_address).await?,
        _ => {
            return MmError::err(GetMyAddressError::CoinIsNotSupported(format!(
                "{} doesn't support get_my_address",
                req.coin
            )));
        },
    };

    Ok(my_address)
}

fn coins_conf_check(ctx: &MmArc, coins_en: &Json, ticker: &str, req: Option<&Json>) -> Result<(), String> {
    if coins_en.is_null() {
        let warning = format!(
            "Warning, coin {} is used without a corresponding configuration.",
            ticker
        );
        ctx.log.log(
            "😅",
            #[allow(clippy::unnecessary_cast)]
            &[&("coin" as &str), &ticker, &("no-conf" as &str)],
            &warning,
        );
    }

    if let Some(req) = req {
        if coins_en["mm2"].is_null() && req["mm2"].is_null() {
            return ERR!(concat!(
                "mm2 param is not set neither in coins config nor enable request, assuming that coin is not supported"
            ));
        }
    } else if coins_en["mm2"].is_null() {
        return ERR!(concat!(
            "mm2 param is not set in coins config, assuming that coin is not supported"
        ));
    }

    if coins_en["protocol"].is_null() {
        return ERR!(
            r#""protocol" field is missing in coins file. The file format is deprecated, please execute ./mm2 update_config command to convert it or download a new one"#
        );
    }
    Ok(())
}

/// Checks addresses that either had empty transaction history last time we checked or has not been checked before.
/// The checking stops at the moment when we find `gap_limit` consecutive empty addresses.
pub async fn scan_for_new_addresses_impl<T>(
    coin: &T,
    hd_wallet: &T::HDWallet,
    hd_account: &mut HDCoinHDAccount<T>,
    address_scanner: &T::HDAddressScanner,
    chain: Bip44Chain,
    gap_limit: u32,
) -> BalanceResult<Vec<HDAddressBalance<HDWalletBalanceObject<T>>>>
where
    T: HDWalletBalanceOps + Sync,
{
    let mut balances = Vec::with_capacity(gap_limit as usize);

    // Get the first unknown address id.
    let mut checking_address_id = hd_account
        .known_addresses_number(chain)
        // A UTXO coin should support both [`Bip44Chain::External`] and [`Bip44Chain::Internal`].
        .mm_err(|e| BalanceError::Internal(e.to_string()))?;

    let mut unused_addresses_counter = 0;
    let max_addresses_number = hd_account.address_limit();
    while checking_address_id < max_addresses_number && unused_addresses_counter <= gap_limit {
        let hd_address = coin.derive_address(hd_account, chain, checking_address_id).await?;
        let checking_address = hd_address.address();
        let checking_address_der_path = hd_address.derivation_path();

        match coin.is_address_used(&checking_address, address_scanner).await? {
            // We found a non-empty address, so we have to fill up the balance list
            // with zeros starting from `last_non_empty_address_id = checking_address_id - unused_addresses_counter`.
            AddressBalanceStatus::Used(non_empty_balance) => {
                let last_non_empty_address_id = checking_address_id - unused_addresses_counter;

                // First, derive all empty addresses and put it into `balances` with default balance.
                let address_ids = (last_non_empty_address_id..checking_address_id)
                    .into_iter()
                    .map(|address_id| HDAddressId { chain, address_id });
                let empty_addresses =
                    coin.derive_addresses(hd_account, address_ids)
                        .await?
                        .into_iter()
                        .map(|empty_address| HDAddressBalance {
                            address: coin.address_formatter()(&empty_address.address()),
                            derivation_path: RpcDerivationPath(empty_address.derivation_path().clone()),
                            chain,
                            balance: HDWalletBalanceObject::<T>::new(),
                        });
                balances.extend(empty_addresses);

                // Then push this non-empty address.
                balances.push(HDAddressBalance {
                    address: coin.address_formatter()(&checking_address),
                    derivation_path: RpcDerivationPath(checking_address_der_path.clone()),
                    chain,
                    balance: non_empty_balance,
                });
                // Reset the counter of unused addresses to zero since we found a non-empty address.
                unused_addresses_counter = 0;
            },
            AddressBalanceStatus::NotUsed => unused_addresses_counter += 1,
        }

        checking_address_id += 1;
    }

    coin.set_known_addresses_number(
        hd_wallet,
        hd_account,
        chain,
        checking_address_id - unused_addresses_counter,
    )
    .await?;

    Ok(balances)
}

#[cfg(test)]
mod tests {
    use super::*;

    use common::block_on;
    use mm2_test_helpers::for_tests::RICK;

    #[test]
    fn test_lp_coinfind() {
        let ctx = mm2_core::mm_ctx::MmCtxBuilder::default().into_mm_arc();
        let coins_ctx = CoinsContext::from_ctx(&ctx).unwrap();
        let coin = MmCoinEnum::Test(TestCoin::new(RICK));

        // Add test coin to coins context
        common::block_on(coins_ctx.add_platform_with_tokens(coin.clone(), vec![], None)).unwrap();

        // Try to find RICK from coins context that was added above
        let _found = common::block_on(lp_coinfind(&ctx, RICK)).unwrap();

        assert!(matches!(Some(coin), _found));

        block_on(coins_ctx.coins.lock())
            .get(RICK)
            .unwrap()
            .update_is_available(false);

        // Try to find RICK from coins context after making it passive
        let found = common::block_on(lp_coinfind(&ctx, RICK)).unwrap();

        assert!(found.is_none());
    }

    #[test]
    fn test_lp_coinfind_any() {
        let ctx = mm2_core::mm_ctx::MmCtxBuilder::default().into_mm_arc();
        let coins_ctx = CoinsContext::from_ctx(&ctx).unwrap();
        let coin = MmCoinEnum::Test(TestCoin::new(RICK));

        // Add test coin to coins context
        common::block_on(coins_ctx.add_platform_with_tokens(coin.clone(), vec![], None)).unwrap();

        // Try to find RICK from coins context that was added above
        let _found = common::block_on(lp_coinfind_any(&ctx, RICK)).unwrap();

        assert!(matches!(Some(coin.clone()), _found));

        block_on(coins_ctx.coins.lock())
            .get(RICK)
            .unwrap()
            .update_is_available(false);

        // Try to find RICK from coins context after making it passive
        let _found = common::block_on(lp_coinfind_any(&ctx, RICK)).unwrap();

        assert!(matches!(Some(coin), _found));
    }
}

#[cfg(all(feature = "for-tests", not(target_arch = "wasm32")))]
pub mod for_tests {
    use crate::rpc_command::init_withdraw::WithdrawStatusRequest;
    use crate::rpc_command::init_withdraw::{init_withdraw, withdraw_status};
    use crate::{TransactionDetails, WithdrawError, WithdrawFee, WithdrawFrom, WithdrawRequest};
    use common::executor::Timer;
    use common::{now_ms, wait_until_ms};
    use mm2_core::mm_ctx::MmArc;
    use mm2_err_handle::prelude::MmResult;
    use mm2_number::BigDecimal;
    use rpc_task::RpcTaskStatus;
    use std::str::FromStr;

    /// Helper to call init_withdraw and wait for completion
    pub async fn test_withdraw_init_loop(
        ctx: MmArc,
        ticker: &str,
        to: &str,
        amount: &str,
        from_derivation_path: Option<&str>,
        fee: Option<WithdrawFee>,
    ) -> MmResult<TransactionDetails, WithdrawError> {
        let withdraw_req = WithdrawRequest {
            amount: BigDecimal::from_str(amount).unwrap(),
            from: from_derivation_path.map(|from_derivation_path| WithdrawFrom::DerivationPath {
                derivation_path: from_derivation_path.to_owned(),
            }),
            to: to.to_owned(),
            coin: ticker.to_owned(),
            max: false,
            fee,
            memo: None,
        };
        let init = init_withdraw(ctx.clone(), withdraw_req).await.unwrap();
        let timeout = wait_until_ms(150000);
        loop {
            if now_ms() > timeout {
                panic!("{} init_withdraw timed out", ticker);
            }
            let status = withdraw_status(ctx.clone(), WithdrawStatusRequest {
                task_id: init.task_id,
                forget_if_finished: true,
            })
            .await;
            if let Ok(status) = status {
                match status {
                    RpcTaskStatus::Ok(tx_details) => break Ok(tx_details),
                    RpcTaskStatus::Error(e) => break Err(e),
                    _ => Timer::sleep(1.).await,
                }
            } else {
                panic!("{} could not get withdraw_status", ticker)
            }
        }
    }
}<|MERGE_RESOLUTION|>--- conflicted
+++ resolved
@@ -48,16 +48,10 @@
 use common::executor::{abortable_queue::{AbortableQueue, WeakSpawner},
                        AbortSettings, AbortedError, SpawnAbortable, SpawnFuture};
 use common::log::{warn, LogOnError};
-<<<<<<< HEAD
-use common::{calc_total_pages, now_sec, ten, var, HttpStatusCode, DEX_BURN_ADDR_RAW_PUBKEY, DEX_FEE_ADDR_RAW_PUBKEY};
-use crypto::{derive_secp256k1_secret, Bip32Error, CryptoCtx, CryptoCtxError, DerivationPath, GlobalHDAccountArc,
-             HwRpcError, KeyPairPolicy, Secp256k1Secret, StandardHDCoinAddress, StandardHDPathToCoin, WithHwRpcError};
-=======
-use common::{calc_total_pages, now_sec, ten, HttpStatusCode};
+use common::{calc_total_pages, now_sec, ten, HttpStatusCode, DEX_BURN_ADDR_RAW_PUBKEY, DEX_FEE_ADDR_RAW_PUBKEY};
 use crypto::{derive_secp256k1_secret, Bip32Error, Bip44Chain, CryptoCtx, CryptoCtxError, DerivationPath,
              GlobalHDAccountArc, HDPathToCoin, HwRpcError, KeyPairPolicy, RpcDerivationPath,
              Secp256k1ExtendedPublicKey, Secp256k1Secret, WithHwRpcError};
->>>>>>> 2462d9a6
 use derive_more::Display;
 use enum_derives::{EnumFromStringify, EnumFromTrait};
 use ethereum_types::H256;
@@ -84,6 +78,7 @@
 use std::cmp::Ordering;
 use std::collections::hash_map::{HashMap, RawEntryMut};
 use std::collections::HashSet;
+use std::env::var;
 use std::future::Future as Future03;
 use std::num::{NonZeroUsize, TryFromIntError};
 use std::ops::{Add, AddAssign, Deref};
@@ -1923,15 +1918,13 @@
     /// TODO: I cannot see if pirate is covered
     fn is_privacy(&self) -> bool { false }
 
-<<<<<<< HEAD
     /// Is KMD coin
     fn is_kmd(&self) -> bool { false }
 
     /// Is eth-like coin
     fn is_evm(&self) -> bool { false }
-=======
+
     fn is_trezor(&self) -> bool;
->>>>>>> 2462d9a6
 }
 
 #[derive(Clone, Debug, Deserialize, PartialEq)]
