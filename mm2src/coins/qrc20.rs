use crate::coin_errors::{MyAddressError, ValidatePaymentError, ValidatePaymentResult};
use crate::eth::{self, u256_to_big_decimal, wei_from_big_decimal, TryToAddress};
use crate::qrc20::rpc_clients::{LogEntry, Qrc20ElectrumOps, Qrc20NativeOps, Qrc20RpcOps, TopicFilter, TxReceipt,
                                ViewContractCallType};
use crate::utxo::qtum::QtumBasedCoin;
use crate::utxo::rpc_clients::{ElectrumClient, NativeClient, UnspentInfo, UtxoRpcClientEnum, UtxoRpcClientOps,
                               UtxoRpcError, UtxoRpcFut, UtxoRpcResult};
#[cfg(not(target_arch = "wasm32"))]
use crate::utxo::tx_cache::{UtxoVerboseCacheOps, UtxoVerboseCacheShared};
use crate::utxo::utxo_builder::{UtxoCoinBuildError, UtxoCoinBuildResult, UtxoCoinBuilder, UtxoCoinBuilderCommonOps,
                                UtxoFieldsWithGlobalHDBuilder, UtxoFieldsWithHardwareWalletBuilder,
                                UtxoFieldsWithIguanaSecretBuilder};
use crate::utxo::utxo_common::{self, big_decimal_from_sat, check_all_utxo_inputs_signed_by_pub, UtxoTxBuilder};
use crate::utxo::{qtum, ActualTxFee, AdditionalTxData, AddrFromStrError, BroadcastTxErr, FeePolicy, GenerateTxError,
                  GetUtxoListOps, HistoryUtxoTx, HistoryUtxoTxMap, MatureUnspentList, RecentlySpentOutPointsGuard,
                  UnsupportedAddr, UtxoActivationParams, UtxoAddressFormat, UtxoCoinFields, UtxoCommonOps,
                  UtxoFromLegacyReqErr, UtxoTx, UtxoTxBroadcastOps, UtxoTxGenerationOps, VerboseTransactionFrom,
                  UTXO_LOCK};
use crate::{BalanceError, BalanceFut, CheckIfMyPaymentSentArgs, CoinBalance, CoinFutSpawner, ConfirmPaymentInput,
            DexFee, FeeApproxStage, FoundSwapTxSpend, HistorySyncState, IguanaPrivKey, MakerSwapTakerCoin,
            MarketCoinOps, MmCoin, MmCoinEnum, NegotiateSwapContractAddrErr, PaymentInstructionArgs,
            PaymentInstructions, PaymentInstructionsErr, PrivKeyBuildPolicy, PrivKeyPolicyNotAllowed,
            RawTransactionFut, RawTransactionRequest, RawTransactionResult, RefundError, RefundPaymentArgs,
            RefundResult, SearchForSwapTxSpendInput, SendMakerPaymentSpendPreimageInput, SendPaymentArgs,
            SignRawTransactionRequest, SignatureResult, SpendPaymentArgs, SwapOps, TakerSwapMakerCoin, TradeFee,
            TradePreimageError, TradePreimageFut, TradePreimageResult, TradePreimageValue, TransactionData,
            TransactionDetails, TransactionEnum, TransactionErr, TransactionFut, TransactionResult, TransactionType,
            TxMarshalingErr, UnexpectedDerivationMethod, ValidateAddressResult, ValidateFeeArgs,
            ValidateInstructionsErr, ValidateOtherPubKeyErr, ValidatePaymentFut, ValidatePaymentInput,
            ValidateWatcherSpendInput, VerificationResult, WaitForHTLCTxSpendArgs, WatcherOps, WatcherReward,
            WatcherRewardError, WatcherSearchForSwapTxSpendInput, WatcherValidatePaymentInput,
            WatcherValidateTakerFeeInput, WithdrawError, WithdrawFee, WithdrawFut, WithdrawRequest, WithdrawResult};
use async_trait::async_trait;
use bitcrypto::{dhash160, sha256};
use chain::TransactionOutput;
use common::executor::{AbortableSystem, AbortedError, Timer};
use common::jsonrpc_client::{JsonRpcClient, JsonRpcRequest, RpcRes};
use common::log::{error, warn};
use common::{now_sec, now_sec_u32};
use derive_more::Display;
use ethabi::{Function, Token};
use ethereum_types::{H160, U256};
use futures::compat::Future01CompatExt;
use futures::{FutureExt, TryFutureExt};
use futures01::Future;
use keys::bytes::Bytes as ScriptBytes;
use keys::{Address as UtxoAddress, KeyPair, Public};
use mm2_core::mm_ctx::MmArc;
use mm2_err_handle::prelude::*;
use mm2_number::{BigDecimal, MmNumber};
#[cfg(test)] use mocktopus::macros::*;
use rpc::v1::types::{Bytes as BytesJson, ToTxHash, Transaction as RpcTransaction, H160 as H160Json, H256 as H256Json};
use script::{Builder as ScriptBuilder, Opcode, Script, TransactionInputSigner};
use script_pubkey::generate_contract_call_script_pubkey;
use serde_json::{self as json, Value as Json};
use serialization::{deserialize, serialize, CoinVariant};
use std::collections::{HashMap, HashSet};
use std::convert::TryInto;
use std::ops::{Deref, Neg};
#[cfg(not(target_arch = "wasm32"))] use std::path::PathBuf;
use std::str::FromStr;
use std::sync::Arc;
use utxo_signer::with_key_pair::{sign_tx, UtxoSignWithKeyPairError};

mod history;
#[cfg(test)] mod qrc20_tests;
pub mod rpc_clients;
pub mod script_pubkey;
mod swap;

/// Qtum amount is always 0 for the QRC20 UTXO outputs,
/// because we should pay only a fee in Qtum to send the QRC20 transaction.
pub const OUTPUT_QTUM_AMOUNT: u64 = 0;
pub const QRC20_GAS_LIMIT_DEFAULT: u64 = 100_000;
const QRC20_PAYMENT_GAS_LIMIT: u64 = 200_000;
pub const QRC20_GAS_PRICE_DEFAULT: u64 = 40;
pub const QRC20_DUST: u64 = 0;
// Keccak-256 hash of `Transfer` event
const QRC20_TRANSFER_TOPIC: &str = "ddf252ad1be2c89b69c2b068fc378daa952ba7f163c4a11628f55a4df523b3ef";
const QRC20_PAYMENT_SENT_TOPIC: &str = "ccc9c05183599bd3135da606eaaf535daffe256e9de33c048014cffcccd4ad57";
const QRC20_RECEIVER_SPENT_TOPIC: &str = "36c177bcb01c6d568244f05261e2946c8c977fa50822f3fa098c470770ee1f3e";
const QRC20_SENDER_REFUNDED_TOPIC: &str = "1797d500133f8e427eb9da9523aa4a25cb40f50ebc7dbda3c7c81778973f35ba";

pub type Qrc20AbiResult<T> = Result<T, MmError<Qrc20AbiError>>;

#[derive(Display)]
pub enum Qrc20GenTxError {
    ErrorGeneratingUtxoTx(GenerateTxError),
    ErrorSigningTx(UtxoSignWithKeyPairError),
    PrivKeyPolicyNotAllowed(PrivKeyPolicyNotAllowed),
    UnexpectedDerivationMethod(UnexpectedDerivationMethod),
    InvalidAddress(String),
}

impl From<GenerateTxError> for Qrc20GenTxError {
    fn from(e: GenerateTxError) -> Self { Qrc20GenTxError::ErrorGeneratingUtxoTx(e) }
}

impl From<UtxoSignWithKeyPairError> for Qrc20GenTxError {
    fn from(e: UtxoSignWithKeyPairError) -> Self { Qrc20GenTxError::ErrorSigningTx(e) }
}

impl From<PrivKeyPolicyNotAllowed> for Qrc20GenTxError {
    fn from(e: PrivKeyPolicyNotAllowed) -> Self { Qrc20GenTxError::PrivKeyPolicyNotAllowed(e) }
}

impl From<UnexpectedDerivationMethod> for Qrc20GenTxError {
    fn from(e: UnexpectedDerivationMethod) -> Self { Qrc20GenTxError::UnexpectedDerivationMethod(e) }
}

impl From<UtxoRpcError> for Qrc20GenTxError {
    fn from(e: UtxoRpcError) -> Self { Qrc20GenTxError::ErrorGeneratingUtxoTx(GenerateTxError::from(e)) }
}

impl Qrc20GenTxError {
    fn into_withdraw_error(self, coin: String, decimals: u8) -> WithdrawError {
        match self {
            Qrc20GenTxError::ErrorGeneratingUtxoTx(gen_err) => {
                WithdrawError::from_generate_tx_error(gen_err, coin, decimals)
            },
            Qrc20GenTxError::ErrorSigningTx(sign_err) => WithdrawError::InternalError(sign_err.to_string()),
            Qrc20GenTxError::PrivKeyPolicyNotAllowed(priv_err) => WithdrawError::InternalError(priv_err.to_string()),
            Qrc20GenTxError::UnexpectedDerivationMethod(addr_err) => WithdrawError::InternalError(addr_err.to_string()),
            Qrc20GenTxError::InvalidAddress(addr_err) => WithdrawError::InvalidAddress(addr_err),
        }
    }
}

#[derive(Clone, Debug, Deserialize, Serialize)]
pub struct Qrc20ActivationParams {
    swap_contract_address: H160,
    fallback_swap_contract: Option<H160>,
    #[serde(flatten)]
    utxo_params: UtxoActivationParams,
}

#[derive(Debug, Display)]
pub enum Qrc20FromLegacyReqErr {
    InvalidSwapContractAddr(json::Error),
    InvalidFallbackSwapContract(json::Error),
    InvalidUtxoParams(UtxoFromLegacyReqErr),
}

impl From<UtxoFromLegacyReqErr> for Qrc20FromLegacyReqErr {
    fn from(err: UtxoFromLegacyReqErr) -> Self { Qrc20FromLegacyReqErr::InvalidUtxoParams(err) }
}

impl Qrc20ActivationParams {
    pub fn from_legacy_req(req: &Json) -> Result<Self, MmError<Qrc20FromLegacyReqErr>> {
        let swap_contract_address = json::from_value(req["swap_contract_address"].clone())
            .map_to_mm(Qrc20FromLegacyReqErr::InvalidSwapContractAddr)?;
        let fallback_swap_contract = json::from_value(req["fallback_swap_contract"].clone())
            .map_to_mm(Qrc20FromLegacyReqErr::InvalidFallbackSwapContract)?;
        let utxo_params = UtxoActivationParams::from_legacy_req(req)?;
        Ok(Qrc20ActivationParams {
            swap_contract_address,
            fallback_swap_contract,
            utxo_params,
        })
    }
}

struct Qrc20CoinBuilder<'a> {
    ctx: &'a MmArc,
    ticker: &'a str,
    conf: &'a Json,
    activation_params: &'a Qrc20ActivationParams,
    priv_key_policy: PrivKeyBuildPolicy,
    platform: String,
    token_contract_address: H160,
}

impl<'a> Qrc20CoinBuilder<'a> {
    pub fn new(
        ctx: &'a MmArc,
        ticker: &'a str,
        conf: &'a Json,
        activation_params: &'a Qrc20ActivationParams,
        priv_key_policy: PrivKeyBuildPolicy,
        platform: String,
        token_contract_address: H160,
    ) -> Qrc20CoinBuilder<'a> {
        Qrc20CoinBuilder {
            ctx,
            ticker,
            conf,
            activation_params,
            priv_key_policy,
            platform,
            token_contract_address,
        }
    }
}

#[async_trait]
impl<'a> UtxoCoinBuilderCommonOps for Qrc20CoinBuilder<'a> {
    fn ctx(&self) -> &MmArc { self.ctx }

    fn conf(&self) -> &Json { self.conf }

    fn activation_params(&self) -> &UtxoActivationParams { &self.activation_params.utxo_params }

    fn ticker(&self) -> &str { self.ticker }

    async fn decimals(&self, rpc_client: &UtxoRpcClientEnum) -> UtxoCoinBuildResult<u8> {
        if let Some(d) = self.conf()["decimals"].as_u64() {
            return Ok(d as u8);
        }

        rpc_client
            .token_decimals(&self.token_contract_address)
            .compat()
            .await
            .map_to_mm(UtxoCoinBuildError::ErrorDetectingDecimals)
    }

    fn dust_amount(&self) -> u64 { QRC20_DUST }

    #[cfg(not(target_arch = "wasm32"))]
    fn confpath(&self) -> UtxoCoinBuildResult<PathBuf> {
        use crate::utxo::coin_daemon_data_dir;

        // Documented at https://github.com/jl777/coins#bitcoin-protocol-specific-json
        // "USERHOME/" prefix should be replaced with the user's home folder.
        let declared_confpath = match self.conf()["confpath"].as_str() {
            Some(path) if !path.is_empty() => path.trim(),
            _ => {
                let is_asset_chain = false;
                let platform = self.platform.to_lowercase();
                let data_dir = coin_daemon_data_dir(&platform, is_asset_chain);

                let confname = format!("{}.conf", platform);
                return Ok(data_dir.join(&confname[..]));
            },
        };

        let (confpath, rel_to_home) = match declared_confpath.strip_prefix("~/") {
            Some(stripped) => (stripped, true),
            None => match declared_confpath.strip_prefix("USERHOME/") {
                Some(stripped) => (stripped, true),
                None => (declared_confpath, false),
            },
        };

        if rel_to_home {
            let home = dirs::home_dir().or_mm_err(|| UtxoCoinBuildError::CantDetectUserHome)?;
            Ok(home.join(confpath))
        } else {
            Ok(confpath.into())
        }
    }

    fn check_utxo_maturity(&self) -> bool {
        if let Some(false) = self.activation_params.utxo_params.check_utxo_maturity {
            warn!("'check_utxo_maturity' is ignored because QRC20 gas refund is returned as a coinbase transaction");
        }
        true
    }

    /// Override [`UtxoCoinBuilderCommonOps::tx_cache`] to initialize TX cache with the platform ticker.
    /// Please note the method is overridden for Native mode only.
    #[inline]
    #[cfg(not(target_arch = "wasm32"))]
    fn tx_cache(&self) -> UtxoVerboseCacheShared {
        crate::utxo::tx_cache::fs_tx_cache::FsVerboseCache::new(self.platform.clone(), self.tx_cache_path())
            .into_shared()
    }
}

impl<'a> UtxoFieldsWithIguanaSecretBuilder for Qrc20CoinBuilder<'a> {}

impl<'a> UtxoFieldsWithGlobalHDBuilder for Qrc20CoinBuilder<'a> {}

/// Although, `Qrc20Coin` doesn't support [`PrivKeyBuildPolicy::Trezor`] yet,
/// `UtxoCoinBuilder` trait requires `UtxoFieldsWithHardwareWalletBuilder` to be implemented.
impl<'a> UtxoFieldsWithHardwareWalletBuilder for Qrc20CoinBuilder<'a> {}

#[async_trait]
impl<'a> UtxoCoinBuilder for Qrc20CoinBuilder<'a> {
    type ResultCoin = Qrc20Coin;
    type Error = UtxoCoinBuildError;

    fn priv_key_policy(&self) -> PrivKeyBuildPolicy { self.priv_key_policy.clone() }

    async fn build(self) -> MmResult<Self::ResultCoin, Self::Error> {
        let utxo = match self.priv_key_policy() {
            PrivKeyBuildPolicy::IguanaPrivKey(priv_key) => self.build_utxo_fields_with_iguana_secret(priv_key).await?,
            PrivKeyBuildPolicy::GlobalHDAccount(global_hd_ctx) => {
                self.build_utxo_fields_with_global_hd(global_hd_ctx).await?
            },
            PrivKeyBuildPolicy::Trezor => {
                let priv_key_err = PrivKeyPolicyNotAllowed::HardwareWalletNotSupported;
                return MmError::err(UtxoCoinBuildError::PrivKeyPolicyNotAllowed(priv_key_err));
            },
        };

        let inner = Qrc20CoinFields {
            utxo,
            platform: self.platform,
            contract_address: self.token_contract_address,
            swap_contract_address: self.activation_params.swap_contract_address,
            fallback_swap_contract: self.activation_params.fallback_swap_contract,
        };
        Ok(Qrc20Coin(Arc::new(inner)))
    }
}

pub async fn qrc20_coin_with_policy(
    ctx: &MmArc,
    ticker: &str,
    platform: &str,
    conf: &Json,
    params: &Qrc20ActivationParams,
    priv_key_policy: PrivKeyBuildPolicy,
    contract_address: H160,
) -> Result<Qrc20Coin, String> {
    let builder = Qrc20CoinBuilder::new(
        ctx,
        ticker,
        conf,
        params,
        priv_key_policy,
        platform.to_owned(),
        contract_address,
    );
    Ok(try_s!(builder.build().await))
}

pub async fn qrc20_coin_with_priv_key(
    ctx: &MmArc,
    ticker: &str,
    platform: &str,
    conf: &Json,
    params: &Qrc20ActivationParams,
    priv_key: IguanaPrivKey,
    contract_address: H160,
) -> Result<Qrc20Coin, String> {
    let priv_key_policy = PrivKeyBuildPolicy::IguanaPrivKey(priv_key);
    qrc20_coin_with_policy(ctx, ticker, platform, conf, params, priv_key_policy, contract_address).await
}

pub struct Qrc20CoinFields {
    pub utxo: UtxoCoinFields,
    pub platform: String,
    pub contract_address: H160,
    pub swap_contract_address: H160,
    pub fallback_swap_contract: Option<H160>,
}

#[derive(Clone)]
pub struct Qrc20Coin(Arc<Qrc20CoinFields>);

impl Deref for Qrc20Coin {
    type Target = Qrc20CoinFields;
    fn deref(&self) -> &Qrc20CoinFields { &self.0 }
}

impl AsRef<UtxoCoinFields> for Qrc20Coin {
    fn as_ref(&self) -> &UtxoCoinFields { &self.utxo }
}

impl qtum::QtumBasedCoin for Qrc20Coin {}

#[derive(Clone, Debug, PartialEq)]
pub struct ContractCallOutput {
    pub value: u64,
    pub script_pubkey: ScriptBytes,
    pub gas_limit: u64,
    pub gas_price: u64,
}

impl From<ContractCallOutput> for TransactionOutput {
    fn from(out: ContractCallOutput) -> Self {
        TransactionOutput {
            value: out.value,
            script_pubkey: out.script_pubkey,
        }
    }
}

/// Functions of ERC20/EtomicSwap smart contracts that may change the blockchain state.
#[derive(Debug, Eq, PartialEq)]
pub enum MutContractCallType {
    Transfer,
    Erc20Payment,
    ReceiverSpend,
    SenderRefund,
}

impl MutContractCallType {
    fn as_function_name(&self) -> &'static str {
        match self {
            MutContractCallType::Transfer => "transfer",
            MutContractCallType::Erc20Payment => "erc20Payment",
            MutContractCallType::ReceiverSpend => "receiverSpend",
            MutContractCallType::SenderRefund => "senderRefund",
        }
    }

    fn as_function(&self) -> &'static Function {
        match self {
            MutContractCallType::Transfer => eth::ERC20_CONTRACT.function(self.as_function_name()).unwrap(),
            MutContractCallType::Erc20Payment
            | MutContractCallType::ReceiverSpend
            | MutContractCallType::SenderRefund => eth::SWAP_CONTRACT.function(self.as_function_name()).unwrap(),
        }
    }

    pub fn from_script_pubkey(script: &[u8]) -> Result<Option<MutContractCallType>, String> {
        lazy_static! {
            static ref TRANSFER_SHORT_SIGN: [u8; 4] =
                eth::ERC20_CONTRACT.function("transfer").unwrap().short_signature();
            static ref ERC20_PAYMENT_SHORT_SIGN: [u8; 4] =
                eth::SWAP_CONTRACT.function("erc20Payment").unwrap().short_signature();
            static ref RECEIVER_SPEND_SHORT_SIGN: [u8; 4] =
                eth::SWAP_CONTRACT.function("receiverSpend").unwrap().short_signature();
            static ref SENDER_REFUND_SHORT_SIGN: [u8; 4] =
                eth::SWAP_CONTRACT.function("senderRefund").unwrap().short_signature();
        }

        if script.len() < 4 {
            return ERR!("Length of the script pubkey less than 4: {:?}", script);
        }

        if script.starts_with(TRANSFER_SHORT_SIGN.as_ref()) {
            return Ok(Some(MutContractCallType::Transfer));
        }
        if script.starts_with(ERC20_PAYMENT_SHORT_SIGN.as_ref()) {
            return Ok(Some(MutContractCallType::Erc20Payment));
        }
        if script.starts_with(RECEIVER_SPEND_SHORT_SIGN.as_ref()) {
            return Ok(Some(MutContractCallType::ReceiverSpend));
        }
        if script.starts_with(SENDER_REFUND_SHORT_SIGN.as_ref()) {
            return Ok(Some(MutContractCallType::SenderRefund));
        }
        Ok(None)
    }

    #[allow(dead_code)]
    fn short_signature(&self) -> [u8; 4] { self.as_function().short_signature() }
}

pub struct GenerateQrc20TxResult {
    pub signed: UtxoTx,
    pub miner_fee: u64,
    pub gas_fee: u64,
}

#[derive(Debug, Display)]
pub enum Qrc20AbiError {
    #[display(fmt = "Invalid QRC20 ABI params: {}", _0)]
    InvalidParams(String),
    #[display(fmt = "QRC20 ABI error: {}", _0)]
    AbiError(String),
}

impl From<ethabi::Error> for Qrc20AbiError {
    fn from(e: ethabi::Error) -> Qrc20AbiError { Qrc20AbiError::AbiError(e.to_string()) }
}

impl From<Qrc20AbiError> for ValidatePaymentError {
    fn from(e: Qrc20AbiError) -> ValidatePaymentError { ValidatePaymentError::TxDeserializationError(e.to_string()) }
}

impl From<Qrc20AbiError> for GenerateTxError {
    fn from(e: Qrc20AbiError) -> Self { GenerateTxError::Internal(e.to_string()) }
}

impl From<Qrc20AbiError> for TradePreimageError {
    fn from(e: Qrc20AbiError) -> Self {
        // `Qrc20ABIError` is always an internal error
        TradePreimageError::InternalError(e.to_string())
    }
}

impl From<Qrc20AbiError> for WithdrawError {
    fn from(e: Qrc20AbiError) -> Self {
        // `Qrc20ABIError` is always an internal error
        WithdrawError::InternalError(e.to_string())
    }
}

impl From<Qrc20AbiError> for UtxoRpcError {
    fn from(e: Qrc20AbiError) -> Self {
        // `Qrc20ABIError` is always an internal error
        UtxoRpcError::Internal(e.to_string())
    }
}

impl Qrc20Coin {
    /// `gas_fee` should be calculated by: gas_limit * gas_price * (count of contract calls),
    /// or should be sum of gas fee of all contract calls.
    pub async fn get_qrc20_tx_fee(&self, gas_fee: u64) -> Result<u64, String> {
        match try_s!(self.get_tx_fee().await) {
            ActualTxFee::Dynamic(amount) | ActualTxFee::FixedPerKb(amount) => Ok(amount + gas_fee),
        }
    }

    /// Generate and send a transaction with the specified UTXO outputs.
    /// Note this function locks the `UTXO_LOCK`.
    pub async fn send_contract_calls(
        &self,
        outputs: Vec<ContractCallOutput>,
    ) -> Result<TransactionEnum, TransactionErr> {
        // TODO: we need to somehow refactor it using RecentlySpentOutpoints cache
        // Move over all QRC20 tokens should share the same cache with each other and base QTUM coin
        let _utxo_lock = UTXO_LOCK.lock().await;

        let GenerateQrc20TxResult { signed, .. } = self
            .generate_qrc20_transaction(outputs)
            .await
            .map_err(|e| TransactionErr::Plain(ERRL!("{}", e)))?;
        try_tx_s!(self.utxo.rpc_client.send_transaction(&signed).compat().await, signed);
        Ok(signed.into())
    }

    /// Generate Qtum UTXO transaction with contract calls.
    /// Note: lock the UTXO_LOCK mutex before this function will be called.
    async fn generate_qrc20_transaction(
        &self,
        contract_outputs: Vec<ContractCallOutput>,
    ) -> Result<GenerateQrc20TxResult, MmError<Qrc20GenTxError>> {
        let my_address = self.utxo.derivation_method.single_addr_or_err().await?;
        let (unspents, _) = self.get_unspent_ordered_list(&my_address).await?;

        let mut gas_fee = 0;
        let mut outputs = Vec::with_capacity(contract_outputs.len());
        for output in contract_outputs {
            gas_fee += output.gas_limit * output.gas_price;
            outputs.push(TransactionOutput::from(output));
        }

        let (unsigned, data) = UtxoTxBuilder::new(self)
            .await
            .add_available_inputs(unspents)
            .add_outputs(outputs)
            .with_gas_fee(gas_fee)
            .build()
            .await?;

        let my_address = self.utxo.derivation_method.single_addr_or_err().await?;
        let key_pair = self.utxo.priv_key_policy.activated_key_or_err()?;

        let prev_script = self
            .script_for_address(&my_address)
            .map_err(|e| Qrc20GenTxError::InvalidAddress(e.to_string()))?;
        let signed = sign_tx(
            unsigned,
            key_pair,
            prev_script,
            self.utxo.conf.signature_version,
            self.utxo.conf.fork_id,
        )?;

        let miner_fee = data.fee_amount + data.unused_change;
        Ok(GenerateQrc20TxResult {
            signed,
            miner_fee,
            gas_fee,
        })
    }

    fn transfer_output(
        &self,
        to_addr: H160,
        amount: U256,
        gas_limit: u64,
        gas_price: u64,
    ) -> Qrc20AbiResult<ContractCallOutput> {
        let function = eth::ERC20_CONTRACT.function("transfer")?;
        let params = function.encode_input(&[Token::Address(to_addr), Token::Uint(amount)])?;

        let script_pubkey =
            generate_contract_call_script_pubkey(&params, gas_limit, gas_price, self.contract_address.as_bytes())?
                .to_bytes();

        Ok(ContractCallOutput {
            value: OUTPUT_QTUM_AMOUNT,
            script_pubkey,
            gas_limit,
            gas_price,
        })
    }

    async fn preimage_trade_fee_required_to_send_outputs(
        &self,
        contract_outputs: Vec<ContractCallOutput>,
        stage: &FeeApproxStage,
    ) -> TradePreimageResult<BigDecimal> {
        let decimals = self.as_ref().decimals;
        let mut gas_fee = 0;
        let mut outputs = Vec::with_capacity(contract_outputs.len());
        for output in contract_outputs {
            gas_fee += output.gas_limit * output.gas_price;
            outputs.push(TransactionOutput::from(output));
        }
        let fee_policy = FeePolicy::SendExact;
        let miner_fee =
            UtxoCommonOps::preimage_trade_fee_required_to_send_outputs(self, outputs, fee_policy, Some(gas_fee), stage)
                .await?;
        let gas_fee = big_decimal_from_sat(gas_fee as i64, decimals);
        Ok(miner_fee + gas_fee)
    }
}

// if mockable is placed before async_trait there is `munmap_chunk(): invalid pointer` error on async fn mocking attempt
#[async_trait]
#[cfg_attr(test, mockable)]
impl UtxoTxBroadcastOps for Qrc20Coin {
    async fn broadcast_tx(&self, tx: &UtxoTx) -> Result<H256Json, MmError<BroadcastTxErr>> {
        utxo_common::broadcast_tx(self, tx).await
    }
}

#[async_trait]
#[cfg_attr(test, mockable)]
impl UtxoTxGenerationOps for Qrc20Coin {
    /// Get only QTUM transaction fee.
    async fn get_tx_fee(&self) -> UtxoRpcResult<ActualTxFee> { utxo_common::get_tx_fee(&self.utxo).await }

    async fn calc_interest_if_required(
        &self,
        unsigned: TransactionInputSigner,
        data: AdditionalTxData,
        my_script_pub: ScriptBytes,
        dust: u64,
    ) -> UtxoRpcResult<(TransactionInputSigner, AdditionalTxData)> {
        utxo_common::calc_interest_if_required(self, unsigned, data, my_script_pub, dust).await
    }
}

#[async_trait]
#[cfg_attr(test, mockable)]
impl GetUtxoListOps for Qrc20Coin {
    async fn get_unspent_ordered_list(
        &self,
        address: &UtxoAddress,
    ) -> UtxoRpcResult<(Vec<UnspentInfo>, RecentlySpentOutPointsGuard<'_>)> {
        utxo_common::get_unspent_ordered_list(self, address).await
    }

    async fn get_all_unspent_ordered_list(
        &self,
        address: &UtxoAddress,
    ) -> UtxoRpcResult<(Vec<UnspentInfo>, RecentlySpentOutPointsGuard<'_>)> {
        utxo_common::get_all_unspent_ordered_list(self, address).await
    }

    async fn get_mature_unspent_ordered_list(
        &self,
        address: &UtxoAddress,
    ) -> UtxoRpcResult<(MatureUnspentList, RecentlySpentOutPointsGuard<'_>)> {
        utxo_common::get_mature_unspent_ordered_list(self, address).await
    }
}

#[async_trait]
#[cfg_attr(test, mockable)]
impl UtxoCommonOps for Qrc20Coin {
    async fn get_htlc_spend_fee(&self, tx_size: u64, stage: &FeeApproxStage) -> UtxoRpcResult<u64> {
        utxo_common::get_htlc_spend_fee(self, tx_size, stage).await
    }

    fn addresses_from_script(&self, script: &Script) -> Result<Vec<UtxoAddress>, String> {
        utxo_common::addresses_from_script(self, script)
    }

    fn denominate_satoshis(&self, satoshi: i64) -> f64 { utxo_common::denominate_satoshis(&self.utxo, satoshi) }

    fn my_public_key(&self) -> Result<&Public, MmError<UnexpectedDerivationMethod>> {
        utxo_common::my_public_key(self.as_ref())
    }

    fn address_from_str(&self, address: &str) -> MmResult<UtxoAddress, AddrFromStrError> {
        utxo_common::checked_address_from_str(self, address)
    }

    fn script_for_address(&self, address: &UtxoAddress) -> MmResult<Script, UnsupportedAddr> {
        utxo_common::output_script_checked(self.as_ref(), address)
    }

    async fn get_current_mtp(&self) -> UtxoRpcResult<u32> {
        utxo_common::get_current_mtp(&self.utxo, CoinVariant::Qtum).await
    }

    fn is_unspent_mature(&self, output: &RpcTransaction) -> bool { self.is_qtum_unspent_mature(output) }

    async fn calc_interest_of_tx(
        &self,
        _tx: &UtxoTx,
        _input_transactions: &mut HistoryUtxoTxMap,
    ) -> UtxoRpcResult<u64> {
        MmError::err(UtxoRpcError::Internal(
            "QRC20 coin doesn't support transaction rewards".to_owned(),
        ))
    }

    async fn get_mut_verbose_transaction_from_map_or_rpc<'a, 'b>(
        &'a self,
        tx_hash: H256Json,
        utxo_tx_map: &'b mut HistoryUtxoTxMap,
    ) -> UtxoRpcResult<&'b mut HistoryUtxoTx> {
        utxo_common::get_mut_verbose_transaction_from_map_or_rpc(self, tx_hash, utxo_tx_map).await
    }

    async fn p2sh_spending_tx(&self, input: utxo_common::P2SHSpendingTxInput<'_>) -> Result<UtxoTx, String> {
        utxo_common::p2sh_spending_tx(self, input).await
    }

    fn get_verbose_transactions_from_cache_or_rpc(
        &self,
        tx_ids: HashSet<H256Json>,
    ) -> UtxoRpcFut<HashMap<H256Json, VerboseTransactionFrom>> {
        let selfi = self.clone();
        let fut = async move { utxo_common::get_verbose_transactions_from_cache_or_rpc(&selfi.utxo, tx_ids).await };
        Box::new(fut.boxed().compat())
    }

    async fn preimage_trade_fee_required_to_send_outputs(
        &self,
        outputs: Vec<TransactionOutput>,
        fee_policy: FeePolicy,
        gas_fee: Option<u64>,
        stage: &FeeApproxStage,
    ) -> TradePreimageResult<BigDecimal> {
        utxo_common::preimage_trade_fee_required_to_send_outputs(
            self,
            self.platform_ticker(),
            outputs,
            fee_policy,
            gas_fee,
            stage,
        )
        .await
    }

    fn increase_dynamic_fee_by_stage(&self, dynamic_fee: u64, stage: &FeeApproxStage) -> u64 {
        utxo_common::increase_dynamic_fee_by_stage(self, dynamic_fee, stage)
    }

    async fn p2sh_tx_locktime(&self, htlc_locktime: u32) -> Result<u32, MmError<UtxoRpcError>> {
        utxo_common::p2sh_tx_locktime(self, &self.utxo.conf.ticker, htlc_locktime).await
    }

    fn addr_format(&self) -> &UtxoAddressFormat { utxo_common::addr_format(self) }

    fn addr_format_for_standard_scripts(&self) -> UtxoAddressFormat {
        utxo_common::addr_format_for_standard_scripts(self)
    }

    fn address_from_pubkey(&self, pubkey: &Public) -> UtxoAddress {
        let conf = &self.utxo.conf;
        utxo_common::address_from_pubkey(
            pubkey,
            conf.address_prefixes.clone(),
            conf.checksum_type,
            conf.bech32_hrp.clone(),
            self.addr_format().clone(),
        )
    }
}

#[async_trait]
impl SwapOps for Qrc20Coin {
<<<<<<< HEAD
    fn send_taker_fee(&self, dex_fee: DexFee, _uuid: &[u8]) -> TransactionFut {
        let to_address = try_tx_fus!(self.contract_address_from_raw_pubkey(self.dex_pubkey()));
=======
    fn send_taker_fee(&self, fee_addr: &[u8], dex_fee: DexFee, _uuid: &[u8], _expire_at: u64) -> TransactionFut {
        let to_address = try_tx_fus!(self.contract_address_from_raw_pubkey(fee_addr));
>>>>>>> 52326c4b
        let amount = try_tx_fus!(wei_from_big_decimal(&dex_fee.fee_amount().into(), self.utxo.decimals));
        let transfer_output =
            try_tx_fus!(self.transfer_output(to_address, amount, QRC20_GAS_LIMIT_DEFAULT, QRC20_GAS_PRICE_DEFAULT));
        let outputs = vec![transfer_output];

        let selfi = self.clone();
        let fut = async move { selfi.send_contract_calls(outputs).await };

        Box::new(fut.boxed().compat())
    }

    fn send_maker_payment(&self, maker_payment_args: SendPaymentArgs) -> TransactionFut {
        let time_lock = try_tx_fus!(maker_payment_args.time_lock.try_into());
        let taker_addr = try_tx_fus!(self.contract_address_from_raw_pubkey(maker_payment_args.other_pubkey));
        let id = qrc20_swap_id(time_lock, maker_payment_args.secret_hash);
        let value = try_tx_fus!(wei_from_big_decimal(&maker_payment_args.amount, self.utxo.decimals));
        let secret_hash = Vec::from(maker_payment_args.secret_hash);
        let swap_contract_address = try_tx_fus!(maker_payment_args.swap_contract_address.try_to_address());

        let selfi = self.clone();
        let fut = async move {
            selfi
                .send_hash_time_locked_payment(id, value, time_lock, secret_hash, taker_addr, swap_contract_address)
                .await
        };
        Box::new(fut.boxed().compat())
    }

    #[inline]
    fn send_taker_payment(&self, taker_payment_args: SendPaymentArgs) -> TransactionFut {
        let time_lock = try_tx_fus!(taker_payment_args.time_lock.try_into());
        let maker_addr = try_tx_fus!(self.contract_address_from_raw_pubkey(taker_payment_args.other_pubkey));
        let id = qrc20_swap_id(time_lock, taker_payment_args.secret_hash);
        let value = try_tx_fus!(wei_from_big_decimal(&taker_payment_args.amount, self.utxo.decimals));
        let secret_hash = Vec::from(taker_payment_args.secret_hash);
        let swap_contract_address = try_tx_fus!(taker_payment_args.swap_contract_address.try_to_address());

        let selfi = self.clone();
        let fut = async move {
            selfi
                .send_hash_time_locked_payment(id, value, time_lock, secret_hash, maker_addr, swap_contract_address)
                .await
        };
        Box::new(fut.boxed().compat())
    }

    #[inline]
    async fn send_maker_spends_taker_payment(
        &self,
        maker_spends_payment_args: SpendPaymentArgs<'_>,
    ) -> TransactionResult {
        let payment_tx: UtxoTx =
            try_tx_s!(deserialize(maker_spends_payment_args.other_payment_tx).map_err(|e| ERRL!("{:?}", e)));
        let swap_contract_address = try_tx_s!(maker_spends_payment_args.swap_contract_address.try_to_address());
        let secret = maker_spends_payment_args.secret.to_vec();

        self.spend_hash_time_locked_payment(payment_tx, swap_contract_address, secret)
            .await
    }

    #[inline]
    async fn send_taker_spends_maker_payment(
        &self,
        taker_spends_payment_args: SpendPaymentArgs<'_>,
    ) -> TransactionResult {
        let payment_tx: UtxoTx =
            try_tx_s!(deserialize(taker_spends_payment_args.other_payment_tx).map_err(|e| ERRL!("{:?}", e)));
        let secret = taker_spends_payment_args.secret.to_vec();
        let swap_contract_address = try_tx_s!(taker_spends_payment_args.swap_contract_address.try_to_address());

        self.spend_hash_time_locked_payment(payment_tx, swap_contract_address, secret)
            .await
    }

    #[inline]
    async fn send_taker_refunds_payment(&self, taker_refunds_payment_args: RefundPaymentArgs<'_>) -> TransactionResult {
        let payment_tx: UtxoTx =
            try_tx_s!(deserialize(taker_refunds_payment_args.payment_tx).map_err(|e| ERRL!("{:?}", e)));
        let swap_contract_address = try_tx_s!(taker_refunds_payment_args.swap_contract_address.try_to_address());

        self.refund_hash_time_locked_payment(swap_contract_address, payment_tx)
            .await
    }

    #[inline]
    async fn send_maker_refunds_payment(&self, maker_refunds_payment_args: RefundPaymentArgs<'_>) -> TransactionResult {
        let payment_tx: UtxoTx =
            try_tx_s!(deserialize(maker_refunds_payment_args.payment_tx).map_err(|e| ERRL!("{:?}", e)));
        let swap_contract_address = try_tx_s!(maker_refunds_payment_args.swap_contract_address.try_to_address());

        self.refund_hash_time_locked_payment(swap_contract_address, payment_tx)
            .await
    }

    #[inline]
    fn validate_fee(&self, validate_fee_args: ValidateFeeArgs<'_>) -> ValidatePaymentFut<()> {
        let fee_tx = validate_fee_args.fee_tx;
        let min_block_number = validate_fee_args.min_block_number;
        let fee_tx = match fee_tx {
            TransactionEnum::UtxoTx(tx) => tx,
            _ => panic!("Unexpected TransactionEnum"),
        };
        let fee_tx_hash = fee_tx.hash().reversed().into();
        let inputs_signed_by_pub = try_f!(check_all_utxo_inputs_signed_by_pub(
            fee_tx,
            validate_fee_args.expected_sender
        ));
        if !inputs_signed_by_pub {
            return Box::new(futures01::future::err(
                ValidatePaymentError::WrongPaymentTx("The dex fee was sent from wrong address".to_string()).into(),
            ));
        }
        let fee_addr = try_f!(self
            .contract_address_from_raw_pubkey(self.dex_pubkey())
            .map_to_mm(ValidatePaymentError::WrongPaymentTx));
        let expected_value = try_f!(wei_from_big_decimal(
            &validate_fee_args.dex_fee.fee_amount().into(),
            self.utxo.decimals
        ));

        let selfi = self.clone();
        let fut = async move {
            selfi
                .validate_fee_impl(fee_tx_hash, fee_addr, expected_value, min_block_number)
                .await
                .map_to_mm(ValidatePaymentError::WrongPaymentTx)
        };
        Box::new(fut.boxed().compat())
    }

    #[inline]
    async fn validate_maker_payment(&self, input: ValidatePaymentInput) -> ValidatePaymentResult<()> {
        let payment_tx: UtxoTx = deserialize(input.payment_tx.as_slice())?;
        let sender = self
            .contract_address_from_raw_pubkey(&input.other_pub)
            .map_to_mm(ValidatePaymentError::InvalidParameter)?;
        let swap_contract_address = input
            .swap_contract_address
            .try_to_address()
            .map_to_mm(ValidatePaymentError::InvalidParameter)?;

        let time_lock = input
            .time_lock
            .try_into()
            .map_to_mm(ValidatePaymentError::TimelockOverflow)?;
        self.validate_payment(
            payment_tx,
            time_lock,
            sender,
            input.secret_hash,
            input.amount,
            swap_contract_address,
        )
        .await
    }

    #[inline]
    async fn validate_taker_payment(&self, input: ValidatePaymentInput) -> ValidatePaymentResult<()> {
        let swap_contract_address = input
            .swap_contract_address
            .try_to_address()
            .map_to_mm(ValidatePaymentError::InvalidParameter)?;
        let payment_tx: UtxoTx = deserialize(input.payment_tx.as_slice())?;
        let sender = self
            .contract_address_from_raw_pubkey(&input.other_pub)
            .map_to_mm(ValidatePaymentError::InvalidParameter)?;
        let time_lock = input
            .time_lock
            .try_into()
            .map_to_mm(ValidatePaymentError::TimelockOverflow)?;

        self.validate_payment(
            payment_tx,
            time_lock,
            sender,
            input.secret_hash,
            input.amount,
            swap_contract_address,
        )
        .await
    }

    #[inline]
    fn check_if_my_payment_sent(
        &self,
        if_my_payment_sent_args: CheckIfMyPaymentSentArgs<'_>,
    ) -> Box<dyn Future<Item = Option<TransactionEnum>, Error = String> + Send> {
        let search_from_block = if_my_payment_sent_args.search_from_block;
        let swap_id = qrc20_swap_id(
            try_fus!(if_my_payment_sent_args.time_lock.try_into()),
            if_my_payment_sent_args.secret_hash,
        );
        let swap_contract_address = try_fus!(if_my_payment_sent_args.swap_contract_address.try_to_address());

        let selfi = self.clone();
        let fut = async move {
            selfi
                .check_if_my_payment_sent_impl(swap_contract_address, swap_id, search_from_block)
                .await
        };
        Box::new(fut.boxed().compat())
    }

    #[inline]
    async fn search_for_swap_tx_spend_my(
        &self,
        input: SearchForSwapTxSpendInput<'_>,
    ) -> Result<Option<FoundSwapTxSpend>, String> {
        let tx: UtxoTx = try_s!(deserialize(input.tx).map_err(|e| ERRL!("{:?}", e)));

        self.search_for_swap_tx_spend(
            try_s!(input.time_lock.try_into()),
            input.secret_hash,
            tx,
            input.search_from_block,
        )
        .await
    }

    async fn search_for_swap_tx_spend_other(
        &self,
        input: SearchForSwapTxSpendInput<'_>,
    ) -> Result<Option<FoundSwapTxSpend>, String> {
        let tx: UtxoTx = try_s!(deserialize(input.tx).map_err(|e| ERRL!("{:?}", e)));

        self.search_for_swap_tx_spend(
            try_s!(input.time_lock.try_into()),
            input.secret_hash,
            tx,
            input.search_from_block,
        )
        .await
    }

    #[inline]
    fn check_tx_signed_by_pub(&self, tx: &[u8], expected_pub: &[u8]) -> Result<bool, MmError<ValidatePaymentError>> {
        utxo_common::check_all_inputs_signed_by_pub(tx, expected_pub)
    }

    #[inline]
    async fn extract_secret(
        &self,
        secret_hash: &[u8],
        spend_tx: &[u8],
        _watcher_reward: bool,
    ) -> Result<Vec<u8>, String> {
        self.extract_secret_impl(secret_hash, spend_tx)
    }

    fn is_auto_refundable(&self) -> bool { false }

    async fn wait_for_htlc_refund(&self, _tx: &[u8], _locktime: u64) -> RefundResult<()> {
        MmError::err(RefundError::Internal(
            "wait_for_htlc_refund is not supported for this coin!".into(),
        ))
    }

    fn negotiate_swap_contract_addr(
        &self,
        other_side_address: Option<&[u8]>,
    ) -> Result<Option<BytesJson>, MmError<NegotiateSwapContractAddrErr>> {
        match other_side_address {
            Some(bytes) => {
                if bytes.len() != 20 {
                    return MmError::err(NegotiateSwapContractAddrErr::InvalidOtherAddrLen(bytes.into()));
                }
                let other_addr = H160::from_slice(bytes);
                if other_addr == self.swap_contract_address {
                    return Ok(Some(self.swap_contract_address.0.to_vec().into()));
                }

                if Some(other_addr) == self.fallback_swap_contract {
                    return Ok(self.fallback_swap_contract.map(|addr| addr.0.to_vec().into()));
                }
                MmError::err(NegotiateSwapContractAddrErr::UnexpectedOtherAddr(bytes.into()))
            },
            None => self
                .fallback_swap_contract
                .map(|addr| Some(addr.0.to_vec().into()))
                .ok_or_else(|| MmError::new(NegotiateSwapContractAddrErr::NoOtherAddrAndNoFallback)),
        }
    }

    fn derive_htlc_key_pair(&self, swap_unique_data: &[u8]) -> KeyPair {
        utxo_common::derive_htlc_key_pair(self.as_ref(), swap_unique_data)
    }

    fn derive_htlc_pubkey(&self, swap_unique_data: &[u8]) -> Vec<u8> {
        utxo_common::derive_htlc_pubkey(self, swap_unique_data)
    }

    #[inline]
    fn validate_other_pubkey(&self, raw_pubkey: &[u8]) -> MmResult<(), ValidateOtherPubKeyErr> {
        utxo_common::validate_other_pubkey(raw_pubkey)
    }

    async fn maker_payment_instructions(
        &self,
        _args: PaymentInstructionArgs<'_>,
    ) -> Result<Option<Vec<u8>>, MmError<PaymentInstructionsErr>> {
        Ok(None)
    }

    async fn taker_payment_instructions(
        &self,
        _args: PaymentInstructionArgs<'_>,
    ) -> Result<Option<Vec<u8>>, MmError<PaymentInstructionsErr>> {
        Ok(None)
    }

    fn validate_maker_payment_instructions(
        &self,
        _instructions: &[u8],
        _args: PaymentInstructionArgs,
    ) -> Result<PaymentInstructions, MmError<ValidateInstructionsErr>> {
        MmError::err(ValidateInstructionsErr::UnsupportedCoin(self.ticker().to_string()))
    }

    fn validate_taker_payment_instructions(
        &self,
        _instructions: &[u8],
        _args: PaymentInstructionArgs,
    ) -> Result<PaymentInstructions, MmError<ValidateInstructionsErr>> {
        MmError::err(ValidateInstructionsErr::UnsupportedCoin(self.ticker().to_string()))
    }
}

#[async_trait]
impl TakerSwapMakerCoin for Qrc20Coin {
    async fn on_taker_payment_refund_start(&self, _maker_payment: &[u8]) -> RefundResult<()> { Ok(()) }

    async fn on_taker_payment_refund_success(&self, _maker_payment: &[u8]) -> RefundResult<()> { Ok(()) }
}

#[async_trait]
impl MakerSwapTakerCoin for Qrc20Coin {
    async fn on_maker_payment_refund_start(&self, _taker_payment: &[u8]) -> RefundResult<()> { Ok(()) }

    async fn on_maker_payment_refund_success(&self, _taker_payment: &[u8]) -> RefundResult<()> { Ok(()) }
}

#[async_trait]
impl WatcherOps for Qrc20Coin {
    fn create_maker_payment_spend_preimage(
        &self,
        _maker_payment_tx: &[u8],
        _time_lock: u64,
        _maker_pub: &[u8],
        _secret_hash: &[u8],
        _swap_unique_data: &[u8],
    ) -> TransactionFut {
        unimplemented!();
    }

    fn send_maker_payment_spend_preimage(&self, _input: SendMakerPaymentSpendPreimageInput) -> TransactionFut {
        unimplemented!();
    }

    fn create_taker_payment_refund_preimage(
        &self,
        _taker_payment_tx: &[u8],
        _time_lock: u64,
        _maker_pub: &[u8],
        _secret_hash: &[u8],
        _swap_contract_address: &Option<BytesJson>,
        _swap_unique_data: &[u8],
    ) -> TransactionFut {
        unimplemented!();
    }

    fn send_taker_payment_refund_preimage(&self, _watcher_refunds_payment_args: RefundPaymentArgs) -> TransactionFut {
        unimplemented!();
    }

    fn watcher_validate_taker_fee(&self, _input: WatcherValidateTakerFeeInput) -> ValidatePaymentFut<()> {
        unimplemented!();
    }

    fn watcher_validate_taker_payment(&self, _input: WatcherValidatePaymentInput) -> ValidatePaymentFut<()> {
        unimplemented!();
    }

    fn taker_validates_payment_spend_or_refund(&self, _input: ValidateWatcherSpendInput) -> ValidatePaymentFut<()> {
        unimplemented!()
    }

    async fn watcher_search_for_swap_tx_spend(
        &self,
        _input: WatcherSearchForSwapTxSpendInput<'_>,
    ) -> Result<Option<FoundSwapTxSpend>, String> {
        unimplemented!();
    }

    async fn get_taker_watcher_reward(
        &self,
        _other_coin: &MmCoinEnum,
        _coin_amount: Option<BigDecimal>,
        _other_coin_amount: Option<BigDecimal>,
        _reward_amount: Option<BigDecimal>,
        _wait_until: u64,
    ) -> Result<WatcherReward, MmError<WatcherRewardError>> {
        unimplemented!()
    }

    async fn get_maker_watcher_reward(
        &self,
        _other_coin: &MmCoinEnum,
        _reward_amount: Option<BigDecimal>,
        _wait_until: u64,
    ) -> Result<Option<WatcherReward>, MmError<WatcherRewardError>> {
        unimplemented!()
    }
}

#[async_trait]
impl MarketCoinOps for Qrc20Coin {
    fn ticker(&self) -> &str { &self.utxo.conf.ticker }

    fn my_address(&self) -> MmResult<String, MyAddressError> { utxo_common::my_address(self) }

    async fn get_public_key(&self) -> Result<String, MmError<UnexpectedDerivationMethod>> {
        let pubkey = utxo_common::my_public_key(self.as_ref())?;
        Ok(pubkey.to_string())
    }

    fn sign_message_hash(&self, message: &str) -> Option<[u8; 32]> {
        utxo_common::sign_message_hash(self.as_ref(), message)
    }

    fn sign_message(&self, message: &str) -> SignatureResult<String> {
        utxo_common::sign_message(self.as_ref(), message)
    }

    fn verify_message(&self, signature_base64: &str, message: &str, address: &str) -> VerificationResult<bool> {
        utxo_common::verify_message(self, signature_base64, message, address)
    }

    fn my_balance(&self) -> BalanceFut<CoinBalance> {
        let decimals = self.utxo.decimals;

        let coin = self.clone();
        let fut = async move {
            let my_address = coin
                .my_addr_as_contract_addr()
                .await
                .mm_err(|e| BalanceError::Internal(e.to_string()))?;
            let params = [Token::Address(my_address)];
            let contract_address = coin.contract_address;
            let tokens = coin
                .utxo
                .rpc_client
                .rpc_contract_call(ViewContractCallType::BalanceOf, &contract_address, &params)
                .compat()
                .await?;
            let spendable = match tokens.first() {
                Some(Token::Uint(bal)) => u256_to_big_decimal(*bal, decimals)?,
                _ => {
                    let error = format!("Expected U256 as balanceOf result but got {:?}", tokens);
                    return MmError::err(BalanceError::InvalidResponse(error));
                },
            };
            Ok(CoinBalance {
                spendable,
                unspendable: BigDecimal::from(0),
            })
        };
        Box::new(fut.boxed().compat())
    }
    fn base_coin_balance(&self) -> BalanceFut<BigDecimal> {
        // use standard UTXO my_balance implementation that returns Qtum balance instead of QRC20
        Box::new(utxo_common::my_balance(self.clone()).map(|CoinBalance { spendable, .. }| spendable))
    }

    fn platform_ticker(&self) -> &str { &self.0.platform }

    #[inline(always)]
    fn send_raw_tx(&self, tx: &str) -> Box<dyn Future<Item = String, Error = String> + Send> {
        utxo_common::send_raw_tx(&self.utxo, tx)
    }

    #[inline(always)]
    fn send_raw_tx_bytes(&self, tx: &[u8]) -> Box<dyn Future<Item = String, Error = String> + Send> {
        utxo_common::send_raw_tx_bytes(&self.utxo, tx)
    }

    #[inline(always)]
    async fn sign_raw_tx(&self, args: &SignRawTransactionRequest) -> RawTransactionResult {
        utxo_common::sign_raw_tx(self, args).await
    }

    fn wait_for_confirmations(&self, input: ConfirmPaymentInput) -> Box<dyn Future<Item = (), Error = String> + Send> {
        let tx: UtxoTx = try_fus!(deserialize(input.payment_tx.as_slice()).map_err(|e| ERRL!("{:?}", e)));
        let selfi = self.clone();
        let fut = async move {
            selfi
                .wait_for_confirmations_and_check_result(
                    tx,
                    input.confirmations,
                    input.requires_nota,
                    input.wait_until,
                    input.check_every,
                )
                .await
        };
        Box::new(fut.boxed().compat())
    }

    fn wait_for_htlc_tx_spend(&self, args: WaitForHTLCTxSpendArgs<'_>) -> TransactionFut {
        let tx: UtxoTx = try_tx_fus!(deserialize(args.tx_bytes).map_err(|e| ERRL!("{:?}", e)));

        let selfi = self.clone();
        let WaitForHTLCTxSpendArgs {
            check_every,
            from_block,
            wait_until,
            ..
        } = args;
        let fut = async move {
            selfi
                .wait_for_tx_spend_impl(tx, wait_until, from_block, check_every)
                .map_err(TransactionErr::Plain)
                .await
        };
        Box::new(fut.boxed().compat())
    }

    fn tx_enum_from_bytes(&self, bytes: &[u8]) -> Result<TransactionEnum, MmError<TxMarshalingErr>> {
        utxo_common::tx_enum_from_bytes(self.as_ref(), bytes)
    }

    fn current_block(&self) -> Box<dyn Future<Item = u64, Error = String> + Send> {
        utxo_common::current_block(&self.utxo)
    }

    fn display_priv_key(&self) -> Result<String, String> { utxo_common::display_priv_key(&self.utxo) }

    #[inline]
    fn min_tx_amount(&self) -> BigDecimal { BigDecimal::from(0) }

    #[inline]
    fn min_trading_vol(&self) -> MmNumber {
        let pow = self.utxo.decimals as u32;
        MmNumber::from(1) / MmNumber::from(10u64.pow(pow))
    }

    fn is_trezor(&self) -> bool { self.as_ref().priv_key_policy.is_trezor() }
}

#[async_trait]
impl MmCoin for Qrc20Coin {
    fn is_asset_chain(&self) -> bool { utxo_common::is_asset_chain(&self.utxo) }

    fn spawner(&self) -> CoinFutSpawner { CoinFutSpawner::new(&self.as_ref().abortable_system) }

    fn withdraw(&self, req: WithdrawRequest) -> WithdrawFut {
        Box::new(qrc20_withdraw(self.clone(), req).boxed().compat())
    }

    fn get_raw_transaction(&self, req: RawTransactionRequest) -> RawTransactionFut {
        Box::new(utxo_common::get_raw_transaction(&self.utxo, req).boxed().compat())
    }

    fn get_tx_hex_by_hash(&self, tx_hash: Vec<u8>) -> RawTransactionFut {
        Box::new(utxo_common::get_tx_hex_by_hash(&self.utxo, tx_hash).boxed().compat())
    }

    fn decimals(&self) -> u8 { utxo_common::decimals(&self.utxo) }

    fn convert_to_address(&self, from: &str, to_address_format: Json) -> Result<String, String> {
        qtum::QtumBasedCoin::convert_to_address(self, from, to_address_format)
    }

    fn validate_address(&self, address: &str) -> ValidateAddressResult { utxo_common::validate_address(self, address) }

    fn process_history_loop(&self, ctx: MmArc) -> Box<dyn Future<Item = (), Error = ()> + Send> {
        Box::new(self.clone().history_loop(ctx).map(|_| Ok(())).boxed().compat())
    }

    fn history_sync_status(&self) -> HistorySyncState { utxo_common::history_sync_status(&self.utxo) }

    /// This method is called to check our QTUM balance.
    fn get_trade_fee(&self) -> Box<dyn Future<Item = TradeFee, Error = String> + Send> {
        // `erc20Payment` may require two `approve` contract calls in worst case,
        let gas_fee = (2 * QRC20_GAS_LIMIT_DEFAULT + QRC20_PAYMENT_GAS_LIMIT) * QRC20_GAS_PRICE_DEFAULT;

        let selfi = self.clone();
        let fut = async move {
            let fee = try_s!(selfi.get_qrc20_tx_fee(gas_fee).await);
            Ok(TradeFee {
                coin: selfi.platform.clone(),
                amount: big_decimal_from_sat(fee as i64, selfi.utxo.decimals).into(),
                paid_from_trading_vol: false,
            })
        };
        Box::new(fut.boxed().compat())
    }

    async fn get_sender_trade_fee(
        &self,
        value: TradePreimageValue,
        stage: FeeApproxStage,
    ) -> TradePreimageResult<TradeFee> {
        let decimals = self.utxo.decimals;
        // pass the dummy params
        let timelock = now_sec_u32();
        let secret_hash = vec![0; 20];
        let swap_id = qrc20_swap_id(timelock, &secret_hash);
        let receiver_addr = H160::default();
        // we can avoid the requesting balance, because it doesn't affect the total fee
        let my_balance = U256::max_value();
        let value = match value {
            TradePreimageValue::Exact(value) | TradePreimageValue::UpperBound(value) => {
                wei_from_big_decimal(&value, decimals)?
            },
        };

        let erc20_payment_fee = {
            let erc20_payment_outputs = self
                .generate_swap_payment_outputs(
                    my_balance,
                    swap_id.clone(),
                    value,
                    timelock,
                    secret_hash.clone(),
                    receiver_addr,
                    self.swap_contract_address,
                )
                .await?;
            self.preimage_trade_fee_required_to_send_outputs(erc20_payment_outputs, &stage)
                .await?
        };

        let sender_refund_fee = {
            let sender_refund_output =
                self.sender_refund_output(&self.swap_contract_address, swap_id, value, secret_hash, receiver_addr)?;
            self.preimage_trade_fee_required_to_send_outputs(vec![sender_refund_output], &stage)
                .await?
        };

        let total_fee = erc20_payment_fee + sender_refund_fee;
        Ok(TradeFee {
            coin: self.platform.clone(),
            amount: total_fee.into(),
            paid_from_trading_vol: false,
        })
    }

    fn get_receiver_trade_fee(&self, stage: FeeApproxStage) -> TradePreimageFut<TradeFee> {
        let selfi = self.clone();
        let fut = async move {
            // pass the dummy params
            let timelock = now_sec_u32();
            let secret = vec![0; 32];
            let swap_id = qrc20_swap_id(timelock, &secret[0..20]);
            let sender_addr = H160::default();
            // get the max available value that we can pass into the contract call params
            // see `generate_contract_call_script_pubkey`
            let value = u64::MAX.into();
            let output =
                selfi.receiver_spend_output(&selfi.swap_contract_address, swap_id, value, secret, sender_addr)?;

            let total_fee = selfi
                .preimage_trade_fee_required_to_send_outputs(vec![output], &stage)
                .await?;
            Ok(TradeFee {
                coin: selfi.platform.clone(),
                amount: total_fee.into(),
                paid_from_trading_vol: false,
            })
        };
        Box::new(fut.boxed().compat())
    }

    async fn get_fee_to_send_taker_fee(
        &self,
        dex_fee_amount: DexFee,
        stage: FeeApproxStage,
    ) -> TradePreimageResult<TradeFee> {
        let amount = wei_from_big_decimal(&dex_fee_amount.fee_amount().into(), self.utxo.decimals)?;

        // pass the dummy params
        let to_addr = H160::default();
        let transfer_output =
            self.transfer_output(to_addr, amount, QRC20_GAS_LIMIT_DEFAULT, QRC20_GAS_PRICE_DEFAULT)?;

        let total_fee = self
            .preimage_trade_fee_required_to_send_outputs(vec![transfer_output], &stage)
            .await?;

        Ok(TradeFee {
            coin: self.platform.clone(),
            amount: total_fee.into(),
            paid_from_trading_vol: false,
        })
    }

    fn required_confirmations(&self) -> u64 { utxo_common::required_confirmations(&self.utxo) }

    fn requires_notarization(&self) -> bool { utxo_common::requires_notarization(&self.utxo) }

    fn set_required_confirmations(&self, confirmations: u64) {
        utxo_common::set_required_confirmations(&self.utxo, confirmations)
    }

    fn set_requires_notarization(&self, requires_nota: bool) {
        utxo_common::set_requires_notarization(&self.utxo, requires_nota)
    }

    fn swap_contract_address(&self) -> Option<BytesJson> {
        Some(BytesJson::from(self.swap_contract_address.0.as_ref()))
    }

    fn fallback_swap_contract(&self) -> Option<BytesJson> {
        self.fallback_swap_contract.map(|a| BytesJson::from(a.0.as_ref()))
    }

    fn mature_confirmations(&self) -> Option<u32> { Some(self.utxo.conf.mature_confirmations) }

    fn coin_protocol_info(&self, _amount_to_receive: Option<MmNumber>) -> Vec<u8> {
        utxo_common::coin_protocol_info(self)
    }

    fn is_coin_protocol_supported(
        &self,
        info: &Option<Vec<u8>>,
        _amount_to_send: Option<MmNumber>,
        _locktime: u64,
        _is_maker: bool,
    ) -> bool {
        utxo_common::is_coin_protocol_supported(self, info)
    }

    fn on_disabled(&self) -> Result<(), AbortedError> { AbortableSystem::abort_all(&self.as_ref().abortable_system) }

    fn on_token_deactivated(&self, _ticker: &str) {}
}

pub fn qrc20_swap_id(time_lock: u32, secret_hash: &[u8]) -> Vec<u8> {
    let timelock_bytes = time_lock.to_le_bytes();
    let mut input = Vec::with_capacity(timelock_bytes.len() + secret_hash.len());

    input.extend_from_slice(&timelock_bytes);
    input.extend_from_slice(secret_hash);
    sha256(&input).to_vec()
}

pub fn contract_addr_into_rpc_format(address: &H160) -> H160Json { H160Json::from(address.0) }

#[derive(Clone, Debug, Deserialize, PartialEq, Serialize)]
pub struct Qrc20FeeDetails {
    /// Coin name
    pub coin: String,
    /// Standard UTXO miner fee based on transaction size
    pub miner_fee: BigDecimal,
    /// Gas limit in satoshi.
    pub gas_limit: u64,
    /// Gas price in satoshi.
    pub gas_price: u64,
    /// Total used gas.
    pub total_gas_fee: BigDecimal,
}

async fn qrc20_withdraw(coin: Qrc20Coin, req: WithdrawRequest) -> WithdrawResult {
    let to_addr = UtxoAddress::from_legacyaddress(&req.to, &coin.as_ref().conf.address_prefixes)
        .map_to_mm(WithdrawError::InvalidAddress)?;
    let conf = &coin.utxo.conf;
    if !to_addr.is_pubkey_hash() {
        let error = "QRC20 can be sent to P2PKH addresses only".to_owned();
        return MmError::err(WithdrawError::InvalidAddress(error));
    }

    let _utxo_lock = UTXO_LOCK.lock().await;

    let qrc20_balance = coin.my_spendable_balance().compat().await?;

    // the qrc20_amount_sat is used only within smart contract calls
    let (qrc20_amount_sat, qrc20_amount) = if req.max {
        let amount = wei_from_big_decimal(&qrc20_balance, coin.utxo.decimals)?;
        if amount.is_zero() {
            return MmError::err(WithdrawError::ZeroBalanceToWithdrawMax);
        }
        (amount, qrc20_balance.clone())
    } else {
        let amount_sat = wei_from_big_decimal(&req.amount, coin.utxo.decimals)?;
        if req.amount > qrc20_balance {
            return MmError::err(WithdrawError::NotSufficientBalance {
                coin: coin.ticker().to_owned(),
                available: qrc20_balance,
                required: req.amount,
            });
        }
        (amount_sat, req.amount)
    };

    let (gas_limit, gas_price) = match req.fee {
        Some(WithdrawFee::Qrc20Gas { gas_limit, gas_price }) => (gas_limit, gas_price),
        Some(fee_policy) => {
            let error = format!("Expected 'Qrc20Gas' fee type, found {:?}", fee_policy);
            return MmError::err(WithdrawError::InvalidFeePolicy(error));
        },
        None => (QRC20_GAS_LIMIT_DEFAULT, QRC20_GAS_PRICE_DEFAULT),
    };

    // [`Qrc20Coin::transfer_output`] shouldn't fail if the arguments are correct
    let contract_addr = qtum::contract_addr_from_utxo_addr(to_addr.clone())?;
    let transfer_output = coin.transfer_output(contract_addr, qrc20_amount_sat, gas_limit, gas_price)?;
    let outputs = vec![transfer_output];

    let GenerateQrc20TxResult {
        signed,
        miner_fee,
        gas_fee,
    } = coin
        .generate_qrc20_transaction(outputs)
        .await
        .mm_err(|gen_tx_error| gen_tx_error.into_withdraw_error(coin.platform.clone(), coin.utxo.decimals))?;

    let my_address = coin.utxo.derivation_method.single_addr_or_err().await?;
    let received_by_me = if to_addr == my_address {
        qrc20_amount.clone()
    } else {
        0.into()
    };
    let my_balance_change = &received_by_me - &qrc20_amount;

    // [`MarketCoinOps::my_address`] and [`UtxoCommonOps::display_address`] shouldn't fail
    let my_address_string = coin.my_address()?;
    let to_address = to_addr.display_address().map_to_mm(WithdrawError::InternalError)?;

    let fee_details = Qrc20FeeDetails {
        // QRC20 fees are paid in base platform currency (in particular Qtum)
        coin: coin.platform.clone(),
        miner_fee: utxo_common::big_decimal_from_sat(miner_fee as i64, coin.utxo.decimals),
        gas_limit,
        gas_price,
        total_gas_fee: utxo_common::big_decimal_from_sat(gas_fee as i64, coin.utxo.decimals),
    };
    Ok(TransactionDetails {
        from: vec![my_address_string],
        to: vec![to_address],
        total_amount: qrc20_amount.clone(),
        spent_by_me: qrc20_amount,
        received_by_me,
        my_balance_change,
        tx: TransactionData::new_signed(
            serialize(&signed).into(),
            signed.hash().reversed().to_vec().to_tx_hash(),
        ),
        fee_details: Some(fee_details.into()),
        block_height: 0,
        coin: conf.ticker.clone(),
        internal_id: vec![].into(),
        timestamp: now_sec(),
        kmd_rewards: None,
        transaction_type: TransactionType::StandardTransfer,
        memo: None,
    })
}

/// Parse the given topic to `H160` address.
fn address_from_log_topic(topic: &str) -> Result<H160, String> {
    if topic.len() != 64 {
        return ERR!(
            "Topic {:?} is expected to be H256 encoded topic (with length of 64)",
            topic
        );
    }

    // skip the first 24 characters to parse the last 40 characters to H160.
    // https://github.com/qtumproject/qtum-electrum/blob/v4.0.2/electrum/wallet.py#L2112
    let hash = try_s!(H160Json::from_str(&topic[24..]));
    Ok(hash.0.into())
}

fn address_to_log_topic(address: &H160) -> String {
    let zeros = std::str::from_utf8(&[b'0'; 24]).expect("Expected a valid str from slice of '0' chars");
    let mut topic = format!("{:02x}", address);
    topic.insert_str(0, zeros);
    topic
}

pub struct TransferEventDetails {
    contract_address: H160,
    amount: U256,
    sender: H160,
    receiver: H160,
}

fn transfer_event_from_log(log: &LogEntry) -> Result<TransferEventDetails, String> {
    let contract_address = if log.address.starts_with("0x") {
        try_s!(qtum::contract_addr_from_str(&log.address))
    } else {
        let address = format!("0x{}", log.address);
        try_s!(qtum::contract_addr_from_str(&address))
    };

    if log.topics.len() != 3 {
        return ERR!("'Transfer' event must have 3 topics, found, {}", log.topics.len());
    }

    // https://github.com/qtumproject/qtum-electrum/blob/v4.0.2/electrum/wallet.py#L2111
    let amount = try_s!(U256::from_str(&log.data));

    // https://github.com/qtumproject/qtum-electrum/blob/v4.0.2/electrum/wallet.py#L2112
    let sender = try_s!(address_from_log_topic(&log.topics[1]));
    // https://github.com/qtumproject/qtum-electrum/blob/v4.0.2/electrum/wallet.py#L2113
    let receiver = try_s!(address_from_log_topic(&log.topics[2]));
    Ok(TransferEventDetails {
        contract_address,
        amount,
        sender,
        receiver,
    })
}<|MERGE_RESOLUTION|>--- conflicted
+++ resolved
@@ -763,13 +763,8 @@
 
 #[async_trait]
 impl SwapOps for Qrc20Coin {
-<<<<<<< HEAD
-    fn send_taker_fee(&self, dex_fee: DexFee, _uuid: &[u8]) -> TransactionFut {
+    fn send_taker_fee(&self, dex_fee: DexFee, _uuid: &[u8], _expire_at: u64) -> TransactionFut {
         let to_address = try_tx_fus!(self.contract_address_from_raw_pubkey(self.dex_pubkey()));
-=======
-    fn send_taker_fee(&self, fee_addr: &[u8], dex_fee: DexFee, _uuid: &[u8], _expire_at: u64) -> TransactionFut {
-        let to_address = try_tx_fus!(self.contract_address_from_raw_pubkey(fee_addr));
->>>>>>> 52326c4b
         let amount = try_tx_fus!(wei_from_big_decimal(&dex_fee.fee_amount().into(), self.utxo.decimals));
         let transfer_output =
             try_tx_fus!(self.transfer_output(to_address, amount, QRC20_GAS_LIMIT_DEFAULT, QRC20_GAS_PRICE_DEFAULT));
