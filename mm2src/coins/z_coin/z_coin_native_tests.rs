--- conflicted
+++ resolved
@@ -56,11 +56,7 @@
         wait_for_confirmation_until: 0,
     };
     let tx = coin.send_maker_payment(args).wait().unwrap();
-<<<<<<< HEAD
-    println!("swap tx {}", hex::encode(tx.tx_hash_as_bytes().0));
-=======
-    log!("swap tx {}", hex::encode(tx.tx_hash().0));
->>>>>>> ee3c4181
+    log!("swap tx {}", hex::encode(tx.tx_hash_as_bytes().0));
 
     let refund_args = RefundPaymentArgs {
         payment_tx: &tx.tx_hex(),
@@ -74,11 +70,7 @@
         watcher_reward: false,
     };
     let refund_tx = block_on(coin.send_maker_refunds_payment(refund_args)).unwrap();
-<<<<<<< HEAD
-    println!("refund tx {}", hex::encode(refund_tx.tx_hash_as_bytes().0));
-=======
-    log!("refund tx {}", hex::encode(refund_tx.tx_hash().0));
->>>>>>> ee3c4181
+    log!("refund tx {}", hex::encode(refund_tx.tx_hash_as_bytes().0));
 }
 
 #[test]
@@ -125,11 +117,7 @@
     };
 
     let tx = coin.send_maker_payment(maker_payment_args).wait().unwrap();
-<<<<<<< HEAD
-    println!("swap tx {}", hex::encode(tx.tx_hash_as_bytes().0));
-=======
-    log!("swap tx {}", hex::encode(tx.tx_hash().0));
->>>>>>> ee3c4181
+    log!("swap tx {}", hex::encode(tx.tx_hash_as_bytes().0));
 
     let maker_pub = taker_pub;
 
@@ -147,11 +135,7 @@
         .send_taker_spends_maker_payment(spends_payment_args)
         .wait()
         .unwrap();
-<<<<<<< HEAD
-    println!("spend tx {}", hex::encode(spend_tx.tx_hash_as_bytes().0));
-=======
-    log!("spend tx {}", hex::encode(spend_tx.tx_hash().0));
->>>>>>> ee3c4181
+    log!("spend tx {}", hex::encode(spend_tx.tx_hash_as_bytes().0));
 }
 
 #[test]
