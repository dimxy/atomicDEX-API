use super::*;
use crate::eth::for_tests::{eth_coin_for_test, eth_coin_from_keypair};
use crate::{DexFee, IguanaPrivKey};
use common::{block_on, now_sec};
#[cfg(not(target_arch = "wasm32"))]
use ethkey::{Generator, Random};
use mm2_core::mm_ctx::MmCtxBuilder;
use mm2_test_helpers::for_tests::{ETH_MAINNET_CHAIN_ID, ETH_MAINNET_NODE, ETH_SEPOLIA_CHAIN_ID, ETH_SEPOLIA_NODES,
                                  ETH_SEPOLIA_TOKEN_CONTRACT};
use mocktopus::mocking::*;

/// The gas price for the tests
const GAS_PRICE: u64 = 50_000_000_000;
// `GAS_PRICE` increased by 3%
const GAS_PRICE_APPROXIMATION_ON_START_SWAP: u64 = 51_500_000_000;
// `GAS_PRICE` increased by 5%
const GAS_PRICE_APPROXIMATION_ON_ORDER_ISSUE: u64 = 52_500_000_000;
// `GAS_PRICE` increased by 7%
const GAS_PRICE_APPROXIMATION_ON_TRADE_PREIMAGE: u64 = 53_500_000_000;
// old way to add some extra gas to the returned value from gas station (non-existent now), still used in tests
const GAS_PRICE_PERCENT: u64 = 10;

const TAKER_PAYMENT_SPEND_SEARCH_INTERVAL: f64 = 1.;

fn check_sum(addr: &str, expected: &str) {
    let actual = checksum_address(addr);
    assert_eq!(expected, actual);
}

<<<<<<< HEAD
fn eth_coin_for_test(
    coin_type: EthCoinType,
    urls: &[&str],
    fallback_swap_contract: Option<Address>,
) -> (MmArc, EthCoin) {
    let key_pair = KeyPair::from_secret_slice(
        &hex::decode("0dbc09312ec67cf775c00e72dd88c9a7c4b7452d4ee84ee7ca0bb55c4be35446").unwrap(),
    )
    .unwrap();
    eth_coin_from_keypair(coin_type, urls, fallback_swap_contract, key_pair)
}

fn eth_coin_from_keypair(
    coin_type: EthCoinType,
    urls: &[&str],
    fallback_swap_contract: Option<Address>,
    key_pair: KeyPair,
) -> (MmArc, EthCoin) {
    let mut web3_instances = vec![];
    for url in urls.iter() {
        let node = HttpTransportNode {
            uri: url.parse().unwrap(),
            gui_auth: false,
        };

        let transport = Web3Transport::new_http(node);
        let web3 = Web3::new(transport);

        web3_instances.push(Web3Instance { web3, is_parity: false });
    }

    drop_mutability!(web3_instances);

    let conf = json!({
        "coins":[
            eth_testnet_conf(),
            eth_jst_testnet_conf()
        ]
    });
    let ctx = MmCtxBuilder::new().with_conf(conf).into_mm_arc();
    let ticker = match coin_type {
        EthCoinType::Eth => "ETH".to_string(),
        EthCoinType::Erc20 { .. } => "JST".to_string(),
        EthCoinType::Nft { ref platform } => platform.to_string(),
    };

    let eth_coin = EthCoin(Arc::new(EthCoinImpl {
        coin_type,
        decimals: 18,
        history_sync_state: Mutex::new(HistorySyncState::NotEnabled),
        my_address: key_pair.address(),
        sign_message_prefix: Some(String::from("Ethereum Signed Message:\n")),
        priv_key_policy: key_pair.into(),
        swap_contract_address: Address::from_str(ETH_DEV_SWAP_CONTRACT).unwrap(),
        fallback_swap_contract,
        contract_supports_watchers: false,
        ticker,
        web3_instances: AsyncMutex::new(web3_instances),
        ctx: ctx.weak(),
        required_confirmations: 1.into(),
        swap_txfee_policy: Mutex::new(SwapTxFeePolicy::Internal),
        chain_id: None,
        logs_block_range: DEFAULT_LOGS_BLOCK_RANGE,
        nonce_lock: new_nonce_lock(),
        erc20_tokens_infos: Default::default(),
        nfts_infos: Default::default(),
        max_eth_tx_type: None,
        platform_fee_estimator_state: Arc::new(FeeEstimatorState::CoinNotSupported),
        abortable_system: AbortableQueue::default(),
    }));
    (ctx, eth_coin)
}

=======
>>>>>>> a0d87236
#[test]
/// https://github.com/ethereum/EIPs/blob/master/EIPS/eip-55.md#test-cases
fn test_check_sum_address() {
    check_sum(
        "0xfb6916095ca1df60bb79ce92ce3ea74c37c5d359",
        "0xfB6916095ca1df60bB79Ce92cE3Ea74c37c5d359",
    );
    check_sum(
        "0x52908400098527886e0f7030069857d2e4169ee7",
        "0x52908400098527886E0F7030069857D2E4169EE7",
    );
    check_sum(
        "0x8617e340b3d01fa5f11f306f4090fd50e238070d",
        "0x8617E340B3D01FA5F11F306F4090FD50E238070D",
    );
    check_sum(
        "0xde709f2102306220921060314715629080e2fb77",
        "0xde709f2102306220921060314715629080e2fb77",
    );
    check_sum(
        "0x27b1fdb04752bbc536007a920d24acb045561c26",
        "0x27b1fdb04752bbc536007a920d24acb045561c26",
    );
    check_sum(
        "0x5aAeb6053F3E94C9b9A09f33669435E7Ef1BeAed",
        "0x5aAeb6053F3E94C9b9A09f33669435E7Ef1BeAed",
    );
    check_sum(
        "0xfB6916095ca1df60bB79Ce92cE3Ea74c37c5d359",
        "0xfB6916095ca1df60bB79Ce92cE3Ea74c37c5d359",
    );
    check_sum(
        "0xdbF03B407c01E7cD3CBea99509d93f8DDDC8C6FB",
        "0xdbF03B407c01E7cD3CBea99509d93f8DDDC8C6FB",
    );
    check_sum(
        "0xD1220A0cf47c7B9Be7A2E6BA89F429762e7b9aDb",
        "0xD1220A0cf47c7B9Be7A2E6BA89F429762e7b9aDb",
    );
}

#[test]
fn test_is_valid_checksum_addr() {
    assert!(is_valid_checksum_addr("0xfB6916095ca1df60bB79Ce92cE3Ea74c37c5d359"));
    assert!(is_valid_checksum_addr("0x52908400098527886E0F7030069857D2E4169EE7"));
    assert!(!is_valid_checksum_addr("0x8617e340B3D01FA5F11F306F4090FD50E238070D"));
    assert!(!is_valid_checksum_addr("0xd1220A0cf47c7B9Be7A2E6BA89F429762e7b9aDb"));
}

#[test]
fn display_u256_with_point() {
    let number = U256::from_dec_str("1000000000000000000").unwrap();
    let string = display_u256_with_decimal_point(number, 18);
    assert_eq!("1.", string);

    let number = U256::from_dec_str("10000000000000000000000000000000000000000000000000000000000").unwrap();
    let string = display_u256_with_decimal_point(number, 18);
    assert_eq!("10000000000000000000000000000000000000000.", string);

    let number = U256::from_dec_str("1234567890000000000").unwrap();
    let string = display_u256_with_decimal_point(number, 18);
    assert_eq!("1.23456789", string);

    let number = U256::from_dec_str("1234567890000000000").unwrap();
    let string = display_u256_with_decimal_point(number, 16);
    assert_eq!("123.456789", string);

    let number = U256::from_dec_str("1234567890000000000").unwrap();
    let string = display_u256_with_decimal_point(number, 0);
    assert_eq!("1234567890000000000.", string);

    let number = U256::from_dec_str("1000000000000000").unwrap();
    let string = display_u256_with_decimal_point(number, 18);
    assert_eq!("0.001", string);

    let number = U256::from_dec_str("0").unwrap();
    let string = display_u256_with_decimal_point(number, 18);
    assert_eq!("0.", string);

    let number = U256::from_dec_str("0").unwrap();
    let string = display_u256_with_decimal_point(number, 0);
    assert_eq!("0.", string);
}

#[test]
fn test_wei_from_big_decimal() {
    let amount = "0.000001".parse().unwrap();
    let wei = wei_from_big_decimal(&amount, 18).unwrap();
    let expected_wei: U256 = 1000000000000u64.into();
    assert_eq!(expected_wei, wei);

    let amount = "1.000001".parse().unwrap();
    let wei = wei_from_big_decimal(&amount, 18).unwrap();
    let expected_wei: U256 = 1000001000000000000u64.into();
    assert_eq!(expected_wei, wei);

    let amount = 1.into();
    let wei = wei_from_big_decimal(&amount, 18).unwrap();
    let expected_wei: U256 = 1000000000000000000u64.into();
    assert_eq!(expected_wei, wei);

    let amount = "0.000000000000000001".parse().unwrap();
    let wei = wei_from_big_decimal(&amount, 18).unwrap();
    let expected_wei: U256 = 1u64.into();
    assert_eq!(expected_wei, wei);

    let amount = 1234.into();
    let wei = wei_from_big_decimal(&amount, 9).unwrap();
    let expected_wei: U256 = 1234000000000u64.into();
    assert_eq!(expected_wei, wei);

    let amount = 1234.into();
    let wei = wei_from_big_decimal(&amount, 0).unwrap();
    let expected_wei: U256 = 1234u64.into();
    assert_eq!(expected_wei, wei);

    let amount = 1234.into();
    let wei = wei_from_big_decimal(&amount, 1).unwrap();
    let expected_wei: U256 = 12340u64.into();
    assert_eq!(expected_wei, wei);

    let amount = "1234.12345".parse().unwrap();
    let wei = wei_from_big_decimal(&amount, 1).unwrap();
    let expected_wei: U256 = 12341u64.into();
    assert_eq!(expected_wei, wei);
}

#[test]
fn test_wait_for_payment_spend_timeout() {
    EthCoin::spend_events.mock_safe(|_, _, _, _| MockResult::Return(Box::new(futures01::future::ok(vec![]))));
    EthCoin::current_block.mock_safe(|_| MockResult::Return(Box::new(futures01::future::ok(900))));

    let key_pair = Random.generate().unwrap();
    let (_ctx, coin) = eth_coin_from_keypair(
        EthCoinType::Eth,
        ETH_SEPOLIA_NODES,
        None,
        key_pair,
        ETH_SEPOLIA_CHAIN_ID,
    );

    let wait_until = now_sec() - 1;
    let from_block = 1;
    // raw transaction bytes of https://etherscan.io/tx/0x0869be3e5d4456a29d488a533ad6c118620fef450f36778aecf31d356ff8b41f
    let tx_bytes = [
        248, 240, 3, 133, 1, 42, 5, 242, 0, 131, 2, 73, 240, 148, 133, 0, 175, 192, 188, 82, 20, 114, 128, 130, 22, 51,
        38, 194, 255, 12, 115, 244, 168, 113, 135, 110, 205, 245, 24, 127, 34, 254, 184, 132, 21, 44, 243, 175, 73, 33,
        143, 82, 117, 16, 110, 27, 133, 82, 200, 114, 233, 42, 140, 198, 35, 21, 201, 249, 187, 180, 20, 46, 148, 40,
        9, 228, 193, 130, 71, 199, 0, 0, 0, 0, 0, 0, 0, 0, 0, 0, 0, 0, 152, 41, 132, 9, 201, 73, 19, 94, 237, 137, 35,
        61, 4, 194, 207, 239, 152, 75, 175, 245, 157, 174, 10, 214, 161, 207, 67, 70, 87, 246, 231, 212, 47, 216, 119,
        68, 237, 197, 125, 141, 0, 0, 0, 0, 0, 0, 0, 0, 0, 0, 0, 0, 0, 0, 0, 0, 0, 0, 0, 0, 0, 0, 0, 0, 0, 0, 0, 0, 0,
        0, 0, 0, 0, 0, 0, 0, 0, 0, 0, 0, 93, 72, 125, 102, 28, 159, 180, 237, 198, 97, 87, 80, 82, 200, 104, 40, 245,
        221, 7, 28, 122, 104, 91, 99, 1, 159, 140, 25, 131, 101, 74, 87, 50, 168, 146, 187, 90, 160, 51, 1, 123, 247,
        6, 108, 165, 181, 188, 40, 56, 47, 211, 229, 221, 73, 5, 15, 89, 81, 117, 225, 216, 108, 98, 226, 119, 232, 94,
        184, 42, 106,
    ];

    assert!(coin
        .wait_for_htlc_tx_spend(WaitForHTLCTxSpendArgs {
            tx_bytes: &tx_bytes,
            secret_hash: &[],
            wait_until,
            from_block,
            swap_contract_address: &coin.swap_contract_address(),
            check_every: TAKER_PAYMENT_SPEND_SEARCH_INTERVAL,
            watcher_reward: false
        })
        .wait()
        .is_err());
}

#[cfg(not(target_arch = "wasm32"))]
#[test]
fn test_withdraw_impl_manual_fee() {
    let (_ctx, coin) = eth_coin_for_test(EthCoinType::Eth, &["http://dummy.dummy"], None, ETH_SEPOLIA_CHAIN_ID);

    EthCoin::address_balance.mock_safe(|_, _| {
        let balance = wei_from_big_decimal(&1000000000.into(), 18).unwrap();
        MockResult::Return(Box::new(futures01::future::ok(balance)))
    });
    EthCoin::get_addr_nonce.mock_safe(|_, _| MockResult::Return(Box::new(futures01::future::ok((0.into(), vec![])))));

    let withdraw_req = WithdrawRequest {
        amount: 1.into(),
        from: None,
        to: "0x7Bc1bBDD6A0a722fC9bffC49c921B685ECB84b94".to_string(),
        coin: "ETH".to_string(),
        max: false,
        fee: Some(WithdrawFee::EthGas {
            gas: gas_limit::ETH_MAX_TRADE_GAS,
            gas_price: 1.into(),
        }),
        memo: None,
    };
    coin.get_balance().wait().unwrap();

    let tx_details = block_on(withdraw_impl(coin, withdraw_req)).unwrap();
    let expected = Some(
        EthTxFeeDetails {
            coin: "ETH".into(),
            gas_price: "0.000000001".parse().unwrap(),
            gas: gas_limit::ETH_MAX_TRADE_GAS,
            total_fee: "0.00015".parse().unwrap(),
            max_fee_per_gas: None,
            max_priority_fee_per_gas: None,
        }
        .into(),
    );
    assert_eq!(expected, tx_details.fee_details);
}

#[cfg(not(target_arch = "wasm32"))]
#[test]
fn test_withdraw_impl_fee_details() {
    let (_ctx, coin) = eth_coin_for_test(
        EthCoinType::Erc20 {
            platform: "ETH".to_string(),
            token_addr: Address::from_str(ETH_SEPOLIA_TOKEN_CONTRACT).unwrap(),
        },
        &["http://dummy.dummy"],
        None,
        ETH_SEPOLIA_CHAIN_ID,
    );

    EthCoin::address_balance.mock_safe(|_, _| {
        let balance = wei_from_big_decimal(&1000000000.into(), 18).unwrap();
        MockResult::Return(Box::new(futures01::future::ok(balance)))
    });
    EthCoin::get_addr_nonce.mock_safe(|_, _| MockResult::Return(Box::new(futures01::future::ok((0.into(), vec![])))));

    let withdraw_req = WithdrawRequest {
        amount: 1.into(),
        from: None,
        to: "0x7Bc1bBDD6A0a722fC9bffC49c921B685ECB84b94".to_string(),
        coin: "JST".to_string(),
        max: false,
        fee: Some(WithdrawFee::EthGas {
            gas: gas_limit::ETH_MAX_TRADE_GAS,
            gas_price: 1.into(),
        }),
        memo: None,
    };
    coin.get_balance().wait().unwrap();

    let tx_details = block_on(withdraw_impl(coin, withdraw_req)).unwrap();
    let expected = Some(
        EthTxFeeDetails {
            coin: "ETH".into(),
            gas_price: "0.000000001".parse().unwrap(),
            gas: gas_limit::ETH_MAX_TRADE_GAS,
            total_fee: "0.00015".parse().unwrap(),
            max_fee_per_gas: None,
            max_priority_fee_per_gas: None,
        }
        .into(),
    );
    assert_eq!(expected, tx_details.fee_details);
}

#[test]
fn test_add_ten_pct_one_gwei() {
    let num = wei_from_big_decimal(&"0.1".parse().unwrap(), 9).unwrap();
    let expected = wei_from_big_decimal(&"1.1".parse().unwrap(), 9).unwrap();
    let actual = increase_by_percent_one_gwei(num, GAS_PRICE_PERCENT);
    assert_eq!(expected, actual);

    let num = wei_from_big_decimal(&"9.9".parse().unwrap(), 9).unwrap();
    let expected = wei_from_big_decimal(&"10.9".parse().unwrap(), 9).unwrap();
    let actual = increase_by_percent_one_gwei(num, GAS_PRICE_PERCENT);
    assert_eq!(expected, actual);

    let num = wei_from_big_decimal(&"30.1".parse().unwrap(), 9).unwrap();
    let expected = wei_from_big_decimal(&"33.11".parse().unwrap(), 9).unwrap();
    let actual = increase_by_percent_one_gwei(num, GAS_PRICE_PERCENT);
    assert_eq!(expected, actual);
}

#[test]
fn get_sender_trade_preimage() {
    /// Trade fee for the ETH coin is `2 * 150_000 * gas_price` always.
    fn expected_fee(gas_price: u64, gas_limit: u64) -> TradeFee {
        let amount = u256_to_big_decimal((gas_limit * gas_price).into(), 18).expect("!u256_to_big_decimal");
        TradeFee {
            coin: "ETH".to_owned(),
            amount: amount.into(),
            paid_from_trading_vol: false,
        }
    }

    EthCoin::get_gas_price.mock_safe(|_| MockResult::Return(Box::pin(futures::future::ok(GAS_PRICE.into()))));

    let (_ctx, coin) = eth_coin_for_test(EthCoinType::Eth, &["http://dummy.dummy"], None, ETH_SEPOLIA_CHAIN_ID);

    let actual = block_on(coin.get_sender_trade_fee(
        TradePreimageValue::UpperBound(150.into()),
        FeeApproxStage::WithoutApprox,
        true,
    ))
    .expect("!get_sender_trade_fee");
    let expected = expected_fee(GAS_PRICE, gas_limit::ETH_PAYMENT + gas_limit::ETH_SENDER_REFUND);
    assert_eq!(actual, expected);

    let value = u256_to_big_decimal(100.into(), 18).expect("!u256_to_big_decimal");
    let actual =
        block_on(coin.get_sender_trade_fee(TradePreimageValue::Exact(value), FeeApproxStage::OrderIssue, true))
            .expect("!get_sender_trade_fee");
    let expected = expected_fee(
        GAS_PRICE_APPROXIMATION_ON_ORDER_ISSUE,
        gas_limit::ETH_PAYMENT + gas_limit::ETH_SENDER_REFUND,
    );
    assert_eq!(actual, expected);

    let value = u256_to_big_decimal(1.into(), 18).expect("!u256_to_big_decimal");
    let actual = block_on(coin.get_sender_trade_fee(TradePreimageValue::Exact(value), FeeApproxStage::StartSwap, true))
        .expect("!get_sender_trade_fee");
    let expected = expected_fee(
        GAS_PRICE_APPROXIMATION_ON_START_SWAP,
        gas_limit::ETH_PAYMENT + gas_limit::ETH_SENDER_REFUND,
    );
    assert_eq!(actual, expected);

    let value = u256_to_big_decimal(10000000000u64.into(), 18).expect("!u256_to_big_decimal");
    let actual =
        block_on(coin.get_sender_trade_fee(TradePreimageValue::Exact(value), FeeApproxStage::TradePreimage, true))
            .expect("!get_sender_trade_fee");
    let expected = expected_fee(
        GAS_PRICE_APPROXIMATION_ON_TRADE_PREIMAGE,
        gas_limit::ETH_PAYMENT + gas_limit::ETH_SENDER_REFUND,
    );
    assert_eq!(actual, expected);
}

#[test]
fn get_erc20_sender_trade_preimage() {
    const APPROVE_GAS_LIMIT: u64 = 60_000;
    static mut ALLOWANCE: u64 = 0;
    static mut ESTIMATE_GAS_CALLED: bool = false;

    EthCoin::allowance
        .mock_safe(|_, _| MockResult::Return(Box::new(futures01::future::ok(unsafe { ALLOWANCE.into() }))));

    EthCoin::get_gas_price.mock_safe(|_| MockResult::Return(Box::pin(futures::future::ok(GAS_PRICE.into()))));
    EthCoin::estimate_gas_wrapper.mock_safe(|_, _| {
        unsafe { ESTIMATE_GAS_CALLED = true };
        MockResult::Return(Box::new(futures01::future::ok(APPROVE_GAS_LIMIT.into())))
    });

    fn expected_trade_fee(gas_limit: u64, gas_price: u64) -> TradeFee {
        let amount = u256_to_big_decimal((gas_limit * gas_price).into(), 18).expect("!u256_to_big_decimal");
        TradeFee {
            coin: "ETH".to_owned(),
            amount: amount.into(),
            paid_from_trading_vol: false,
        }
    }

    let (_ctx, coin) = eth_coin_for_test(
        EthCoinType::Erc20 {
            platform: "ETH".to_string(),
            token_addr: Address::default(),
        },
        &["http://dummy.dummy"],
        None,
        ETH_SEPOLIA_CHAIN_ID,
    );

    // value is allowed
    unsafe { ALLOWANCE = 1000 };
    let value = u256_to_big_decimal(1000.into(), 18).expect("u256_to_big_decimal");
    let actual = block_on(coin.get_sender_trade_fee(
        TradePreimageValue::UpperBound(value),
        FeeApproxStage::WithoutApprox,
        true,
    ))
    .expect("!get_sender_trade_fee");
    log!("{:?}", actual.amount.to_decimal());
    unsafe { assert!(!ESTIMATE_GAS_CALLED) }
    assert_eq!(
        actual,
        expected_trade_fee(gas_limit::ERC20_PAYMENT + gas_limit::ERC20_SENDER_REFUND, GAS_PRICE)
    );

    // value is greater than allowance
    unsafe { ALLOWANCE = 999 };
    let value = u256_to_big_decimal(1000.into(), 18).expect("u256_to_big_decimal");
    let actual =
        block_on(coin.get_sender_trade_fee(TradePreimageValue::UpperBound(value), FeeApproxStage::StartSwap, true))
            .expect("!get_sender_trade_fee");
    unsafe {
        assert!(ESTIMATE_GAS_CALLED);
        ESTIMATE_GAS_CALLED = false;
    }
    assert_eq!(
        actual,
        expected_trade_fee(
            gas_limit::ERC20_PAYMENT + gas_limit::ERC20_SENDER_REFUND + APPROVE_GAS_LIMIT,
            GAS_PRICE_APPROXIMATION_ON_START_SWAP
        )
    );

    // value is allowed
    unsafe { ALLOWANCE = 1000 };
    let value = u256_to_big_decimal(999.into(), 18).expect("u256_to_big_decimal");
    let actual =
        block_on(coin.get_sender_trade_fee(TradePreimageValue::Exact(value), FeeApproxStage::OrderIssue, true))
            .expect("!get_sender_trade_fee");
    unsafe { assert!(!ESTIMATE_GAS_CALLED) }
    assert_eq!(
        actual,
        expected_trade_fee(
            gas_limit::ERC20_PAYMENT + gas_limit::ERC20_SENDER_REFUND,
            GAS_PRICE_APPROXIMATION_ON_ORDER_ISSUE
        )
    );

    // value is greater than allowance
    unsafe { ALLOWANCE = 1000 };
    let value = u256_to_big_decimal(1500.into(), 18).expect("u256_to_big_decimal");
    let actual =
        block_on(coin.get_sender_trade_fee(TradePreimageValue::Exact(value), FeeApproxStage::TradePreimage, true))
            .expect("!get_sender_trade_fee");
    unsafe {
        assert!(ESTIMATE_GAS_CALLED);
        ESTIMATE_GAS_CALLED = false;
    }
    assert_eq!(
        actual,
        expected_trade_fee(
            gas_limit::ERC20_PAYMENT + gas_limit::ERC20_SENDER_REFUND + APPROVE_GAS_LIMIT,
            GAS_PRICE_APPROXIMATION_ON_TRADE_PREIMAGE
        )
    );
}

#[test]
fn get_receiver_trade_preimage() {
    EthCoin::get_gas_price.mock_safe(|_| MockResult::Return(Box::pin(futures::future::ok(GAS_PRICE.into()))));

<<<<<<< HEAD
    let (_ctx, coin) = eth_coin_for_test(EthCoinType::Eth, &["http://dummy.dummy"], None);
    let amount =
        u256_to_big_decimal((gas_limit::ETH_RECEIVER_SPEND * GAS_PRICE).into(), 18).expect("!u256_to_big_decimal");
=======
    let (_ctx, coin) = eth_coin_for_test(EthCoinType::Eth, &["http://dummy.dummy"], None, ETH_SEPOLIA_CHAIN_ID);
    let amount = u256_to_big_decimal((ETH_GAS * GAS_PRICE).into(), 18).expect("!u256_to_big_decimal");
>>>>>>> a0d87236
    let expected_fee = TradeFee {
        coin: "ETH".to_owned(),
        amount: amount.into(),
        paid_from_trading_vol: false,
    };

    let actual = coin
        .get_receiver_trade_fee(FeeApproxStage::WithoutApprox)
        .wait()
        .expect("!get_sender_trade_fee");
    assert_eq!(actual, expected_fee);
}

#[test]
fn test_get_fee_to_send_taker_fee() {
    const DEX_FEE_AMOUNT: u64 = 100_000;
    const TRANSFER_GAS_LIMIT: u64 = 40_000;

    EthCoin::get_gas_price.mock_safe(|_| MockResult::Return(Box::pin(futures::future::ok(GAS_PRICE.into()))));
    EthCoin::estimate_gas_wrapper
        .mock_safe(|_, _| MockResult::Return(Box::new(futures01::future::ok(TRANSFER_GAS_LIMIT.into()))));

    // fee to send taker fee is `TRANSFER_GAS_LIMIT * gas_price` always.
    let amount = u256_to_big_decimal((TRANSFER_GAS_LIMIT * GAS_PRICE).into(), 18).expect("!u256_to_big_decimal");
    let expected_fee = TradeFee {
        coin: "ETH".to_owned(),
        amount: amount.into(),
        paid_from_trading_vol: false,
    };

    let dex_fee_amount = u256_to_big_decimal(DEX_FEE_AMOUNT.into(), 18).expect("!u256_to_big_decimal");

    let (_ctx, coin) = eth_coin_for_test(EthCoinType::Eth, &["http://dummy.dummy"], None, ETH_SEPOLIA_CHAIN_ID);
    let actual = block_on(coin.get_fee_to_send_taker_fee(
        DexFee::Standard(MmNumber::from(dex_fee_amount.clone())),
        FeeApproxStage::WithoutApprox,
    ))
    .expect("!get_fee_to_send_taker_fee");
    assert_eq!(actual, expected_fee);

    let (_ctx, coin) = eth_coin_for_test(
        EthCoinType::Erc20 {
            platform: "ETH".to_string(),
            token_addr: Address::from_str("0xaD22f63404f7305e4713CcBd4F296f34770513f4").unwrap(),
        },
        &["http://dummy.dummy"],
        None,
        ETH_SEPOLIA_CHAIN_ID,
    );
    let actual = block_on(coin.get_fee_to_send_taker_fee(
        DexFee::Standard(MmNumber::from(dex_fee_amount)),
        FeeApproxStage::WithoutApprox,
    ))
    .expect("!get_fee_to_send_taker_fee");
    assert_eq!(actual, expected_fee);
}

/// Some ERC20 tokens return the `error: -32016, message: \"The execution failed due to an exception.\"` error
/// if the balance is insufficient.
/// So [`EthCoin::get_fee_to_send_taker_fee`] must return [`TradePreimageError::NotSufficientBalance`].
///
/// Please note this test doesn't work correctly now,
/// because as of now [`EthCoin::get_fee_to_send_taker_fee`] doesn't process the `Exception` web3 error correctly.
#[test]
#[ignore]
fn test_get_fee_to_send_taker_fee_insufficient_balance() {
    const DEX_FEE_AMOUNT: u64 = 100_000_000_000;

    EthCoin::get_gas_price.mock_safe(|_| MockResult::Return(Box::pin(futures::future::ok(40.into()))));
    let (_ctx, coin) = eth_coin_for_test(
        EthCoinType::Erc20 {
            platform: "ETH".to_string(),
            token_addr: Address::from_str("0xaD22f63404f7305e4713CcBd4F296f34770513f4").unwrap(),
        },
        &[ETH_MAINNET_NODE],
        None,
        ETH_MAINNET_CHAIN_ID,
    );
    let dex_fee_amount = u256_to_big_decimal(DEX_FEE_AMOUNT.into(), 18).expect("!u256_to_big_decimal");

    let error = block_on(coin.get_fee_to_send_taker_fee(
        DexFee::Standard(MmNumber::from(dex_fee_amount)),
        FeeApproxStage::WithoutApprox,
    ))
    .unwrap_err();
    log!("{}", error);
    assert!(
        matches!(error.get_inner(), TradePreimageError::NotSufficientBalance { .. }),
        "Expected TradePreimageError::NotSufficientBalance"
    );
}

#[test]
fn validate_dex_fee_invalid_sender_eth() {
    let (_ctx, coin) = eth_coin_for_test(EthCoinType::Eth, &[ETH_MAINNET_NODE], None, ETH_MAINNET_CHAIN_ID);
    // the real dex fee sent on mainnet
    // https://etherscan.io/tx/0x7e9ca16c85efd04ee5e31f2c1914b48f5606d6f9ce96ecce8c96d47d6857278f
    let tx = block_on(block_on(coin.web3()).unwrap().eth().transaction(TransactionId::Hash(
        H256::from_str("0x7e9ca16c85efd04ee5e31f2c1914b48f5606d6f9ce96ecce8c96d47d6857278f").unwrap(),
    )))
    .unwrap()
    .unwrap();
    let tx = signed_tx_from_web3_tx(tx).unwrap().into();
    let amount: BigDecimal = "0.000526435076465".parse().unwrap();
    let validate_fee_args = ValidateFeeArgs {
        fee_tx: &tx,
        expected_sender: &DEX_FEE_ADDR_RAW_PUBKEY,
        fee_addr: &DEX_FEE_ADDR_RAW_PUBKEY,
        dex_fee: &DexFee::Standard(amount.into()),
        min_block_number: 0,
        uuid: &[],
    };
    let error = coin.validate_fee(validate_fee_args).wait().unwrap_err().into_inner();
    match error {
        ValidatePaymentError::WrongPaymentTx(err) => assert!(err.contains("was sent from wrong address")),
        _ => panic!("Expected `WrongPaymentTx` wrong sender address, found {:?}", error),
    }
}

#[test]
fn validate_dex_fee_invalid_sender_erc() {
    let (_ctx, coin) = eth_coin_for_test(
        EthCoinType::Erc20 {
            platform: "ETH".to_string(),
            token_addr: Address::from_str("0xa1d6df714f91debf4e0802a542e13067f31b8262").unwrap(),
        },
        &[ETH_MAINNET_NODE],
        None,
        ETH_MAINNET_CHAIN_ID,
    );
    // the real dex fee sent on mainnet
    // https://etherscan.io/tx/0xd6403b41c79f9c9e9c83c03d920ee1735e7854d85d94cef48d95dfeca95cd600
    let tx = block_on(block_on(coin.web3()).unwrap().eth().transaction(TransactionId::Hash(
        H256::from_str("0xd6403b41c79f9c9e9c83c03d920ee1735e7854d85d94cef48d95dfeca95cd600").unwrap(),
    )))
    .unwrap()
    .unwrap();
    let tx = signed_tx_from_web3_tx(tx).unwrap().into();
    let amount: BigDecimal = "5.548262548262548262".parse().unwrap();
    let validate_fee_args = ValidateFeeArgs {
        fee_tx: &tx,
        expected_sender: &DEX_FEE_ADDR_RAW_PUBKEY,
        fee_addr: &DEX_FEE_ADDR_RAW_PUBKEY,
        dex_fee: &DexFee::Standard(amount.into()),
        min_block_number: 0,
        uuid: &[],
    };
    let error = coin.validate_fee(validate_fee_args).wait().unwrap_err().into_inner();
    match error {
        ValidatePaymentError::WrongPaymentTx(err) => assert!(err.contains("was sent from wrong address")),
        _ => panic!("Expected `WrongPaymentTx` wrong sender address, found {:?}", error),
    }
}

fn sender_compressed_pub(tx: &SignedEthTx) -> [u8; 33] {
    let tx_pubkey = tx.public.unwrap();
    let mut raw_pubkey = [0; 65];
    raw_pubkey[0] = 0x04;
    raw_pubkey[1..].copy_from_slice(tx_pubkey.as_bytes());
    let secp_public = PublicKey::from_slice(&raw_pubkey).unwrap();
    secp_public.serialize()
}

#[test]
fn validate_dex_fee_eth_confirmed_before_min_block() {
    let (_ctx, coin) = eth_coin_for_test(EthCoinType::Eth, &[ETH_MAINNET_NODE], None, ETH_MAINNET_CHAIN_ID);
    // the real dex fee sent on mainnet
    // https://etherscan.io/tx/0x7e9ca16c85efd04ee5e31f2c1914b48f5606d6f9ce96ecce8c96d47d6857278f
    let tx = block_on(block_on(coin.web3()).unwrap().eth().transaction(TransactionId::Hash(
        H256::from_str("0x7e9ca16c85efd04ee5e31f2c1914b48f5606d6f9ce96ecce8c96d47d6857278f").unwrap(),
    )))
    .unwrap()
    .unwrap();
    let tx = signed_tx_from_web3_tx(tx).unwrap();
    let compressed_public = sender_compressed_pub(&tx);
    let tx = tx.into();
    let amount: BigDecimal = "0.000526435076465".parse().unwrap();
    let validate_fee_args = ValidateFeeArgs {
        fee_tx: &tx,
        expected_sender: &compressed_public,
        fee_addr: &DEX_FEE_ADDR_RAW_PUBKEY,
        dex_fee: &DexFee::Standard(amount.into()),
        min_block_number: 11784793,
        uuid: &[],
    };
    let error = coin.validate_fee(validate_fee_args).wait().unwrap_err().into_inner();
    match error {
        ValidatePaymentError::WrongPaymentTx(err) => assert!(err.contains("confirmed before min_block")),
        _ => panic!("Expected `WrongPaymentTx` early confirmation, found {:?}", error),
    }
}

#[test]
fn validate_dex_fee_erc_confirmed_before_min_block() {
    let (_ctx, coin) = eth_coin_for_test(
        EthCoinType::Erc20 {
            platform: "ETH".to_string(),
            token_addr: Address::from_str("0xa1d6df714f91debf4e0802a542e13067f31b8262").unwrap(),
        },
        &[ETH_MAINNET_NODE],
        None,
        ETH_MAINNET_CHAIN_ID,
    );
    // the real dex fee sent on mainnet
    // https://etherscan.io/tx/0xd6403b41c79f9c9e9c83c03d920ee1735e7854d85d94cef48d95dfeca95cd600
    let tx = block_on(block_on(coin.web3()).unwrap().eth().transaction(TransactionId::Hash(
        H256::from_str("0xd6403b41c79f9c9e9c83c03d920ee1735e7854d85d94cef48d95dfeca95cd600").unwrap(),
    )))
    .unwrap()
    .unwrap();

    let tx = signed_tx_from_web3_tx(tx).unwrap();
    let compressed_public = sender_compressed_pub(&tx);
    let tx = tx.into();
    let amount: BigDecimal = "5.548262548262548262".parse().unwrap();
    let validate_fee_args = ValidateFeeArgs {
        fee_tx: &tx,
        expected_sender: &compressed_public,
        fee_addr: &DEX_FEE_ADDR_RAW_PUBKEY,
        dex_fee: &DexFee::Standard(amount.into()),
        min_block_number: 11823975,
        uuid: &[],
    };
    let error = coin.validate_fee(validate_fee_args).wait().unwrap_err().into_inner();
    match error {
        ValidatePaymentError::WrongPaymentTx(err) => assert!(err.contains("confirmed before min_block")),
        _ => panic!("Expected `WrongPaymentTx` early confirmation, found {:?}", error),
    }
}

#[test]
fn test_negotiate_swap_contract_addr_no_fallback() {
    let (_, coin) = eth_coin_for_test(EthCoinType::Eth, &[ETH_MAINNET_NODE], None, ETH_MAINNET_CHAIN_ID);

    let input = None;
    let error = coin.negotiate_swap_contract_addr(input).unwrap_err().into_inner();
    assert_eq!(NegotiateSwapContractAddrErr::NoOtherAddrAndNoFallback, error);

    let slice: &[u8] = &[1; 1];
    let error = coin.negotiate_swap_contract_addr(Some(slice)).unwrap_err().into_inner();
    assert_eq!(
        NegotiateSwapContractAddrErr::InvalidOtherAddrLen(slice.to_vec().into()),
        error
    );

    let slice: &[u8] = &[1; 20];
    let error = coin.negotiate_swap_contract_addr(Some(slice)).unwrap_err().into_inner();
    assert_eq!(
        NegotiateSwapContractAddrErr::UnexpectedOtherAddr(slice.to_vec().into()),
        error
    );

    let slice: &[u8] = coin.swap_contract_address.as_ref();
    let result = coin.negotiate_swap_contract_addr(Some(slice)).unwrap();
    assert_eq!(Some(slice.to_vec().into()), result);
}

#[test]
fn test_negotiate_swap_contract_addr_has_fallback() {
    let fallback = Address::from_str("0x8500AFc0bc5214728082163326C2FF0C73f4a871").unwrap();

    let (_, coin) = eth_coin_for_test(
        EthCoinType::Eth,
        &[ETH_MAINNET_NODE],
        Some(fallback),
        ETH_MAINNET_CHAIN_ID,
    );

    let input = None;
    let result = coin.negotiate_swap_contract_addr(input).unwrap();
    assert_eq!(Some(fallback.0.to_vec().into()), result);

    let slice: &[u8] = &[1; 1];
    let error = coin.negotiate_swap_contract_addr(Some(slice)).unwrap_err().into_inner();
    assert_eq!(
        NegotiateSwapContractAddrErr::InvalidOtherAddrLen(slice.to_vec().into()),
        error
    );

    let slice: &[u8] = &[1; 20];
    let error = coin.negotiate_swap_contract_addr(Some(slice)).unwrap_err().into_inner();
    assert_eq!(
        NegotiateSwapContractAddrErr::UnexpectedOtherAddr(slice.to_vec().into()),
        error
    );

    let slice: &[u8] = coin.swap_contract_address.as_ref();
    let result = coin.negotiate_swap_contract_addr(Some(slice)).unwrap();
    assert_eq!(Some(slice.to_vec().into()), result);

    let slice: &[u8] = fallback.as_ref();
    let result = coin.negotiate_swap_contract_addr(Some(slice)).unwrap();
    assert_eq!(Some(fallback.0.to_vec().into()), result);
}

#[test]
#[ignore]
fn polygon_check_if_my_payment_sent() {
    let ctx = MmCtxBuilder::new().into_mm_arc();
    let conf = json!({
      "coin": "MATIC",
      "name": "matic",
      "fname": "Polygon",
      "rpcport": 80,
      "mm2": 1,
      "chain_id": 137,
      "avg_blocktime": 0.03,
      "required_confirmations": 3,
      "protocol": {
        "type": "ETH"
      }
    });

    let request = json!({
        "method": "enable",
        "coin": "MATIC",
        "urls": ["https://polygon-mainnet.g.alchemy.com/v2/9YYl6iMLmXXLoflMPHnMTC4Dcm2L2tFH"],
        "swap_contract_address": "0x9130b257d37a52e52f21054c4da3450c72f595ce",
    });

    let priv_key_policy = PrivKeyBuildPolicy::IguanaPrivKey(IguanaPrivKey::from([1; 32]));
    let coin = block_on(eth_coin_from_conf_and_request(
        &ctx,
        "MATIC",
        &conf,
        &request,
        CoinProtocol::ETH,
        priv_key_policy,
    ))
    .unwrap();

    log!("{}", coin.my_address().unwrap());

    let secret_hash = hex::decode("fc33114b389f0ee1212abf2867e99e89126f4860").unwrap();
    let swap_contract_address = "9130b257d37a52e52f21054c4da3450c72f595ce".into();
    let if_my_payment_sent_args = CheckIfMyPaymentSentArgs {
        time_lock: 1638764369,
        other_pub: &[],
        secret_hash: &secret_hash,
        search_from_block: 22185109,
        swap_contract_address: &Some(swap_contract_address),
        swap_unique_data: &[],
        amount: &BigDecimal::default(),
        payment_instructions: &None,
    };
    let my_payment = coin
        .check_if_my_payment_sent(if_my_payment_sent_args)
        .wait()
        .unwrap()
        .unwrap();
    let expected_hash = BytesJson::from("69a20008cea0c15ee483b5bbdff942752634aa072dfd2ff715fe87eec302de11");
    assert_eq!(expected_hash, my_payment.tx_hash_as_bytes());
}

#[test]
fn test_message_hash() {
    let key_pair = Random.generate().unwrap();
    let (_ctx, coin) = eth_coin_from_keypair(
        EthCoinType::Eth,
        ETH_SEPOLIA_NODES,
        None,
        key_pair,
        ETH_SEPOLIA_CHAIN_ID,
    );

    let message_hash = coin.sign_message_hash("test").unwrap();
    assert_eq!(
        hex::encode(message_hash),
        "4a5c5d454721bbbb25540c3317521e71c373ae36458f960d2ad46ef088110e95"
    );
}

#[test]
fn test_sign_verify_message() {
    let key_pair = KeyPair::from_secret_slice(
        &hex::decode("809465b17d0a4ddb3e4c69e8f23c2cabad868f51f8bed5c765ad1d6516c3306f").unwrap(),
    )
    .unwrap();
    let (_ctx, coin) = eth_coin_from_keypair(
        EthCoinType::Eth,
        ETH_SEPOLIA_NODES,
        None,
        key_pair,
        ETH_SEPOLIA_CHAIN_ID,
    );

    let message = "test";
    let signature = coin.sign_message(message).unwrap();
    assert_eq!(signature, "0xcdf11a9c4591fb7334daa4b21494a2590d3f7de41c7d2b333a5b61ca59da9b311b492374cc0ba4fbae53933260fa4b1c18f15d95b694629a7b0620eec77a938600");

    let is_valid = coin
        .verify_message(&signature, message, "0xbAB36286672fbdc7B250804bf6D14Be0dF69fa29")
        .unwrap();
    assert!(is_valid);
}

#[test]
fn test_eth_extract_secret() {
    let key_pair = Random.generate().unwrap();
    let coin_type = EthCoinType::Erc20 {
        platform: "ETH".to_string(),
        token_addr: Address::from_str("0xc0eb7aed740e1796992a08962c15661bdeb58003").unwrap(),
    };
    let (_ctx, coin) = eth_coin_from_keypair(coin_type, &["http://dummy.dummy"], None, key_pair, ETH_SEPOLIA_CHAIN_ID);

    // raw transaction bytes of https://ropsten.etherscan.io/tx/0xcb7c14d3ff309996d582400369393b6fa42314c52245115d4a3f77f072c36da9
    let tx_bytes = &[
        249, 1, 9, 37, 132, 119, 53, 148, 0, 131, 2, 73, 240, 148, 123, 193, 187, 221, 106, 10, 114, 47, 201, 191, 252,
        73, 201, 33, 182, 133, 236, 184, 75, 148, 128, 184, 164, 2, 237, 41, 43, 188, 96, 248, 252, 165, 132, 81, 30,
        243, 34, 85, 165, 46, 224, 176, 90, 137, 30, 19, 123, 224, 67, 83, 53, 74, 57, 148, 140, 95, 45, 70, 147, 0, 0,
        0, 0, 0, 0, 0, 0, 0, 0, 0, 0, 0, 0, 0, 0, 0, 0, 0, 0, 0, 0, 0, 0, 0, 71, 13, 228, 223, 130, 0, 0, 168, 151, 11,
        232, 224, 253, 63, 180, 26, 114, 23, 184, 27, 10, 161, 80, 178, 251, 73, 204, 80, 174, 97, 118, 149, 204, 186,
        187, 243, 185, 19, 128, 0, 0, 0, 0, 0, 0, 0, 0, 0, 0, 0, 0, 0, 0, 0, 0, 0, 0, 0, 0, 0, 0, 0, 0, 0, 0, 0, 0, 0,
        0, 0, 0, 0, 0, 0, 0, 0, 0, 0, 0, 0, 0, 0, 0, 157, 73, 251, 238, 138, 245, 142, 240, 85, 44, 209, 63, 194, 242,
        109, 242, 246, 6, 76, 176, 27, 160, 29, 157, 226, 23, 81, 174, 34, 82, 93, 182, 41, 248, 119, 42, 221, 214, 38,
        243, 128, 2, 235, 208, 193, 192, 74, 208, 242, 26, 221, 83, 54, 74, 160, 111, 29, 92, 8, 75, 61, 97, 103, 199,
        100, 189, 72, 74, 221, 144, 66, 170, 68, 121, 29, 105, 19, 194, 35, 245, 196, 131, 236, 29, 105, 101, 30,
    ];

    let secret = block_on(coin.extract_secret(&[0u8; 20], tx_bytes.as_slice(), false));
    assert!(secret.is_ok());
    let expect_secret = &[
        168, 151, 11, 232, 224, 253, 63, 180, 26, 114, 23, 184, 27, 10, 161, 80, 178, 251, 73, 204, 80, 174, 97, 118,
        149, 204, 186, 187, 243, 185, 19, 128,
    ];
    assert_eq!(expect_secret.as_slice(), &secret.unwrap());

    // Test for unexpected contract signature
    // raw transaction bytes of ethPayment contract https://etherscan
    // .io/tx/0x0869be3e5d4456a29d488a533ad6c118620fef450f36778aecf31d356ff8b41f
    let tx_bytes = [
        248, 240, 3, 133, 1, 42, 5, 242, 0, 131, 2, 73, 240, 148, 133, 0, 175, 192, 188, 82, 20, 114, 128, 130, 22, 51,
        38, 194, 255, 12, 115, 244, 168, 113, 135, 110, 205, 245, 24, 127, 34, 254, 184, 132, 21, 44, 243, 175, 73, 33,
        143, 82, 117, 16, 110, 27, 133, 82, 200, 114, 233, 42, 140, 198, 35, 21, 201, 249, 187, 180, 20, 46, 148, 40,
        9, 228, 193, 130, 71, 199, 0, 0, 0, 0, 0, 0, 0, 0, 0, 0, 0, 0, 152, 41, 132, 9, 201, 73, 19, 94, 237, 137, 35,
        61, 4, 194, 207, 239, 152, 75, 175, 245, 157, 174, 10, 214, 161, 207, 67, 70, 87, 246, 231, 212, 47, 216, 119,
        68, 237, 197, 125, 141, 0, 0, 0, 0, 0, 0, 0, 0, 0, 0, 0, 0, 0, 0, 0, 0, 0, 0, 0, 0, 0, 0, 0, 0, 0, 0, 0, 0, 0,
        0, 0, 0, 0, 0, 0, 0, 0, 0, 0, 0, 93, 72, 125, 102, 28, 159, 180, 237, 198, 97, 87, 80, 82, 200, 104, 40, 245,
        221, 7, 28, 122, 104, 91, 99, 1, 159, 140, 25, 131, 101, 74, 87, 50, 168, 146, 187, 90, 160, 51, 1, 123, 247,
        6, 108, 165, 181, 188, 40, 56, 47, 211, 229, 221, 73, 5, 15, 89, 81, 117, 225, 216, 108, 98, 226, 119, 232, 94,
        184, 42, 106,
    ];
    let secret = block_on(coin.extract_secret(&[0u8; 20], tx_bytes.as_slice(), false))
        .err()
        .unwrap();
    assert!(secret.contains("Expected 'receiverSpend' contract call signature"));
}

#[test]
fn test_eth_validate_valid_and_invalid_pubkey() {
    let ctx = MmCtxBuilder::new().into_mm_arc();
    let conf = json!({
      "coin": "MATIC",
      "name": "matic",
      "fname": "Polygon",
      "rpcport": 80,
      "mm2": 1,
      "chain_id": 137,
      "avg_blocktime": 0.03,
      "required_confirmations": 3,
      "protocol": {
        "type": "ETH"
      }
    });

    let request = json!({
        "method": "enable",
        "coin": "MATIC",
        "urls": ["https://polygon-mainnet.g.alchemy.com/v2/9YYl6iMLmXXLoflMPHnMTC4Dcm2L2tFH"],
        "swap_contract_address": "0x9130b257d37a52e52f21054c4da3450c72f595ce",
    });

    let priv_key = [
        3, 98, 177, 3, 108, 39, 234, 144, 131, 178, 103, 103, 127, 80, 230, 166, 53, 68, 147, 215, 42, 216, 144, 72,
        172, 110, 180, 13, 123, 179, 10, 49,
    ];
    let priv_key_policy = PrivKeyBuildPolicy::IguanaPrivKey(IguanaPrivKey::from(priv_key));
    let coin = block_on(eth_coin_from_conf_and_request(
        &ctx,
        "MATIC",
        &conf,
        &request,
        CoinProtocol::ETH,
        priv_key_policy,
    ))
    .unwrap();
    // Test expected to pass at this point as we're using a valid pubkey to validate against a valid pubkey
    assert!(coin
        .validate_other_pubkey(&[
            3, 23, 183, 225, 206, 31, 159, 148, 195, 42, 67, 115, 146, 41, 248, 140, 11, 3, 51, 41, 111, 180, 110, 143,
            114, 134, 88, 73, 198, 174, 52, 184, 78
        ])
        .is_ok());
    // Test expected to fail at this point as we're using a valid pubkey to validate against an invalid pubkeys
    assert!(coin.validate_other_pubkey(&[1u8; 20]).is_err());
    assert!(coin.validate_other_pubkey(&[1u8; 8]).is_err());
}

#[test]
#[cfg(not(target_arch = "wasm32"))]
fn test_fee_history() {
    use mm2_test_helpers::for_tests::ETH_DEV_NODES;

    let (_ctx, coin) = eth_coin_for_test(EthCoinType::Eth, ETH_DEV_NODES, None);
    // check fee history without percentiles decoded okay
    let res = block_on(coin.eth_fee_history(U256::from(1u64), BlockNumber::Latest, &[]));
    assert!(res.is_ok());
}<|MERGE_RESOLUTION|>--- conflicted
+++ resolved
@@ -27,82 +27,6 @@
     assert_eq!(expected, actual);
 }
 
-<<<<<<< HEAD
-fn eth_coin_for_test(
-    coin_type: EthCoinType,
-    urls: &[&str],
-    fallback_swap_contract: Option<Address>,
-) -> (MmArc, EthCoin) {
-    let key_pair = KeyPair::from_secret_slice(
-        &hex::decode("0dbc09312ec67cf775c00e72dd88c9a7c4b7452d4ee84ee7ca0bb55c4be35446").unwrap(),
-    )
-    .unwrap();
-    eth_coin_from_keypair(coin_type, urls, fallback_swap_contract, key_pair)
-}
-
-fn eth_coin_from_keypair(
-    coin_type: EthCoinType,
-    urls: &[&str],
-    fallback_swap_contract: Option<Address>,
-    key_pair: KeyPair,
-) -> (MmArc, EthCoin) {
-    let mut web3_instances = vec![];
-    for url in urls.iter() {
-        let node = HttpTransportNode {
-            uri: url.parse().unwrap(),
-            gui_auth: false,
-        };
-
-        let transport = Web3Transport::new_http(node);
-        let web3 = Web3::new(transport);
-
-        web3_instances.push(Web3Instance { web3, is_parity: false });
-    }
-
-    drop_mutability!(web3_instances);
-
-    let conf = json!({
-        "coins":[
-            eth_testnet_conf(),
-            eth_jst_testnet_conf()
-        ]
-    });
-    let ctx = MmCtxBuilder::new().with_conf(conf).into_mm_arc();
-    let ticker = match coin_type {
-        EthCoinType::Eth => "ETH".to_string(),
-        EthCoinType::Erc20 { .. } => "JST".to_string(),
-        EthCoinType::Nft { ref platform } => platform.to_string(),
-    };
-
-    let eth_coin = EthCoin(Arc::new(EthCoinImpl {
-        coin_type,
-        decimals: 18,
-        history_sync_state: Mutex::new(HistorySyncState::NotEnabled),
-        my_address: key_pair.address(),
-        sign_message_prefix: Some(String::from("Ethereum Signed Message:\n")),
-        priv_key_policy: key_pair.into(),
-        swap_contract_address: Address::from_str(ETH_DEV_SWAP_CONTRACT).unwrap(),
-        fallback_swap_contract,
-        contract_supports_watchers: false,
-        ticker,
-        web3_instances: AsyncMutex::new(web3_instances),
-        ctx: ctx.weak(),
-        required_confirmations: 1.into(),
-        swap_txfee_policy: Mutex::new(SwapTxFeePolicy::Internal),
-        chain_id: None,
-        logs_block_range: DEFAULT_LOGS_BLOCK_RANGE,
-        nonce_lock: new_nonce_lock(),
-        erc20_tokens_infos: Default::default(),
-        nfts_infos: Default::default(),
-        max_eth_tx_type: None,
-        platform_fee_estimator_state: Arc::new(FeeEstimatorState::CoinNotSupported),
-        abortable_system: AbortableQueue::default(),
-    }));
-    (ctx, eth_coin)
-}
-
-=======
->>>>>>> a0d87236
 #[test]
 /// https://github.com/ethereum/EIPs/blob/master/EIPS/eip-55.md#test-cases
 fn test_check_sum_address() {
@@ -541,14 +465,9 @@
 fn get_receiver_trade_preimage() {
     EthCoin::get_gas_price.mock_safe(|_| MockResult::Return(Box::pin(futures::future::ok(GAS_PRICE.into()))));
 
-<<<<<<< HEAD
-    let (_ctx, coin) = eth_coin_for_test(EthCoinType::Eth, &["http://dummy.dummy"], None);
+    let (_ctx, coin) = eth_coin_for_test(EthCoinType::Eth, &["http://dummy.dummy"], None, ETH_SEPOLIA_CHAIN_ID);
     let amount =
         u256_to_big_decimal((gas_limit::ETH_RECEIVER_SPEND * GAS_PRICE).into(), 18).expect("!u256_to_big_decimal");
-=======
-    let (_ctx, coin) = eth_coin_for_test(EthCoinType::Eth, &["http://dummy.dummy"], None, ETH_SEPOLIA_CHAIN_ID);
-    let amount = u256_to_big_decimal((ETH_GAS * GAS_PRICE).into(), 18).expect("!u256_to_big_decimal");
->>>>>>> a0d87236
     let expected_fee = TradeFee {
         coin: "ETH".to_owned(),
         amount: amount.into(),
@@ -1050,9 +969,9 @@
 #[test]
 #[cfg(not(target_arch = "wasm32"))]
 fn test_fee_history() {
-    use mm2_test_helpers::for_tests::ETH_DEV_NODES;
-
-    let (_ctx, coin) = eth_coin_for_test(EthCoinType::Eth, ETH_DEV_NODES, None);
+    use mm2_test_helpers::for_tests::ETH_SEPOLIA_NODES;
+
+    let (_ctx, coin) = eth_coin_for_test(EthCoinType::Eth, ETH_SEPOLIA_NODES, None, ETH_SEPOLIA_CHAIN_ID);
     // check fee history without percentiles decoded okay
     let res = block_on(coin.eth_fee_history(U256::from(1u64), BlockNumber::Latest, &[]));
     assert!(res.is_ok());
