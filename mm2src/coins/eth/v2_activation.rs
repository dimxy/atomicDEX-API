use super::*;
use crate::hd_wallet::{load_hd_accounts_from_storage, HDAccountsMutex, HDPathAccountToAddressId, HDWalletCoinStorage,
                       HDWalletStorageError, DEFAULT_GAP_LIMIT};
use crate::nft::get_nfts_for_activation;
use crate::nft::nft_errors::{GetNftInfoError, ParseChainTypeError};
use crate::nft::nft_structs::Chain;
#[cfg(target_arch = "wasm32")] use crate::EthMetamaskPolicy;
use common::executor::AbortedError;
use crypto::{trezor::TrezorError, Bip32Error, CryptoCtxError, HwError};
use enum_derives::EnumFromTrait;
use instant::Instant;
use mm2_err_handle::common_errors::WithInternal;
#[cfg(target_arch = "wasm32")]
use mm2_metamask::{from_metamask_error, MetamaskError, MetamaskRpcError, WithMetamaskRpcError};
use rpc_task::RpcTaskError;
use std::sync::atomic::Ordering;
use url::Url;
use web3_transport::websocket_transport::WebsocketTransport;

#[derive(Clone, Debug, Deserialize, Display, EnumFromTrait, PartialEq, Serialize, SerializeErrorType)]
#[serde(tag = "error_type", content = "error_data")]
pub enum EthActivationV2Error {
    InvalidPayload(String),
    InvalidSwapContractAddr(String),
    InvalidFallbackSwapContract(String),
    InvalidPathToAddress(String),
    #[display(fmt = "`chain_id` should be set for evm coins or tokens")]
    ChainIdNotSet,
    #[display(fmt = "Platform coin {} activation failed. {}", ticker, error)]
    ActivationFailed {
        ticker: String,
        error: String,
    },
    CouldNotFetchBalance(String),
    UnreachableNodes(String),
    #[display(fmt = "Enable request for ETH coin must have at least 1 node")]
    AtLeastOneNodeRequired,
    #[display(fmt = "Error deserializing 'derivation_path': {}", _0)]
    ErrorDeserializingDerivationPath(String),
    PrivKeyPolicyNotAllowed(PrivKeyPolicyNotAllowed),
    #[display(fmt = "Failed spawning balance events. Error: {_0}")]
    FailedSpawningBalanceEvents(String),
    HDWalletStorageError(String),
    #[cfg(target_arch = "wasm32")]
    #[from_trait(WithMetamaskRpcError::metamask_rpc_error)]
    #[display(fmt = "{}", _0)]
    MetamaskError(MetamaskRpcError),
    #[from_trait(WithInternal::internal)]
    #[display(fmt = "Internal: {}", _0)]
    InternalError(String),
    Transport(String),
    UnexpectedDerivationMethod(UnexpectedDerivationMethod),
    CoinDoesntSupportTrezor,
    HwContextNotInitialized,
    #[display(fmt = "Initialization task has timed out {:?}", duration)]
    TaskTimedOut {
        duration: Duration,
    },
    HwError(HwRpcError),
    #[display(fmt = "Hardware wallet must be called within rpc task framework")]
    InvalidHardwareWalletCall,
}

impl From<MyAddressError> for EthActivationV2Error {
    fn from(err: MyAddressError) -> Self { Self::InternalError(err.to_string()) }
}

impl From<AbortedError> for EthActivationV2Error {
    fn from(e: AbortedError) -> Self { EthActivationV2Error::InternalError(e.to_string()) }
}

impl From<CryptoCtxError> for EthActivationV2Error {
    fn from(e: CryptoCtxError) -> Self { EthActivationV2Error::InternalError(e.to_string()) }
}

impl From<UnexpectedDerivationMethod> for EthActivationV2Error {
    fn from(e: UnexpectedDerivationMethod) -> Self { EthActivationV2Error::InternalError(e.to_string()) }
}

impl From<EthTokenActivationError> for EthActivationV2Error {
    fn from(e: EthTokenActivationError) -> Self {
        match e {
            EthTokenActivationError::InternalError(err) => EthActivationV2Error::InternalError(err),
            EthTokenActivationError::CouldNotFetchBalance(err) => EthActivationV2Error::CouldNotFetchBalance(err),
            EthTokenActivationError::InvalidPayload(err) => EthActivationV2Error::InvalidPayload(err),
            EthTokenActivationError::Transport(err) | EthTokenActivationError::ClientConnectionFailed(err) => {
                EthActivationV2Error::Transport(err)
            },
            EthTokenActivationError::UnexpectedDerivationMethod(err) => {
                EthActivationV2Error::UnexpectedDerivationMethod(err)
            },
        }
    }
}

impl From<HDWalletStorageError> for EthActivationV2Error {
    fn from(e: HDWalletStorageError) -> Self { EthActivationV2Error::HDWalletStorageError(e.to_string()) }
}

impl From<HwError> for EthActivationV2Error {
    fn from(e: HwError) -> Self { EthActivationV2Error::InternalError(e.to_string()) }
}

impl From<Bip32Error> for EthActivationV2Error {
    fn from(e: Bip32Error) -> Self { EthActivationV2Error::InternalError(e.to_string()) }
}

impl From<TrezorError> for EthActivationV2Error {
    fn from(e: TrezorError) -> Self { EthActivationV2Error::InternalError(e.to_string()) }
}

impl From<RpcTaskError> for EthActivationV2Error {
    fn from(rpc_err: RpcTaskError) -> Self {
        match rpc_err {
            RpcTaskError::Timeout(duration) => EthActivationV2Error::TaskTimedOut { duration },
            internal_error => EthActivationV2Error::InternalError(internal_error.to_string()),
        }
    }
}

#[cfg(target_arch = "wasm32")]
impl From<MetamaskError> for EthActivationV2Error {
    fn from(e: MetamaskError) -> Self { from_metamask_error(e) }
}

impl From<ParseChainTypeError> for EthActivationV2Error {
    fn from(e: ParseChainTypeError) -> Self { EthActivationV2Error::InternalError(e.to_string()) }
}

<<<<<<< HEAD
impl From<String> for EthActivationV2Error {
    fn from(e: String) -> Self { EthActivationV2Error::InternalError(e) }
=======
impl From<EnableCoinBalanceError> for EthActivationV2Error {
    fn from(e: EnableCoinBalanceError) -> Self {
        match e {
            EnableCoinBalanceError::NewAddressDerivingError(err) => {
                EthActivationV2Error::InternalError(err.to_string())
            },
            EnableCoinBalanceError::NewAccountCreationError(err) => {
                EthActivationV2Error::InternalError(err.to_string())
            },
            EnableCoinBalanceError::BalanceError(err) => EthActivationV2Error::CouldNotFetchBalance(err.to_string()),
        }
    }
>>>>>>> a0d87236
}

/// An alternative to `crate::PrivKeyActivationPolicy`, typical only for ETH coin.
#[derive(Clone, Deserialize)]
pub enum EthPrivKeyActivationPolicy {
    ContextPrivKey,
    Trezor,
    #[cfg(target_arch = "wasm32")]
    Metamask,
}

impl Default for EthPrivKeyActivationPolicy {
    fn default() -> Self { EthPrivKeyActivationPolicy::ContextPrivKey }
}

impl EthPrivKeyActivationPolicy {
    pub fn is_hw_policy(&self) -> bool { matches!(self, EthPrivKeyActivationPolicy::Trezor) }
}

#[derive(Clone, Debug, Deserialize, Serialize)]
pub enum EthRpcMode {
    Default,
    #[cfg(target_arch = "wasm32")]
    Metamask,
}

impl Default for EthRpcMode {
    fn default() -> Self { EthRpcMode::Default }
}

#[derive(Clone, Deserialize)]
pub struct EthActivationV2Request {
    #[serde(default)]
    pub nodes: Vec<EthNode>,
    #[serde(default)]
    pub rpc_mode: EthRpcMode,
    pub swap_contract_address: Address,
    pub fallback_swap_contract: Option<Address>,
    #[serde(default)]
    pub contract_supports_watchers: bool,
    pub mm2: Option<u8>,
    pub required_confirmations: Option<u64>,
    #[serde(default)]
    pub priv_key_policy: EthPrivKeyActivationPolicy,
    #[serde(flatten)]
    pub enable_params: EnabledCoinBalanceParams,
    #[serde(default)]
    pub path_to_address: HDPathAccountToAddressId,
    pub gap_limit: Option<u32>,
}

#[derive(Clone, Deserialize)]
pub struct EthNode {
    pub url: String,
    #[serde(default)]
    pub gui_auth: bool,
}

#[derive(Display, Serialize, SerializeErrorType)]
#[serde(tag = "error_type", content = "error_data")]
pub enum EthTokenActivationError {
    InternalError(String),
    ClientConnectionFailed(String),
    CouldNotFetchBalance(String),
    InvalidPayload(String),
    Transport(String),
    UnexpectedDerivationMethod(UnexpectedDerivationMethod),
}

impl From<AbortedError> for EthTokenActivationError {
    fn from(e: AbortedError) -> Self { EthTokenActivationError::InternalError(e.to_string()) }
}

impl From<MyAddressError> for EthTokenActivationError {
    fn from(err: MyAddressError) -> Self { Self::InternalError(err.to_string()) }
}

impl From<UnexpectedDerivationMethod> for EthTokenActivationError {
    fn from(e: UnexpectedDerivationMethod) -> Self { EthTokenActivationError::UnexpectedDerivationMethod(e) }
}

impl From<GetNftInfoError> for EthTokenActivationError {
    fn from(e: GetNftInfoError) -> Self {
        match e {
            GetNftInfoError::InvalidRequest(err) => EthTokenActivationError::InvalidPayload(err),
            GetNftInfoError::ContractTypeIsNull => EthTokenActivationError::InvalidPayload(
                "The contract type is required and should not be null.".to_string(),
            ),
            GetNftInfoError::Transport(err) | GetNftInfoError::InvalidResponse(err) => {
                EthTokenActivationError::Transport(err)
            },
            GetNftInfoError::Internal(err) | GetNftInfoError::DbError(err) | GetNftInfoError::NumConversError(err) => {
                EthTokenActivationError::InternalError(err)
            },
            GetNftInfoError::GetEthAddressError(err) => EthTokenActivationError::InternalError(err.to_string()),
            GetNftInfoError::ParseRfc3339Err(err) => EthTokenActivationError::InternalError(err.to_string()),
            GetNftInfoError::ProtectFromSpamError(err) => EthTokenActivationError::InternalError(err.to_string()),
            GetNftInfoError::TransferConfirmationsError(err) => EthTokenActivationError::InternalError(err.to_string()),
            GetNftInfoError::TokenNotFoundInWallet {
                token_address,
                token_id,
            } => EthTokenActivationError::InternalError(format!(
                "Token not found in wallet: {}, {}",
                token_address, token_id
            )),
        }
    }
}

impl From<ParseChainTypeError> for EthTokenActivationError {
    fn from(e: ParseChainTypeError) -> Self { EthTokenActivationError::InternalError(e.to_string()) }
}

impl From<String> for EthTokenActivationError {
    fn from(e: String) -> Self { EthTokenActivationError::InternalError(e) }
}

/// Represents the parameters required for activating either an ERC-20 token or an NFT on the Ethereum platform.
#[derive(Clone, Deserialize)]
#[serde(untagged)]
pub enum EthTokenActivationParams {
    Nft(NftActivationRequest),
    Erc20(Erc20TokenActivationRequest),
}

/// Holds ERC-20 token-specific activation parameters, including optional confirmation requirements.
#[derive(Clone, Deserialize)]
pub struct Erc20TokenActivationRequest {
    pub required_confirmations: Option<u64>,
}

/// Holds ERC-20 token-specific activation parameters when using the task manager for activation.
#[derive(Clone, Deserialize)]
pub struct InitErc20TokenActivationRequest {
    /// The number of confirmations required for swap transactions.
    pub required_confirmations: Option<u64>,
    /// Parameters for HD wallet account and addresses initialization.
    #[serde(flatten)]
    pub enable_params: EnabledCoinBalanceParams,
    /// This determines which Address of the HD account to be used for swaps for this Token.
    /// If not specified, the first non-change address for the first account is used.
    #[serde(default)]
    pub path_to_address: HDPathAccountToAddressId,
}

impl From<InitErc20TokenActivationRequest> for Erc20TokenActivationRequest {
    fn from(req: InitErc20TokenActivationRequest) -> Self {
        Erc20TokenActivationRequest {
            required_confirmations: req.required_confirmations,
        }
    }
}

/// Encapsulates the request parameters for NFT activation, specifying the provider to be used.
#[derive(Clone, Deserialize)]
pub struct NftActivationRequest {
    pub provider: NftProviderEnum,
}

/// Defines available NFT providers and their configuration.
#[derive(Clone, Deserialize)]
#[serde(tag = "type", content = "info")]
pub enum NftProviderEnum {
    Moralis { url: Url },
}

/// Represents the protocol type for an Ethereum-based token, distinguishing between ERC-20 tokens and NFTs.
pub enum EthTokenProtocol {
    Erc20(Erc20Protocol),
    Nft(NftProtocol),
}

/// Details for an ERC-20 token protocol.
#[derive(Clone)]
pub struct Erc20Protocol {
    pub platform: String,
    pub token_addr: Address,
}

impl From<Erc20Protocol> for CoinProtocol {
    fn from(erc20_protocol: Erc20Protocol) -> Self {
        CoinProtocol::ERC20 {
            platform: erc20_protocol.platform,
            contract_address: erc20_protocol.token_addr.to_string(),
        }
    }
}

/// Details for an NFT protocol.
#[derive(Debug)]
pub struct NftProtocol {
    pub platform: String,
}

#[cfg_attr(test, mockable)]
impl EthCoin {
    pub async fn initialize_erc20_token(
        &self,
        activation_params: Erc20TokenActivationRequest,
        protocol: Erc20Protocol,
        ticker: String,
    ) -> MmResult<EthCoin, EthTokenActivationError> {
        // TODO
        // Check if ctx is required.
        // Remove it to avoid circular references if possible
        let ctx = MmArc::from_weak(&self.ctx)
            .ok_or_else(|| String::from("No context"))
            .map_err(EthTokenActivationError::InternalError)?;

        let conf = coin_conf(&ctx, &ticker);

        let decimals = match conf["decimals"].as_u64() {
            None | Some(0) => get_token_decimals(
                &self
                    .web3()
                    .await
                    .map_err(|e| EthTokenActivationError::ClientConnectionFailed(e.to_string()))?,
                protocol.token_addr,
            )
            .await
            .map_err(EthTokenActivationError::InternalError)?,
            Some(d) => d as u8,
        };

        let web3_instances: Vec<Web3Instance> = self
            .web3_instances
            .lock()
            .await
            .iter()
            .map(|node| {
                let mut transport = node.web3.transport().clone();
                if let Some(auth) = transport.gui_auth_validation_generator_as_mut() {
                    auth.coin_ticker = ticker.clone();
                }
                let web3 = Web3::new(transport);
                Web3Instance {
                    web3,
                    is_parity: node.is_parity,
                }
            })
            .collect();

        let required_confirmations = activation_params
            .required_confirmations
            .unwrap_or_else(|| conf["required_confirmations"].as_u64().unwrap_or(1))
            .into();

        // Create an abortable system linked to the `MmCtx` so if the app is stopped on `MmArc::stop`,
        // all spawned futures related to `ERC20` coin will be aborted as well.
        let abortable_system = ctx.abortable_system.create_subsystem()?;

        let coin_type = EthCoinType::Erc20 {
            platform: protocol.platform,
            token_addr: protocol.token_addr,
        };
        let platform_fee_estimator_state = FeeEstimatorState::init_fee_estimator(&ctx, &conf, &coin_type).await?;
        let max_eth_tx_type = get_max_eth_tx_type_conf(&ctx, &conf, &coin_type).await?;

        let token = EthCoinImpl {
            priv_key_policy: self.priv_key_policy.clone(),
<<<<<<< HEAD
            my_address: self.my_address,
            coin_type,
=======
            // We inherit the derivation method from the parent/platform coin
            // If we want a new wallet for each token we can add this as an option in the future
            // storage ticker will be the platform coin ticker
            derivation_method: self.derivation_method.clone(),
            coin_type: EthCoinType::Erc20 {
                platform: protocol.platform,
                token_addr: protocol.token_addr,
            },
>>>>>>> a0d87236
            sign_message_prefix: self.sign_message_prefix.clone(),
            swap_contract_address: self.swap_contract_address,
            fallback_swap_contract: self.fallback_swap_contract,
            contract_supports_watchers: self.contract_supports_watchers,
            decimals,
            ticker,
            web3_instances: AsyncMutex::new(web3_instances),
            history_sync_state: Mutex::new(self.history_sync_state.lock().unwrap().clone()),
            swap_txfee_policy: Mutex::new(SwapTxFeePolicy::Internal),
            max_eth_tx_type,
            ctx: self.ctx.clone(),
            required_confirmations,
            chain_id: self.chain_id,
            trezor_coin: self.trezor_coin.clone(),
            logs_block_range: self.logs_block_range,
            address_nonce_locks: self.address_nonce_locks.clone(),
            erc20_tokens_infos: Default::default(),
            nfts_infos: Default::default(),
            platform_fee_estimator_state,
            abortable_system,
        };

        Ok(EthCoin(Arc::new(token)))
    }

    /// Initializes a Global NFT instance for a specific blockchain platform (e.g., Ethereum, Polygon).
    ///
    /// A "Global NFT" consolidates information about all NFTs owned by a user into a single `EthCoin` instance,
    /// avoiding the need for separate instances for each NFT.
    /// The function configures the necessary settings for the Global NFT, including web3 connections and confirmation requirements.
    /// It fetches NFT details from a given URL to populate the `nfts_infos` field, which stores information about the user's NFTs.
    ///
    /// This setup allows the Global NFT to function like a coin, supporting swap operations and providing easy access to NFT details via `nfts_infos`.
    pub async fn global_nft_from_platform_coin(&self, url: &Url) -> MmResult<EthCoin, EthTokenActivationError> {
        let chain = Chain::from_ticker(self.ticker())?;
        let ticker = chain.to_nft_ticker().to_string();

        let ctx = MmArc::from_weak(&self.ctx)
            .ok_or_else(|| String::from("No context"))
            .map_err(EthTokenActivationError::InternalError)?;

        let conf = coin_conf(&ctx, &ticker);

        // Create an abortable system linked to the `platform_coin` (which is self) so if the platform coin is disabled,
        // all spawned futures related to global Non-Fungible Token will be aborted as well.
        let abortable_system = self.abortable_system.create_subsystem()?;

<<<<<<< HEAD
        let nft_infos = get_nfts_for_activation(&chain, &self.my_address, url).await?;
        let coin_type = EthCoinType::Nft {
            platform: self.ticker.clone(),
        };
        let platform_fee_estimator_state = FeeEstimatorState::init_fee_estimator(&ctx, &conf, &coin_type).await?;
        let max_eth_tx_type = get_max_eth_tx_type_conf(&ctx, &conf, &coin_type).await?;
=======
        // Todo: support HD wallet for NFTs, currently we get nfts for enabled address only and there might be some issues when activating NFTs while ETH is activated with HD wallet
        let my_address = self.derivation_method.single_addr_or_err().await?;
        let nft_infos = get_nfts_for_activation(&chain, &my_address, url).await?;
>>>>>>> a0d87236

        let global_nft = EthCoinImpl {
            ticker,
            coin_type,
            priv_key_policy: self.priv_key_policy.clone(),
            derivation_method: self.derivation_method.clone(),
            sign_message_prefix: self.sign_message_prefix.clone(),
            swap_contract_address: self.swap_contract_address,
            fallback_swap_contract: self.fallback_swap_contract,
            contract_supports_watchers: self.contract_supports_watchers,
            web3_instances: self.web3_instances.lock().await.clone().into(),
            decimals: self.decimals,
            history_sync_state: Mutex::new(self.history_sync_state.lock().unwrap().clone()),
            swap_txfee_policy: Mutex::new(SwapTxFeePolicy::Internal),
            max_eth_tx_type,
            required_confirmations: AtomicU64::new(self.required_confirmations.load(Ordering::Relaxed)),
            ctx: self.ctx.clone(),
            chain_id: self.chain_id,
            trezor_coin: self.trezor_coin.clone(),
            logs_block_range: self.logs_block_range,
            address_nonce_locks: self.address_nonce_locks.clone(),
            erc20_tokens_infos: Default::default(),
            nfts_infos: Arc::new(AsyncMutex::new(nft_infos)),
            platform_fee_estimator_state,
            abortable_system,
        };
        Ok(EthCoin(Arc::new(global_nft)))
    }
}

/// Activate eth coin from coin config and private key build policy,
/// version 2 of the activation function, with no intrinsic tokens creation
pub async fn eth_coin_from_conf_and_request_v2(
    ctx: &MmArc,
    ticker: &str,
    conf: &Json,
    req: EthActivationV2Request,
    priv_key_build_policy: EthPrivKeyBuildPolicy,
) -> MmResult<EthCoin, EthActivationV2Error> {
    if req.swap_contract_address == Address::default() {
        return Err(EthActivationV2Error::InvalidSwapContractAddr(
            "swap_contract_address can't be zero address".to_string(),
        )
        .into());
    }

    if let Some(fallback) = req.fallback_swap_contract {
        if fallback == Address::default() {
            return Err(EthActivationV2Error::InvalidFallbackSwapContract(
                "fallback_swap_contract can't be zero address".to_string(),
            )
            .into());
        }
    }

    let (priv_key_policy, derivation_method) = build_address_and_priv_key_policy(
        ctx,
        ticker,
        conf,
        priv_key_build_policy,
        &req.path_to_address,
        req.gap_limit,
    )
    .await?;

    let chain_id = conf["chain_id"].as_u64().ok_or(EthActivationV2Error::ChainIdNotSet)?;
    let web3_instances = match (req.rpc_mode, &priv_key_policy) {
        (
            EthRpcMode::Default,
            EthPrivKeyPolicy::Iguana(key_pair)
            | EthPrivKeyPolicy::HDWallet {
                activated_key: key_pair,
                ..
            },
        ) => {
            let auth_address = key_pair.address();
            let auth_address_str = display_eth_address(&auth_address);
            build_web3_instances(ctx, ticker.to_string(), auth_address_str, key_pair, req.nodes.clone()).await?
        },
        (EthRpcMode::Default, EthPrivKeyPolicy::Trezor) => {
            let crypto_ctx = CryptoCtx::from_ctx(ctx)?;
            let secp256k1_key_pair = crypto_ctx.mm2_internal_key_pair();
            let auth_key_pair = KeyPair::from_secret_slice(secp256k1_key_pair.private_ref())
                .map_to_mm(|_| EthActivationV2Error::InternalError("could not get internal keypair".to_string()))?;
            let auth_address = auth_key_pair.address();
            let auth_address_str = display_eth_address(&auth_address);
            build_web3_instances(
                ctx,
                ticker.to_string(),
                auth_address_str,
                &auth_key_pair,
                req.nodes.clone(),
            )
            .await?
        },
        #[cfg(target_arch = "wasm32")]
        (EthRpcMode::Metamask, EthPrivKeyPolicy::Metamask(_)) => {
            build_metamask_transport(ctx, ticker.to_string(), chain_id).await?
        },
        #[cfg(target_arch = "wasm32")]
        (EthRpcMode::Default, EthPrivKeyPolicy::Metamask(_)) | (EthRpcMode::Metamask, _) => {
            let error = r#"priv_key_policy="Metamask" and rpc_mode="Metamask" should be used both"#.to_string();
            return MmError::err(EthActivationV2Error::ActivationFailed {
                ticker: ticker.to_string(),
                error,
            });
        },
    };

    // param from request should override the config
    let required_confirmations = req
        .required_confirmations
        .unwrap_or_else(|| {
            conf["required_confirmations"]
                .as_u64()
                .unwrap_or(DEFAULT_REQUIRED_CONFIRMATIONS as u64)
        })
        .into();

    let sign_message_prefix: Option<String> = json::from_value(conf["sign_message_prefix"].clone()).ok();

    let trezor_coin: Option<String> = json::from_value(conf["trezor_coin"].clone()).ok();

    let address_nonce_locks = {
        let mut map = NONCE_LOCK.lock().unwrap();
        Arc::new(AsyncMutex::new(
            map.entry(ticker.to_string()).or_insert_with(new_nonce_lock).clone(),
        ))
    };

    // Create an abortable system linked to the `MmCtx` so if the app is stopped on `MmArc::stop`,
    // all spawned futures related to `ETH` coin will be aborted as well.
    let abortable_system = ctx.abortable_system.create_subsystem()?;
    let coin_type = EthCoinType::Eth;
    let platform_fee_estimator_state = FeeEstimatorState::init_fee_estimator(ctx, conf, &coin_type).await?;
    let max_eth_tx_type = get_max_eth_tx_type_conf(ctx, conf, &coin_type).await?;

    let coin = EthCoinImpl {
        priv_key_policy,
<<<<<<< HEAD
        my_address,
        coin_type,
=======
        derivation_method: Arc::new(derivation_method),
        coin_type: EthCoinType::Eth,
>>>>>>> a0d87236
        sign_message_prefix,
        swap_contract_address: req.swap_contract_address,
        fallback_swap_contract: req.fallback_swap_contract,
        contract_supports_watchers: req.contract_supports_watchers,
        decimals: ETH_DECIMALS,
<<<<<<< HEAD
        ticker,
=======
        ticker: ticker.to_string(),
        gas_station_url: req.gas_station_url,
        gas_station_decimals: req.gas_station_decimals.unwrap_or(ETH_GAS_STATION_DECIMALS),
        gas_station_policy: req.gas_station_policy,
>>>>>>> a0d87236
        web3_instances: AsyncMutex::new(web3_instances),
        history_sync_state: Mutex::new(HistorySyncState::NotEnabled),
        swap_txfee_policy: Mutex::new(SwapTxFeePolicy::Internal),
        max_eth_tx_type,
        ctx: ctx.weak(),
        required_confirmations,
        chain_id,
        trezor_coin,
        logs_block_range: conf["logs_block_range"].as_u64().unwrap_or(DEFAULT_LOGS_BLOCK_RANGE),
        address_nonce_locks,
        erc20_tokens_infos: Default::default(),
        nfts_infos: Default::default(),
        platform_fee_estimator_state,
        abortable_system,
    };

    let coin = EthCoin(Arc::new(coin));
    coin.spawn_balance_stream_if_enabled(ctx)
        .await
        .map_err(EthActivationV2Error::FailedSpawningBalanceEvents)?;

    Ok(coin)
}

/// Processes the given `priv_key_policy` and generates corresponding `KeyPair`.
/// This function expects either [`PrivKeyBuildPolicy::IguanaPrivKey`]
/// or [`PrivKeyBuildPolicy::GlobalHDAccount`], otherwise returns `PrivKeyPolicyNotAllowed` error.
pub(crate) async fn build_address_and_priv_key_policy(
    ctx: &MmArc,
    ticker: &str,
    conf: &Json,
    priv_key_build_policy: EthPrivKeyBuildPolicy,
    path_to_address: &HDPathAccountToAddressId,
    gap_limit: Option<u32>,
) -> MmResult<(EthPrivKeyPolicy, EthDerivationMethod), EthActivationV2Error> {
    match priv_key_build_policy {
        EthPrivKeyBuildPolicy::IguanaPrivKey(iguana) => {
            let key_pair = KeyPair::from_secret_slice(iguana.as_slice())
                .map_to_mm(|e| EthActivationV2Error::InternalError(e.to_string()))?;
            let address = key_pair.address();
            let derivation_method = DerivationMethod::SingleAddress(address);
            Ok((EthPrivKeyPolicy::Iguana(key_pair), derivation_method))
        },
        EthPrivKeyBuildPolicy::GlobalHDAccount(global_hd_ctx) => {
            // Consider storing `derivation_path` at `EthCoinImpl`.
            let path_to_coin = json::from_value(conf["derivation_path"].clone())
                .map_to_mm(|e| EthActivationV2Error::ErrorDeserializingDerivationPath(e.to_string()))?;
            let raw_priv_key = global_hd_ctx
                .derive_secp256k1_secret(
                    &path_to_address
                        .to_derivation_path(&path_to_coin)
                        .mm_err(|e| EthActivationV2Error::InvalidPathToAddress(e.to_string()))?,
                )
                .mm_err(|e| EthActivationV2Error::InternalError(e.to_string()))?;
            let activated_key = KeyPair::from_secret_slice(raw_priv_key.as_slice())
                .map_to_mm(|e| EthActivationV2Error::InternalError(e.to_string()))?;
            let bip39_secp_priv_key = global_hd_ctx.root_priv_key().clone();

            let hd_wallet_rmd160 = *ctx.rmd160();
            let hd_wallet_storage = HDWalletCoinStorage::init_with_rmd160(ctx, ticker.to_string(), hd_wallet_rmd160)
                .await
                .mm_err(EthActivationV2Error::from)?;
            let accounts = load_hd_accounts_from_storage(&hd_wallet_storage, &path_to_coin).await?;
            let gap_limit = gap_limit.unwrap_or(DEFAULT_GAP_LIMIT);
            let hd_wallet = EthHDWallet {
                hd_wallet_rmd160,
                hd_wallet_storage,
                derivation_path: path_to_coin.clone(),
                accounts: HDAccountsMutex::new(accounts),
                enabled_address: *path_to_address,
                gap_limit,
            };
            let derivation_method = DerivationMethod::HDWallet(hd_wallet);
            Ok((
                EthPrivKeyPolicy::HDWallet {
                    path_to_coin,
                    activated_key,
                    bip39_secp_priv_key,
                },
                derivation_method,
            ))
        },
        EthPrivKeyBuildPolicy::Trezor => {
            let path_to_coin = json::from_value(conf["derivation_path"].clone())
                .map_to_mm(|e| EthActivationV2Error::ErrorDeserializingDerivationPath(e.to_string()))?;

            let trezor_coin: Option<String> = json::from_value(conf["trezor_coin"].clone()).ok();
            if trezor_coin.is_none() {
                return MmError::err(EthActivationV2Error::CoinDoesntSupportTrezor);
            }
            let crypto_ctx = CryptoCtx::from_ctx(ctx)?;
            let hw_ctx = crypto_ctx
                .hw_ctx()
                .or_mm_err(|| EthActivationV2Error::HwContextNotInitialized)?;
            let hd_wallet_rmd160 = hw_ctx.rmd160();
            let hd_wallet_storage = HDWalletCoinStorage::init_with_rmd160(ctx, ticker.to_string(), hd_wallet_rmd160)
                .await
                .mm_err(EthActivationV2Error::from)?;
            let accounts = load_hd_accounts_from_storage(&hd_wallet_storage, &path_to_coin).await?;
            let gap_limit = gap_limit.unwrap_or(DEFAULT_GAP_LIMIT);
            let hd_wallet = EthHDWallet {
                hd_wallet_rmd160,
                hd_wallet_storage,
                derivation_path: path_to_coin.clone(),
                accounts: HDAccountsMutex::new(accounts),
                enabled_address: *path_to_address,
                gap_limit,
            };
            let derivation_method = DerivationMethod::HDWallet(hd_wallet);
            Ok((EthPrivKeyPolicy::Trezor, derivation_method))
        },
        #[cfg(target_arch = "wasm32")]
        EthPrivKeyBuildPolicy::Metamask(metamask_ctx) => {
            let address = *metamask_ctx.check_active_eth_account().await?;
            let public_key_uncompressed = metamask_ctx.eth_account_pubkey_uncompressed();
            let public_key = compress_public_key(public_key_uncompressed)?;
            Ok((
                EthPrivKeyPolicy::Metamask(EthMetamaskPolicy {
                    public_key,
                    public_key_uncompressed,
                }),
                DerivationMethod::SingleAddress(address),
            ))
        },
    }
}

async fn build_web3_instances(
    ctx: &MmArc,
    coin_ticker: String,
    address: String,
    key_pair: &KeyPair,
    mut eth_nodes: Vec<EthNode>,
) -> MmResult<Vec<Web3Instance>, EthActivationV2Error> {
    if eth_nodes.is_empty() {
        return MmError::err(EthActivationV2Error::AtLeastOneNodeRequired);
    }

    let mut rng = small_rng();
    eth_nodes.as_mut_slice().shuffle(&mut rng);
    drop_mutability!(eth_nodes);

    let event_handlers = rpc_event_handlers_for_eth_transport(ctx, coin_ticker.clone());

    let mut web3_instances = Vec::with_capacity(eth_nodes.len());
    for eth_node in eth_nodes {
        let uri: Uri = eth_node
            .url
            .parse()
            .map_err(|_| EthActivationV2Error::InvalidPayload(format!("{} could not be parsed.", eth_node.url)))?;

        let transport = match uri.scheme_str() {
            Some("ws") | Some("wss") => {
                const TMP_SOCKET_CONNECTION: Duration = Duration::from_secs(20);

                let node = WebsocketTransportNode {
                    uri: uri.clone(),
                    gui_auth: eth_node.gui_auth,
                };

                let mut websocket_transport = WebsocketTransport::with_event_handlers(node, event_handlers.clone());

                if eth_node.gui_auth {
                    websocket_transport.gui_auth_validation_generator = Some(GuiAuthValidationGenerator {
                        coin_ticker: coin_ticker.clone(),
                        secret: key_pair.secret().clone(),
                        address: address.clone(),
                    });
                }

                // Temporarily start the connection loop (we close the connection once we have the client version below).
                // Ideally, it would be much better to not do this workaround, which requires a lot of refactoring or
                // dropping websocket support on parity nodes.
                let fut = websocket_transport
                    .clone()
                    .start_connection_loop(Some(Instant::now() + TMP_SOCKET_CONNECTION));
                let settings = AbortSettings::info_on_abort(format!("connection loop stopped for {:?}", uri));
                ctx.spawner().spawn_with_settings(fut, settings);

                Web3Transport::Websocket(websocket_transport)
            },
            Some("http") | Some("https") => {
                let node = HttpTransportNode {
                    uri,
                    gui_auth: eth_node.gui_auth,
                };

                build_http_transport(
                    coin_ticker.clone(),
                    address.clone(),
                    key_pair,
                    node,
                    event_handlers.clone(),
                )
            },
            _ => {
                return MmError::err(EthActivationV2Error::InvalidPayload(format!(
                    "Invalid node address '{uri}'. Only http(s) and ws(s) nodes are supported"
                )));
            },
        };

        let web3 = Web3::new(transport);
        let version = match web3.web3().client_version().await {
            Ok(v) => v,
            Err(e) => {
                error!("Couldn't get client version for url {}: {}", eth_node.url, e);
                continue;
            },
        };

        web3_instances.push(Web3Instance {
            web3,
            is_parity: version.contains("Parity") || version.contains("parity"),
        });
    }

    if web3_instances.is_empty() {
        return Err(
            EthActivationV2Error::UnreachableNodes("Failed to get client version for all nodes".to_string()).into(),
        );
    }

    Ok(web3_instances)
}

fn build_http_transport(
    coin_ticker: String,
    address: String,
    key_pair: &KeyPair,
    node: HttpTransportNode,
    event_handlers: Vec<RpcTransportEventHandlerShared>,
) -> Web3Transport {
    use crate::eth::web3_transport::http_transport::HttpTransport;

    let gui_auth = node.gui_auth;
    let mut http_transport = HttpTransport::with_event_handlers(node, event_handlers);

    if gui_auth {
        http_transport.gui_auth_validation_generator = Some(GuiAuthValidationGenerator {
            coin_ticker,
            secret: key_pair.secret().clone(),
            address,
        });
    }
    Web3Transport::from(http_transport)
}

#[cfg(target_arch = "wasm32")]
async fn build_metamask_transport(
    ctx: &MmArc,
    coin_ticker: String,
    chain_id: u64,
) -> MmResult<Vec<Web3Instance>, EthActivationV2Error> {
    let event_handlers = rpc_event_handlers_for_eth_transport(ctx, coin_ticker.clone());

    let eth_config = web3_transport::metamask_transport::MetamaskEthConfig { chain_id };
    let web3 = Web3::new(Web3Transport::new_metamask_with_event_handlers(
        eth_config,
        event_handlers,
    )?);

    // Check if MetaMask supports the given `chain_id`.
    // Please note that this request may take a long time.
    check_metamask_supports_chain_id(coin_ticker, &web3, chain_id).await?;

    // MetaMask doesn't use Parity nodes. So `MetamaskTransport` doesn't support `parity_nextNonce` RPC.
    // An example of the `web3_clientVersion` RPC - `MetaMask/v10.22.1`.
    let web3_instances = vec![Web3Instance { web3, is_parity: false }];

    Ok(web3_instances)
}

/// This method is based on the fact that `MetamaskTransport` tries to switch the `ChainId`
/// if the MetaMask is targeted to another ETH chain.
#[cfg(target_arch = "wasm32")]
async fn check_metamask_supports_chain_id(
    ticker: String,
    web3: &Web3<Web3Transport>,
    expected_chain_id: u64,
) -> MmResult<(), EthActivationV2Error> {
    use jsonrpc_core::ErrorCode;

    /// See the documentation:
    /// https://docs.metamask.io/guide/rpc-api.html#wallet-switchethereumchain
    const CHAIN_IS_NOT_REGISTERED_ERROR: ErrorCode = ErrorCode::ServerError(4902);

    match web3.eth().chain_id().await {
        Ok(chain_id) if chain_id == U256::from(expected_chain_id) => Ok(()),
        // The RPC client should have returned ChainId with which it has been created on [`Web3Transport::new_metamask_with_event_handlers`].
        Ok(unexpected_chain_id) => {
            let error = format!("Expected '{expected_chain_id}' ChainId, found '{unexpected_chain_id}'");
            MmError::err(EthActivationV2Error::InternalError(error))
        },
        Err(web3::Error::Rpc(rpc_err)) if rpc_err.code == CHAIN_IS_NOT_REGISTERED_ERROR => {
            let error = format!("Ethereum chain_id({expected_chain_id}) is not supported");
            MmError::err(EthActivationV2Error::ActivationFailed { ticker, error })
        },
        Err(other) => {
            let error = other.to_string();
            MmError::err(EthActivationV2Error::ActivationFailed { ticker, error })
        },
    }
}

#[cfg(target_arch = "wasm32")]
fn compress_public_key(uncompressed: H520) -> MmResult<H264, EthActivationV2Error> {
    let public_key = PublicKey::from_slice(uncompressed.as_bytes())
        .map_to_mm(|e| EthActivationV2Error::InternalError(e.to_string()))?;
    let compressed = public_key.serialize();
    Ok(H264::from(compressed))
}<|MERGE_RESOLUTION|>--- conflicted
+++ resolved
@@ -127,10 +127,10 @@
     fn from(e: ParseChainTypeError) -> Self { EthActivationV2Error::InternalError(e.to_string()) }
 }
 
-<<<<<<< HEAD
 impl From<String> for EthActivationV2Error {
     fn from(e: String) -> Self { EthActivationV2Error::InternalError(e) }
-=======
+}
+
 impl From<EnableCoinBalanceError> for EthActivationV2Error {
     fn from(e: EnableCoinBalanceError) -> Self {
         match e {
@@ -143,7 +143,6 @@
             EnableCoinBalanceError::BalanceError(err) => EthActivationV2Error::CouldNotFetchBalance(err.to_string()),
         }
     }
->>>>>>> a0d87236
 }
 
 /// An alternative to `crate::PrivKeyActivationPolicy`, typical only for ETH coin.
@@ -404,19 +403,11 @@
 
         let token = EthCoinImpl {
             priv_key_policy: self.priv_key_policy.clone(),
-<<<<<<< HEAD
-            my_address: self.my_address,
-            coin_type,
-=======
             // We inherit the derivation method from the parent/platform coin
             // If we want a new wallet for each token we can add this as an option in the future
             // storage ticker will be the platform coin ticker
             derivation_method: self.derivation_method.clone(),
-            coin_type: EthCoinType::Erc20 {
-                platform: protocol.platform,
-                token_addr: protocol.token_addr,
-            },
->>>>>>> a0d87236
+            coin_type,
             sign_message_prefix: self.sign_message_prefix.clone(),
             swap_contract_address: self.swap_contract_address,
             fallback_swap_contract: self.fallback_swap_contract,
@@ -464,18 +455,14 @@
         // all spawned futures related to global Non-Fungible Token will be aborted as well.
         let abortable_system = self.abortable_system.create_subsystem()?;
 
-<<<<<<< HEAD
-        let nft_infos = get_nfts_for_activation(&chain, &self.my_address, url).await?;
+        // Todo: support HD wallet for NFTs, currently we get nfts for enabled address only and there might be some issues when activating NFTs while ETH is activated with HD wallet
+        let my_address = self.derivation_method.single_addr_or_err().await?;
+        let nft_infos = get_nfts_for_activation(&chain, &my_address, url).await?;
         let coin_type = EthCoinType::Nft {
             platform: self.ticker.clone(),
         };
         let platform_fee_estimator_state = FeeEstimatorState::init_fee_estimator(&ctx, &conf, &coin_type).await?;
         let max_eth_tx_type = get_max_eth_tx_type_conf(&ctx, &conf, &coin_type).await?;
-=======
-        // Todo: support HD wallet for NFTs, currently we get nfts for enabled address only and there might be some issues when activating NFTs while ETH is activated with HD wallet
-        let my_address = self.derivation_method.single_addr_or_err().await?;
-        let nft_infos = get_nfts_for_activation(&chain, &my_address, url).await?;
->>>>>>> a0d87236
 
         let global_nft = EthCoinImpl {
             ticker,
@@ -615,26 +602,14 @@
 
     let coin = EthCoinImpl {
         priv_key_policy,
-<<<<<<< HEAD
-        my_address,
+        derivation_method: Arc::new(derivation_method),
         coin_type,
-=======
-        derivation_method: Arc::new(derivation_method),
-        coin_type: EthCoinType::Eth,
->>>>>>> a0d87236
         sign_message_prefix,
         swap_contract_address: req.swap_contract_address,
         fallback_swap_contract: req.fallback_swap_contract,
         contract_supports_watchers: req.contract_supports_watchers,
         decimals: ETH_DECIMALS,
-<<<<<<< HEAD
-        ticker,
-=======
         ticker: ticker.to_string(),
-        gas_station_url: req.gas_station_url,
-        gas_station_decimals: req.gas_station_decimals.unwrap_or(ETH_GAS_STATION_DECIMALS),
-        gas_station_policy: req.gas_station_policy,
->>>>>>> a0d87236
         web3_instances: AsyncMutex::new(web3_instances),
         history_sync_state: Mutex::new(HistorySyncState::NotEnabled),
         swap_txfee_policy: Mutex::new(SwapTxFeePolicy::Internal),
