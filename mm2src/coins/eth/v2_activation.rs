--- conflicted
+++ resolved
@@ -31,12 +31,9 @@
     #[display(fmt = "Error deserializing 'derivation_path': {}", _0)]
     ErrorDeserializingDerivationPath(String),
     PrivKeyPolicyNotAllowed(PrivKeyPolicyNotAllowed),
-<<<<<<< HEAD
-    HDWalletStorageError(String),
-=======
     #[display(fmt = "Failed spawning balance events. Error: {_0}")]
     FailedSpawningBalanceEvents(String),
->>>>>>> f0e486b6
+    HDWalletStorageError(String),
     #[cfg(target_arch = "wasm32")]
     #[from_trait(WithMetamaskRpcError::metamask_rpc_error)]
     #[display(fmt = "{}", _0)]
@@ -326,17 +323,12 @@
 
     let sign_message_prefix: Option<String> = json::from_value(conf["sign_message_prefix"].clone()).ok();
 
-<<<<<<< HEAD
     let trezor_coin: Option<String> = json::from_value(conf["trezor_coin"].clone()).ok();
 
-    let mut map = NONCE_LOCK.lock().unwrap();
-    let nonce_lock = map.entry(ticker.to_string()).or_insert_with(new_nonce_lock).clone();
-=======
     let nonce_lock = {
         let mut map = NONCE_LOCK.lock().unwrap();
-        map.entry(ticker.clone()).or_insert_with(new_nonce_lock).clone()
+        map.entry(ticker.to_string()).or_insert_with(new_nonce_lock).clone()
     };
->>>>>>> f0e486b6
 
     // Create an abortable system linked to the `MmCtx` so if the app is stopped on `MmArc::stop`,
     // all spawned futures related to `ETH` coin will be aborted as well.
