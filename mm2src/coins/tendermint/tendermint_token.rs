--- conflicted
+++ resolved
@@ -593,15 +593,10 @@
     #[inline]
     fn min_tx_amount(&self) -> BigDecimal { big_decimal_from_sat(MIN_TX_SATOSHIS, self.decimals) }
 
-<<<<<<< HEAD
-    /// !! This function includes dummy implementation for P.O.C work
-    fn min_trading_vol(&self) -> MmNumber { MmNumber::from("0.00777") }
-
-    fn is_trezor(&self) -> bool { self.platform_coin.priv_key_policy.is_trezor() }
-=======
     #[inline]
     fn min_trading_vol(&self) -> MmNumber { self.min_tx_amount().into() }
->>>>>>> 1c8a9a85
+
+    fn is_trezor(&self) -> bool { self.platform_coin.priv_key_policy.is_trezor() }
 }
 
 #[async_trait]
