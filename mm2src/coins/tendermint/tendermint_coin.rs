--- conflicted
+++ resolved
@@ -20,17 +20,10 @@
             PrivKeyPolicyNotAllowed, RawTransactionError, RawTransactionFut, RawTransactionRequest, RawTransactionRes,
             RawTransactionResult, RefundError, RefundPaymentArgs, RefundResult, RpcCommonOps,
             SearchForSwapTxSpendInput, SendMakerPaymentSpendPreimageInput, SendPaymentArgs, SignRawTransactionRequest,
-<<<<<<< HEAD
-            SignatureError, SignatureResult, SpendPaymentArgs, SwapOps, SwapTxFeePolicy, TakerSwapMakerCoin, TradeFee,
-            TradePreimageError, TradePreimageFut, TradePreimageResult, TradePreimageValue, TransactionDetails,
-            TransactionEnum, TransactionErr, TransactionFut, TransactionResult, TransactionType, TxFeeDetails,
-            TxMarshalingErr, UnexpectedDerivationMethod, ValidateAddressResult, ValidateFeeArgs,
-=======
-            SignatureError, SignatureResult, SpendPaymentArgs, SwapOps, TakerSwapMakerCoin, ToBytes, TradeFee,
-            TradePreimageError, TradePreimageFut, TradePreimageResult, TradePreimageValue, TransactionData,
+            SignatureError, SignatureResult, SpendPaymentArgs, SwapOps, SwapTxFeePolicy, TakerSwapMakerCoin, ToBytes,
+            TradeFee, TradePreimageError, TradePreimageFut, TradePreimageResult, TradePreimageValue, TransactionData,
             TransactionDetails, TransactionEnum, TransactionErr, TransactionFut, TransactionResult, TransactionType,
             TxFeeDetails, TxMarshalingErr, UnexpectedDerivationMethod, ValidateAddressResult, ValidateFeeArgs,
->>>>>>> 52326c4b
             ValidateInstructionsErr, ValidateOtherPubKeyErr, ValidatePaymentFut, ValidatePaymentInput,
             ValidateWatcherSpendInput, VerificationError, VerificationResult, WaitForHTLCTxSpendArgs, WatcherOps,
             WatcherReward, WatcherRewardError, WatcherSearchForSwapTxSpendInput, WatcherValidatePaymentInput,
