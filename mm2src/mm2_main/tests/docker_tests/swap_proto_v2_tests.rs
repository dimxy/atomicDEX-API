use crate::{generate_utxo_coin_with_random_privkey, MYCOIN, MYCOIN1, SET_DEX_PUBKEY_TO_ALICE};
use bitcrypto::dhash160;
use coins::utxo::UtxoCommonOps;
use coins::{ConfirmPaymentInput, DexFee, FundingTxSpend, GenTakerFundingSpendArgs, GenTakerPaymentSpendArgs,
<<<<<<< HEAD
            MakerCoinSwapOpsV2, MarketCoinOps, ParseCoinAssocTypes, RefundFundingSecretArgs, RefundMakerPaymentArgs,
            RefundPaymentArgs, SendMakerPaymentArgs, SendTakerFundingArgs, SwapTxTypeWithSecretHash,
            TakerCoinSwapOpsV2, Transaction, ValidateMakerPaymentArgs, ValidateTakerFundingArgs};
use common::{block_on, now_sec};
use crypto::privkey::key_pair_from_secret;
=======
            MakerCoinSwapOpsV2, MarketCoinOps, ParseCoinAssocTypes, RefundFundingSecretArgs,
            RefundMakerPaymentSecretArgs, RefundMakerPaymentTimelockArgs, RefundTakerPaymentArgs,
            SendMakerPaymentArgs, SendTakerFundingArgs, SwapTxTypeWithSecretHash, TakerCoinSwapOpsV2, Transaction,
            ValidateMakerPaymentArgs, ValidateTakerFundingArgs};
use common::{block_on, now_sec, DEX_FEE_ADDR_RAW_PUBKEY};
>>>>>>> d1a8ea7a
use futures01::Future;
use mm2_number::MmNumber;
use mm2_test_helpers::for_tests::{active_swaps, check_recent_swaps, coins_needed_for_kickstart, disable_coin,
                                  disable_coin_err, enable_native, get_locked_amount, mm_dump, my_swap_status,
                                  mycoin1_conf, mycoin_conf, start_swaps, wait_for_swap_finished,
                                  wait_for_swap_status, MarketMakerIt, Mm2TestConf};
use mm2_test_helpers::structs::MmNumberMultiRepr;
use script::{Builder, Opcode};
use serialization::serialize;
use std::time::Duration;
use uuid::Uuid;

#[test]
fn send_and_refund_taker_funding_timelock() {
    let (_mm_arc, coin, _privkey) = generate_utxo_coin_with_random_privkey(MYCOIN, 1000.into());

    let funding_time_lock = now_sec() - 1000;
    let taker_secret_hash = &[0; 20];
    let maker_pub = coin.my_public_key().unwrap();
    let dex_fee = &DexFee::Standard("0.01".into());

    let send_args = SendTakerFundingArgs {
        funding_time_lock,
        payment_time_lock: 0,
        taker_secret_hash,
        maker_secret_hash: &[0; 20],
        maker_pub,
        dex_fee,
        premium_amount: "0.1".parse().unwrap(),
        trading_amount: 1.into(),
        swap_unique_data: &[],
    };
    let taker_funding_utxo_tx = block_on(coin.send_taker_funding(send_args)).unwrap();
    log!("{:02x}", taker_funding_utxo_tx.tx_hash_as_bytes());
    // tx must have 3 outputs: actual funding, OP_RETURN containing the secret hash and change
    assert_eq!(3, taker_funding_utxo_tx.outputs.len());

    // dex_fee_amount + premium_amount + trading_amount
    let expected_amount = 111000000u64;
    assert_eq!(expected_amount, taker_funding_utxo_tx.outputs[0].value);

    let expected_op_return = Builder::default()
        .push_opcode(Opcode::OP_RETURN)
        .push_data(&[0; 20])
        .into_bytes();
    assert_eq!(expected_op_return, taker_funding_utxo_tx.outputs[1].script_pubkey);

    let validate_args = ValidateTakerFundingArgs {
        funding_tx: &taker_funding_utxo_tx,
        payment_time_lock: 0,
        funding_time_lock,
        taker_secret_hash,
        maker_secret_hash: &[],
        taker_pub: maker_pub,
        dex_fee,
        premium_amount: "0.1".parse().unwrap(),
        trading_amount: 1.into(),
        swap_unique_data: &[],
    };
    block_on(coin.validate_taker_funding(validate_args)).unwrap();

    let refund_args = RefundTakerPaymentArgs {
        payment_tx: &serialize(&taker_funding_utxo_tx).take(),
        time_lock: funding_time_lock,
        maker_pub: coin.my_public_key().unwrap(),
        tx_type_with_secret_hash: SwapTxTypeWithSecretHash::TakerFunding {
            taker_secret_hash: &[0; 20],
        },
        swap_unique_data: &[],
        watcher_reward: false,
        dex_fee,
        premium_amount: Default::default(),
        trading_amount: Default::default(),
    };

    let refund_tx = block_on(coin.refund_taker_funding_timelock(refund_args)).unwrap();
    log!("{:02x}", refund_tx.tx_hash_as_bytes());

    // refund tx has to be confirmed before it can be found as payment spend in native mode
    let confirm_input = ConfirmPaymentInput {
        payment_tx: refund_tx.tx_hex(),
        confirmations: 1,
        requires_nota: false,
        wait_until: now_sec() + 20,
        check_every: 1,
    };
    coin.wait_for_confirmations(confirm_input).wait().unwrap();

    let found_refund_tx =
        block_on(coin.search_for_taker_funding_spend(&taker_funding_utxo_tx, 1, taker_secret_hash)).unwrap();
    match found_refund_tx {
        Some(FundingTxSpend::RefundedTimelock(found_tx)) => assert_eq!(found_tx, refund_tx),
        unexpected => panic!("Got unexpected FundingTxSpend variant {:?}", unexpected),
    }
}

#[test]
fn send_and_refund_taker_funding_secret() {
    let (_mm_arc, coin, _privkey) = generate_utxo_coin_with_random_privkey(MYCOIN, 1000.into());

    let funding_time_lock = now_sec() - 1000;
    let taker_secret = [0; 32];
    let taker_secret_hash_owned = dhash160(&taker_secret);
    let taker_secret_hash = taker_secret_hash_owned.as_slice();
    let maker_pub = coin.my_public_key().unwrap();
    let dex_fee = &DexFee::Standard("0.01".into());

    let send_args = SendTakerFundingArgs {
        funding_time_lock,
        payment_time_lock: 0,
        taker_secret_hash,
        maker_secret_hash: &[0; 20],
        maker_pub,
        dex_fee,
        premium_amount: "0.1".parse().unwrap(),
        trading_amount: 1.into(),
        swap_unique_data: &[],
    };
    let taker_funding_utxo_tx = block_on(coin.send_taker_funding(send_args)).unwrap();
    log!("{:02x}", taker_funding_utxo_tx.tx_hash_as_bytes());
    // tx must have 3 outputs: actual funding, OP_RETURN containing the secret hash and change
    assert_eq!(3, taker_funding_utxo_tx.outputs.len());

    // dex_fee_amount + premium_amount + trading_amount
    let expected_amount = 111000000u64;
    assert_eq!(expected_amount, taker_funding_utxo_tx.outputs[0].value);

    let expected_op_return = Builder::default()
        .push_opcode(Opcode::OP_RETURN)
        .push_data(taker_secret_hash)
        .into_bytes();
    assert_eq!(expected_op_return, taker_funding_utxo_tx.outputs[1].script_pubkey);

    let validate_args = ValidateTakerFundingArgs {
        funding_tx: &taker_funding_utxo_tx,
        funding_time_lock,
        payment_time_lock: 0,
        taker_secret_hash,
        maker_secret_hash: &[],
        taker_pub: maker_pub,
        dex_fee,
        premium_amount: "0.1".parse().unwrap(),
        trading_amount: 1.into(),
        swap_unique_data: &[],
    };
    block_on(coin.validate_taker_funding(validate_args)).unwrap();

    let refund_args = RefundFundingSecretArgs {
        funding_tx: &taker_funding_utxo_tx,
        funding_time_lock,
        payment_time_lock: 0,
        maker_pubkey: maker_pub,
        taker_secret: &taker_secret,
        taker_secret_hash,
        maker_secret_hash: &[],
        dex_fee,
        premium_amount: "0.1".parse().unwrap(),
        trading_amount: 1.into(),
        swap_unique_data: &[],
        watcher_reward: false,
    };

    let refund_tx = block_on(coin.refund_taker_funding_secret(refund_args)).unwrap();
    log!("{:02x}", refund_tx.tx_hash_as_bytes());

    // refund tx has to be confirmed before it can be found as payment spend in native mode
    let confirm_input = ConfirmPaymentInput {
        payment_tx: refund_tx.tx_hex(),
        confirmations: 1,
        requires_nota: false,
        wait_until: now_sec() + 20,
        check_every: 1,
    };
    coin.wait_for_confirmations(confirm_input).wait().unwrap();

    let found_refund_tx =
        block_on(coin.search_for_taker_funding_spend(&taker_funding_utxo_tx, 1, taker_secret_hash)).unwrap();
    match found_refund_tx {
        Some(FundingTxSpend::RefundedSecret { tx, secret }) => {
            assert_eq!(refund_tx, tx);
            assert_eq!(taker_secret, secret);
        },
        unexpected => panic!("Got unexpected FundingTxSpend variant {:?}", unexpected),
    }
}

#[test]
fn send_and_spend_taker_funding() {
    let (_mm_arc, taker_coin, _privkey) = generate_utxo_coin_with_random_privkey(MYCOIN, 1000.into());
    let (_mm_arc, maker_coin, _privkey) = generate_utxo_coin_with_random_privkey(MYCOIN, 1000.into());

    let funding_time_lock = now_sec() - 1000;
    let taker_secret_hash = &[0; 20];

    let taker_pub = taker_coin.my_public_key().unwrap();
    let maker_pub = maker_coin.my_public_key().unwrap();

    let dex_fee = &DexFee::Standard("0.01".into());

    let send_args = SendTakerFundingArgs {
        funding_time_lock,
        payment_time_lock: 0,
        taker_secret_hash,
        maker_secret_hash: &[0; 20],
        maker_pub,
        dex_fee,
        premium_amount: "0.1".parse().unwrap(),
        trading_amount: 1.into(),
        swap_unique_data: &[],
    };
    let taker_funding_utxo_tx = block_on(taker_coin.send_taker_funding(send_args)).unwrap();
    log!("Funding tx {:02x}", taker_funding_utxo_tx.tx_hash_as_bytes());
    // tx must have 3 outputs: actual funding, OP_RETURN containing the secret hash and change
    assert_eq!(3, taker_funding_utxo_tx.outputs.len());

    // dex_fee_amount + premium_amount + trading_amount
    let expected_amount = 111000000u64;
    assert_eq!(expected_amount, taker_funding_utxo_tx.outputs[0].value);

    let expected_op_return = Builder::default()
        .push_opcode(Opcode::OP_RETURN)
        .push_data(&[0; 20])
        .into_bytes();
    assert_eq!(expected_op_return, taker_funding_utxo_tx.outputs[1].script_pubkey);

    let validate_args = ValidateTakerFundingArgs {
        funding_tx: &taker_funding_utxo_tx,
        payment_time_lock: 0,
        funding_time_lock,
        taker_secret_hash,
        maker_secret_hash: &[],
        taker_pub,
        dex_fee,
        premium_amount: "0.1".parse().unwrap(),
        trading_amount: 1.into(),
        swap_unique_data: &[],
    };
    block_on(maker_coin.validate_taker_funding(validate_args)).unwrap();

    let preimage_args = GenTakerFundingSpendArgs {
        funding_tx: &taker_funding_utxo_tx,
        maker_pub,
        taker_pub,
        funding_time_lock,
        taker_secret_hash,
        taker_payment_time_lock: 0,
        maker_secret_hash: &[0; 20],
    };
    let preimage = block_on(maker_coin.gen_taker_funding_spend_preimage(&preimage_args, &[])).unwrap();

    let payment_tx = block_on(taker_coin.sign_and_send_taker_funding_spend(&preimage, &preimage_args, &[])).unwrap();
    log!("Taker payment tx {:02x}", payment_tx.tx_hash_as_bytes());

    // payment tx has to be confirmed before it can be found as payment spend in native mode
    let confirm_input = ConfirmPaymentInput {
        payment_tx: payment_tx.tx_hex(),
        confirmations: 1,
        requires_nota: false,
        wait_until: now_sec() + 20,
        check_every: 1,
    };
    taker_coin.wait_for_confirmations(confirm_input).wait().unwrap();

    let found_spend_tx =
        block_on(taker_coin.search_for_taker_funding_spend(&taker_funding_utxo_tx, 1, taker_secret_hash)).unwrap();
    match found_spend_tx {
        Some(FundingTxSpend::TransferredToTakerPayment(tx)) => {
            assert_eq!(payment_tx, tx);
        },
        unexpected => panic!("Got unexpected FundingTxSpend variant {:?}", unexpected),
    }
}

#[test]
fn send_and_spend_taker_payment_dex_fee_burn_kmd() {
    let (_mm_arc, taker_coin, _privkey) = generate_utxo_coin_with_random_privkey(MYCOIN, 1000.into());
    let (_mm_arc, maker_coin, _privkey) = generate_utxo_coin_with_random_privkey(MYCOIN, 1000.into());

    let funding_time_lock = now_sec() - 1000;
    let taker_secret_hash = &[0; 20];

    let maker_secret = &[1; 32];
    let maker_secret_hash_owned = dhash160(maker_secret);
    let maker_secret_hash = maker_secret_hash_owned.as_slice();

    let taker_pub = taker_coin.my_public_key().unwrap();
    let maker_pub = maker_coin.my_public_key().unwrap();

    let dex_fee = &DexFee::create_from_fields("0.75".into(), "0.25".into(), "KMD");

    let send_args = SendTakerFundingArgs {
        funding_time_lock,
        payment_time_lock: 0,
        taker_secret_hash,
        maker_secret_hash,
        maker_pub,
        dex_fee,
        premium_amount: 0.into(),
        trading_amount: 777.into(),
        swap_unique_data: &[],
    };
    let taker_funding_utxo_tx = block_on(taker_coin.send_taker_funding(send_args)).unwrap();
    log!("Funding tx {:02x}", taker_funding_utxo_tx.tx_hash_as_bytes());
    // tx must have 3 outputs: actual funding, OP_RETURN containing the secret hash and change
    assert_eq!(3, taker_funding_utxo_tx.outputs.len());

    // dex_fee_amount (with burn) + premium_amount (zero) + trading_amount
    let expected_amount = 77800000000u64;
    assert_eq!(expected_amount, taker_funding_utxo_tx.outputs[0].value);

    let expected_op_return = Builder::default()
        .push_opcode(Opcode::OP_RETURN)
        .push_data(&[0; 20])
        .into_bytes();
    assert_eq!(expected_op_return, taker_funding_utxo_tx.outputs[1].script_pubkey);

    let validate_args = ValidateTakerFundingArgs {
        funding_tx: &taker_funding_utxo_tx,
        funding_time_lock,
        payment_time_lock: 0,
        taker_secret_hash,
        maker_secret_hash,
        taker_pub,
        dex_fee,
        premium_amount: 0.into(),
        trading_amount: 777.into(),
        swap_unique_data: &[],
    };
    block_on(maker_coin.validate_taker_funding(validate_args)).unwrap();

    let preimage_args = GenTakerFundingSpendArgs {
        funding_tx: &taker_funding_utxo_tx,
        maker_pub,
        taker_pub,
        funding_time_lock,
        taker_secret_hash,
        taker_payment_time_lock: 0,
        maker_secret_hash,
    };
    let preimage = block_on(maker_coin.gen_taker_funding_spend_preimage(&preimage_args, &[])).unwrap();

    let payment_tx = block_on(taker_coin.sign_and_send_taker_funding_spend(&preimage, &preimage_args, &[])).unwrap();
    log!("Taker payment tx {:02x}", payment_tx.tx_hash_as_bytes());

    let gen_taker_payment_spend_args = GenTakerPaymentSpendArgs {
        taker_tx: &payment_tx,
        time_lock: 0,
        maker_secret_hash,
        maker_pub,
        maker_address: &block_on(maker_coin.my_addr()),
        taker_pub,
        dex_fee,
        premium_amount: 0.into(),
        trading_amount: 777.into(),
    };
    let taker_payment_spend_preimage =
        block_on(taker_coin.gen_taker_payment_spend_preimage(&gen_taker_payment_spend_args, &[])).unwrap();

    // tx must have 3 outputs, dex fee, dex fee burn, and payment amount spent to maker address
    assert_eq!(taker_payment_spend_preimage.preimage.outputs.len(), 3);
    assert_eq!(taker_payment_spend_preimage.preimage.outputs[0].value, 75000000);
    assert_eq!(taker_payment_spend_preimage.preimage.outputs[1].value, 25000000);
    assert_eq!(taker_payment_spend_preimage.preimage.outputs[2].value, 77699998000);

    block_on(
        maker_coin.validate_taker_payment_spend_preimage(&gen_taker_payment_spend_args, &taker_payment_spend_preimage),
    )
    .unwrap();

    let taker_payment_spend = block_on(maker_coin.sign_and_broadcast_taker_payment_spend(
        &taker_payment_spend_preimage,
        &gen_taker_payment_spend_args,
        maker_secret,
        &[],
    ))
    .unwrap();
    log!("Taker payment spend tx {:02x}", taker_payment_spend.tx_hash_as_bytes());
}

#[test]
fn send_and_spend_taker_payment_dex_fee_burn_non_kmd() {
    let (_mm_arc, taker_coin, _privkey) = generate_utxo_coin_with_random_privkey(MYCOIN, 1000.into());
    let (_mm_arc, maker_coin, _privkey) = generate_utxo_coin_with_random_privkey(MYCOIN, 1000.into());

    let funding_time_lock = now_sec() - 1000;
    let taker_secret_hash = &[0; 20];

    let maker_secret = &[1; 32];
    let maker_secret_hash_owned = dhash160(maker_secret);
    let maker_secret_hash = maker_secret_hash_owned.as_slice();

    let taker_pub = taker_coin.my_public_key().unwrap();
    let maker_pub = maker_coin.my_public_key().unwrap();

    let dex_fee = &DexFee::create_from_fields("0.75".into(), "0.25".into(), "MYCOIN");

    let send_args = SendTakerFundingArgs {
        funding_time_lock,
        payment_time_lock: 0,
        taker_secret_hash,
        maker_secret_hash,
        maker_pub,
        dex_fee,
        premium_amount: 0.into(),
        trading_amount: 777.into(),
        swap_unique_data: &[],
    };
    let taker_funding_utxo_tx = block_on(taker_coin.send_taker_funding(send_args)).unwrap();
    log!("Funding tx {:02x}", taker_funding_utxo_tx.tx_hash_as_bytes());
    // tx must have 3 outputs: actual funding, OP_RETURN containing the secret hash and change
    assert_eq!(3, taker_funding_utxo_tx.outputs.len());

    // dex_fee_amount (with burn) + premium_amount (zero) + trading_amount
    let expected_amount = 77800000000u64;
    assert_eq!(expected_amount, taker_funding_utxo_tx.outputs[0].value);

    let expected_op_return = Builder::default()
        .push_opcode(Opcode::OP_RETURN)
        .push_data(&[0; 20])
        .into_bytes();
    assert_eq!(expected_op_return, taker_funding_utxo_tx.outputs[1].script_pubkey);

    let validate_args = ValidateTakerFundingArgs {
        funding_tx: &taker_funding_utxo_tx,
        funding_time_lock,
        payment_time_lock: 0,
        taker_secret_hash,
        maker_secret_hash,
        taker_pub,
        dex_fee,
        premium_amount: 0.into(),
        trading_amount: 777.into(),
        swap_unique_data: &[],
    };
    block_on(maker_coin.validate_taker_funding(validate_args)).unwrap();

    let preimage_args = GenTakerFundingSpendArgs {
        funding_tx: &taker_funding_utxo_tx,
        maker_pub,
        taker_pub,
        funding_time_lock,
        taker_secret_hash,
        taker_payment_time_lock: 0,
        maker_secret_hash,
    };
    let preimage = block_on(maker_coin.gen_taker_funding_spend_preimage(&preimage_args, &[])).unwrap();

    let payment_tx = block_on(taker_coin.sign_and_send_taker_funding_spend(&preimage, &preimage_args, &[])).unwrap();
    log!("Taker payment tx {:02x}", payment_tx.tx_hash_as_bytes());

    let gen_taker_payment_spend_args = GenTakerPaymentSpendArgs {
        taker_tx: &payment_tx,
        time_lock: 0,
        maker_secret_hash,
        maker_pub,
        maker_address: &block_on(maker_coin.my_addr()),
        taker_pub,
        dex_fee,
        premium_amount: 0.into(),
        trading_amount: 777.into(),
    };
    let taker_payment_spend_preimage =
        block_on(taker_coin.gen_taker_payment_spend_preimage(&gen_taker_payment_spend_args, &[])).unwrap();

    // tx must have 3 outputs: dex fee, burn (for non-kmd too), and maker amount
    // because of the burn output we can't use SIGHASH_SINGLE and taker must add the maker output
    assert_eq!(taker_payment_spend_preimage.preimage.outputs.len(), 3);
    assert_eq!(taker_payment_spend_preimage.preimage.outputs[0].value, 75_000_000);
    assert_eq!(taker_payment_spend_preimage.preimage.outputs[1].value, 25_000_000);
    assert_eq!(taker_payment_spend_preimage.preimage.outputs[2].value, 77699998000);

    block_on(
        maker_coin.validate_taker_payment_spend_preimage(&gen_taker_payment_spend_args, &taker_payment_spend_preimage),
    )
    .unwrap();

    let taker_payment_spend = block_on(maker_coin.sign_and_broadcast_taker_payment_spend(
        &taker_payment_spend_preimage,
        &gen_taker_payment_spend_args,
        maker_secret,
        &[],
    ))
    .unwrap();
    log!(
        "Taker payment spend tx hash {:02x}",
        taker_payment_spend.tx_hash_as_bytes()
    );
}

#[test]
fn send_and_refund_maker_payment_timelock() {
    let (_mm_arc, coin, _privkey) = generate_utxo_coin_with_random_privkey(MYCOIN, 1000.into());

    let time_lock = now_sec() - 1000;
    let taker_secret_hash = &[0; 20];
    let maker_secret_hash = &[1; 20];
    let taker_pub = coin.my_public_key().unwrap();
    let maker_pub = coin.my_public_key().unwrap();

    let send_args = SendMakerPaymentArgs {
        time_lock,
        taker_secret_hash,
        maker_secret_hash,
        amount: 1.into(),
        taker_pub,
        swap_unique_data: &[],
    };
    let maker_payment = block_on(coin.send_maker_payment_v2(send_args)).unwrap();
    log!("{:02x}", maker_payment.tx_hash_as_bytes());
    // tx must have 3 outputs: actual payment, OP_RETURN containing the secret hash and change
    assert_eq!(3, maker_payment.outputs.len());

    // trading_amount
    let expected_amount = 100000000u64;
    assert_eq!(expected_amount, maker_payment.outputs[0].value);

    let expected_op_return_data = [maker_secret_hash.as_slice(), taker_secret_hash].concat();
    let expected_op_return = Builder::default()
        .push_opcode(Opcode::OP_RETURN)
        .push_data(&expected_op_return_data)
        .into_bytes();
    assert_eq!(expected_op_return, maker_payment.outputs[1].script_pubkey);

    let validate_args = ValidateMakerPaymentArgs {
        maker_payment_tx: &maker_payment,
        time_lock,
        taker_secret_hash,
        maker_secret_hash,
        amount: 1.into(),
        swap_unique_data: &[],
        maker_pub,
    };
    block_on(coin.validate_maker_payment_v2(validate_args)).unwrap();

    let refund_args = RefundMakerPaymentTimelockArgs {
        payment_tx: &serialize(&maker_payment).take(),
        time_lock,
        taker_pub: coin.my_public_key().unwrap(),
        tx_type_with_secret_hash: SwapTxTypeWithSecretHash::MakerPaymentV2 {
            taker_secret_hash,
            maker_secret_hash,
        },
        swap_unique_data: &[],
        swap_contract_address: &None,
        watcher_reward: false,
    };

    let refund_tx = block_on(coin.refund_maker_payment_v2_timelock(refund_args)).unwrap();
    log!("{:02x}", refund_tx.tx_hash_as_bytes());
}

#[test]
fn send_and_refund_maker_payment_taker_secret() {
    let (_mm_arc, coin, _privkey) = generate_utxo_coin_with_random_privkey(MYCOIN, 1000.into());
    let taker_secret = &[1; 32];

    let time_lock = now_sec() + 1000;
    let taker_secret_hash_owned = dhash160(taker_secret);
    let taker_secret_hash = taker_secret_hash_owned.as_slice();
    let maker_secret_hash = &[1; 20];
    let taker_pub = coin.my_public_key().unwrap();
    let maker_pub = coin.my_public_key().unwrap();

    let send_args = SendMakerPaymentArgs {
        time_lock,
        taker_secret_hash,
        maker_secret_hash,
        amount: 1.into(),
        taker_pub,
        swap_unique_data: &[],
    };
    let maker_payment = block_on(coin.send_maker_payment_v2(send_args)).unwrap();
    log!("{:02x}", maker_payment.tx_hash_as_bytes());
    // tx must have 3 outputs: actual payment, OP_RETURN containing the secret hash and change
    assert_eq!(3, maker_payment.outputs.len());

    // trading_amount
    let expected_amount = 100000000u64;
    assert_eq!(expected_amount, maker_payment.outputs[0].value);

    let op_return_data = [maker_secret_hash, taker_secret_hash].concat();
    let expected_op_return = Builder::default()
        .push_opcode(Opcode::OP_RETURN)
        .push_data(&op_return_data)
        .into_bytes();
    assert_eq!(expected_op_return, maker_payment.outputs[1].script_pubkey);

    let validate_args = ValidateMakerPaymentArgs {
        maker_payment_tx: &maker_payment,
        time_lock,
        taker_secret_hash,
        maker_secret_hash,
        amount: 1.into(),
        swap_unique_data: &[],
        maker_pub,
    };
    block_on(coin.validate_maker_payment_v2(validate_args)).unwrap();

    let refund_args = RefundMakerPaymentSecretArgs {
        maker_payment_tx: &maker_payment,
        time_lock,
        taker_secret_hash,
        maker_secret_hash,
        swap_unique_data: &[],
        taker_secret,
        taker_pub,
    };

    let refund_tx = block_on(coin.refund_maker_payment_v2_secret(refund_args)).unwrap();
    log!("{:02x}", refund_tx.tx_hash_as_bytes());
}

#[test]
fn test_v2_swap_utxo_utxo() { test_v2_swap_utxo_utxo_impl(); }

// test a swap when taker is dex pubkey (no dex fee should be paid)
#[test]
fn test_v2_swap_utxo_utxo_dex_as_alice() {
    SET_DEX_PUBKEY_TO_ALICE.set(true);
    test_v2_swap_utxo_utxo_impl();
}

fn test_v2_swap_utxo_utxo_impl() {
    let (_ctx, _, bob_priv_key) = generate_utxo_coin_with_random_privkey(MYCOIN, 1000.into());
    let (_ctx, _, alice_priv_key) = generate_utxo_coin_with_random_privkey(MYCOIN1, 1000.into());
    let coins = json!([mycoin_conf(1000), mycoin1_conf(1000)]);

    let alice_pubkey_str = hex::encode(
        key_pair_from_secret(alice_priv_key.as_ref())
            .expect("valid test key pair")
            .public()
            .to_vec(),
    );
    let mut envs = vec![];
    if SET_DEX_PUBKEY_TO_ALICE.get() {
        envs.push(("TEST_DEX_FEE_ADDR_RAW_PUBKEY", alice_pubkey_str.as_str()));
    }

    let bob_conf = Mm2TestConf::seednode_trade_v2(&format!("0x{}", hex::encode(bob_priv_key)), &coins);
    let mut mm_bob = block_on(MarketMakerIt::start_with_envs(
        bob_conf.conf,
        bob_conf.rpc_password,
        None,
        &envs,
    ))
    .unwrap();
    let (_bob_dump_log, _bob_dump_dashboard) = mm_dump(&mm_bob.log_path);
    log!("Bob log path: {}", mm_bob.log_path.display());

    let alice_conf =
        Mm2TestConf::light_node_trade_v2(&format!("0x{}", hex::encode(alice_priv_key)), &coins, &[&mm_bob
            .ip
            .to_string()]);
    let mut mm_alice = block_on(MarketMakerIt::start_with_envs(
        alice_conf.conf,
        alice_conf.rpc_password,
        None,
        &envs,
    ))
    .unwrap();
    let (_alice_dump_log, _alice_dump_dashboard) = mm_dump(&mm_alice.log_path);
    log!("Alice log path: {}", mm_alice.log_path.display());

    log!("{:?}", block_on(enable_native(&mm_bob, MYCOIN, &[], None)));
    log!("{:?}", block_on(enable_native(&mm_bob, MYCOIN1, &[], None)));
    log!("{:?}", block_on(enable_native(&mm_alice, MYCOIN, &[], None)));
    log!("{:?}", block_on(enable_native(&mm_alice, MYCOIN1, &[], None)));

    let uuids = block_on(start_swaps(
        &mut mm_bob,
        &mut mm_alice,
        &[(MYCOIN, MYCOIN1)],
        1.0,
        1.0,
        777.,
    ));
    log!("{:?}", uuids);

    let parsed_uuids: Vec<Uuid> = uuids.iter().map(|u| u.parse().unwrap()).collect();

    let active_swaps_bob = block_on(active_swaps(&mm_bob));
    assert_eq!(active_swaps_bob.uuids, parsed_uuids);

    let active_swaps_alice = block_on(active_swaps(&mm_alice));
    assert_eq!(active_swaps_alice.uuids, parsed_uuids);

    // disabling coins used in active swaps must not work
    let err = block_on(disable_coin_err(&mm_bob, MYCOIN, false));
    assert_eq!(err.active_swaps, parsed_uuids);

    let err = block_on(disable_coin_err(&mm_bob, MYCOIN1, false));
    assert_eq!(err.active_swaps, parsed_uuids);

    let err = block_on(disable_coin_err(&mm_alice, MYCOIN, false));
    assert_eq!(err.active_swaps, parsed_uuids);

    let err = block_on(disable_coin_err(&mm_alice, MYCOIN1, false));
    assert_eq!(err.active_swaps, parsed_uuids);

    // coins must be virtually locked until swap transactions are sent
    let locked_bob = block_on(get_locked_amount(&mm_bob, MYCOIN));
    assert_eq!(locked_bob.coin, MYCOIN);
    let expected: MmNumberMultiRepr = MmNumber::from("777.00001").into();
    assert_eq!(locked_bob.locked_amount, expected);

    let locked_alice = block_on(get_locked_amount(&mm_alice, MYCOIN1));
    assert_eq!(locked_alice.coin, MYCOIN1);
    let expected: MmNumberMultiRepr = if SET_DEX_PUBKEY_TO_ALICE.get() {
        MmNumber::from("777.00001").into() // no dex fee if dex pubkey is alice
    } else {
        MmNumber::from("778.00001").into()
    };
    assert_eq!(locked_alice.locked_amount, expected);

    // amount must unlocked after funding tx is sent
    block_on(mm_alice.wait_for_log(20., |log| log.contains("Sent taker funding"))).unwrap();
    let locked_alice = block_on(get_locked_amount(&mm_alice, MYCOIN1));
    assert_eq!(locked_alice.coin, MYCOIN1);
    let expected: MmNumberMultiRepr = MmNumber::from("0").into();
    assert_eq!(locked_alice.locked_amount, expected);

    // amount must unlocked after maker payment is sent
    block_on(mm_bob.wait_for_log(20., |log| log.contains("Sent maker payment"))).unwrap();
    let locked_bob = block_on(get_locked_amount(&mm_bob, MYCOIN));
    assert_eq!(locked_bob.coin, MYCOIN);
    let expected: MmNumberMultiRepr = MmNumber::from("0").into();
    assert_eq!(locked_bob.locked_amount, expected);

    for uuid in uuids {
        block_on(wait_for_swap_finished(&mm_bob, &uuid, 60));
        block_on(wait_for_swap_finished(&mm_alice, &uuid, 30));

        let maker_swap_status = block_on(my_swap_status(&mm_bob, &uuid));
        log!("{:?}", maker_swap_status);

        let taker_swap_status = block_on(my_swap_status(&mm_alice, &uuid));
        log!("{:?}", taker_swap_status);
    }

    block_on(check_recent_swaps(&mm_bob, 1));
    block_on(check_recent_swaps(&mm_alice, 1));

    // Disabling coins on both nodes should be successful at this point
    block_on(disable_coin(&mm_bob, MYCOIN, false));
    block_on(disable_coin(&mm_bob, MYCOIN1, false));
    block_on(disable_coin(&mm_alice, MYCOIN, false));
    block_on(disable_coin(&mm_alice, MYCOIN1, false));
}

#[test]
fn test_v2_swap_utxo_utxo_kickstart() {
    let (_ctx, _, bob_priv_key) = generate_utxo_coin_with_random_privkey(MYCOIN, 1000.into());
    let (_ctx, _, alice_priv_key) = generate_utxo_coin_with_random_privkey(MYCOIN1, 1000.into());
    let coins = json!([mycoin_conf(1000), mycoin1_conf(1000)]);

    let mut bob_conf = Mm2TestConf::seednode_trade_v2(&format!("0x{}", hex::encode(bob_priv_key)), &coins);
    let mut mm_bob = MarketMakerIt::start(bob_conf.conf.clone(), bob_conf.rpc_password.clone(), None).unwrap();
    let (_bob_dump_log, _bob_dump_dashboard) = mm_dump(&mm_bob.log_path);
    log!("Bob log path: {}", mm_bob.log_path.display());

    let mut alice_conf =
        Mm2TestConf::light_node_trade_v2(&format!("0x{}", hex::encode(alice_priv_key)), &coins, &[&mm_bob
            .ip
            .to_string()]);
    let mut mm_alice = MarketMakerIt::start(alice_conf.conf.clone(), alice_conf.rpc_password.clone(), None).unwrap();
    let (_alice_dump_log, _alice_dump_dashboard) = mm_dump(&mm_alice.log_path);
    log!("Alice log path: {}", mm_alice.log_path.display());

    log!("{:?}", block_on(enable_native(&mm_bob, MYCOIN, &[], None)));
    log!("{:?}", block_on(enable_native(&mm_bob, MYCOIN1, &[], None)));
    log!("{:?}", block_on(enable_native(&mm_alice, MYCOIN, &[], None)));
    log!("{:?}", block_on(enable_native(&mm_alice, MYCOIN1, &[], None)));

    let uuids = block_on(start_swaps(
        &mut mm_bob,
        &mut mm_alice,
        &[(MYCOIN, MYCOIN1)],
        1.0,
        1.0,
        777.,
    ));
    log!("{:?}", uuids);

    let parsed_uuids: Vec<Uuid> = uuids.iter().map(|u| u.parse().unwrap()).collect();

    for uuid in uuids.iter() {
        let maker_swap_status = block_on(my_swap_status(&mm_bob, uuid));
        log!("Maker swap {} status before stop {:?}", uuid, maker_swap_status);

        let taker_swap_status = block_on(my_swap_status(&mm_alice, uuid));
        log!("Taker swap {} status before stop  {:?}", uuid, taker_swap_status);
    }

    block_on(mm_bob.stop()).unwrap();
    block_on(mm_alice.stop()).unwrap();

    bob_conf.conf["dbdir"] = mm_bob.folder.join("DB").to_str().unwrap().into();
    bob_conf.conf["log"] = mm_bob.folder.join("mm2_dup.log").to_str().unwrap().into();

    let mut mm_bob = MarketMakerIt::start(bob_conf.conf, bob_conf.rpc_password, None).unwrap();
    let (_bob_dump_log, _bob_dump_dashboard) = mm_dump(&mm_bob.log_path);
    log!("Bob log path: {}", mm_bob.log_path.display());

    alice_conf.conf["dbdir"] = mm_alice.folder.join("DB").to_str().unwrap().into();
    alice_conf.conf["log"] = mm_alice.folder.join("mm2_dup.log").to_str().unwrap().into();
    alice_conf.conf["seednodes"] = vec![mm_bob.ip.to_string()].into();

    let mut mm_alice = MarketMakerIt::start(alice_conf.conf, alice_conf.rpc_password, None).unwrap();
    let (_alice_dump_log, _alice_dump_dashboard) = mm_dump(&mm_alice.log_path);
    log!("Alice log path: {}", mm_alice.log_path.display());

    let mut coins_needed_for_kickstart_bob = block_on(coins_needed_for_kickstart(&mm_bob));
    coins_needed_for_kickstart_bob.sort();
    assert_eq!(coins_needed_for_kickstart_bob, [MYCOIN, MYCOIN1]);

    let mut coins_needed_for_kickstart_alice = block_on(coins_needed_for_kickstart(&mm_alice));
    coins_needed_for_kickstart_alice.sort();
    assert_eq!(coins_needed_for_kickstart_alice, [MYCOIN, MYCOIN1]);

    log!("{:?}", block_on(enable_native(&mm_bob, MYCOIN, &[], None)));
    log!("{:?}", block_on(enable_native(&mm_bob, MYCOIN1, &[], None)));
    log!("{:?}", block_on(enable_native(&mm_alice, MYCOIN, &[], None)));
    log!("{:?}", block_on(enable_native(&mm_alice, MYCOIN1, &[], None)));

    // give swaps 1 second to restart
    std::thread::sleep(Duration::from_secs(1));

    let active_swaps_bob = block_on(active_swaps(&mm_bob));
    assert_eq!(active_swaps_bob.uuids, parsed_uuids);

    let active_swaps_alice = block_on(active_swaps(&mm_alice));
    assert_eq!(active_swaps_alice.uuids, parsed_uuids);

    // coins must be virtually locked after kickstart until swap transactions are sent
    let locked_alice = block_on(get_locked_amount(&mm_alice, MYCOIN1));
    assert_eq!(locked_alice.coin, MYCOIN1);
    let expected: MmNumberMultiRepr = MmNumber::from("778.00001").into();
    assert_eq!(locked_alice.locked_amount, expected);

    let locked_bob = block_on(get_locked_amount(&mm_bob, MYCOIN));
    assert_eq!(locked_bob.coin, MYCOIN);
    let expected: MmNumberMultiRepr = MmNumber::from("777.00001").into();
    assert_eq!(locked_bob.locked_amount, expected);

    // amount must unlocked after funding tx is sent
    block_on(mm_alice.wait_for_log(20., |log| log.contains("Sent taker funding"))).unwrap();
    let locked_alice = block_on(get_locked_amount(&mm_alice, MYCOIN1));
    assert_eq!(locked_alice.coin, MYCOIN1);
    let expected: MmNumberMultiRepr = MmNumber::from("0").into();
    assert_eq!(locked_alice.locked_amount, expected);

    // amount must unlocked after maker payment is sent
    block_on(mm_bob.wait_for_log(20., |log| log.contains("Sent maker payment"))).unwrap();
    let locked_bob = block_on(get_locked_amount(&mm_bob, MYCOIN));
    assert_eq!(locked_bob.coin, MYCOIN);
    let expected: MmNumberMultiRepr = MmNumber::from("0").into();
    assert_eq!(locked_bob.locked_amount, expected);

    for uuid in uuids {
        block_on(wait_for_swap_finished(&mm_bob, &uuid, 60));
        block_on(wait_for_swap_finished(&mm_alice, &uuid, 30));
    }
}

#[test]
fn test_v2_swap_utxo_utxo_file_lock() {
    let (_ctx, _, bob_priv_key) = generate_utxo_coin_with_random_privkey(MYCOIN, 1000.into());
    let (_ctx, _, alice_priv_key) = generate_utxo_coin_with_random_privkey(MYCOIN1, 1000.into());
    let coins = json!([mycoin_conf(1000), mycoin1_conf(1000)]);

    let mut bob_conf = Mm2TestConf::seednode_trade_v2(&format!("0x{}", hex::encode(bob_priv_key)), &coins);
    let mut mm_bob = MarketMakerIt::start(bob_conf.conf.clone(), bob_conf.rpc_password.clone(), None).unwrap();
    let (_bob_dump_log, _bob_dump_dashboard) = mm_dump(&mm_bob.log_path);
    log!("Bob log path: {}", mm_bob.log_path.display());

    let mut alice_conf =
        Mm2TestConf::light_node_trade_v2(&format!("0x{}", hex::encode(alice_priv_key)), &coins, &[&mm_bob
            .ip
            .to_string()]);
    let mut mm_alice = MarketMakerIt::start(alice_conf.conf.clone(), alice_conf.rpc_password.clone(), None).unwrap();
    let (_alice_dump_log, _alice_dump_dashboard) = mm_dump(&mm_alice.log_path);
    log!("Alice log path: {}", mm_alice.log_path.display());

    log!("{:?}", block_on(enable_native(&mm_bob, MYCOIN, &[], None)));
    log!("{:?}", block_on(enable_native(&mm_bob, MYCOIN1, &[], None)));
    log!("{:?}", block_on(enable_native(&mm_alice, MYCOIN, &[], None)));
    log!("{:?}", block_on(enable_native(&mm_alice, MYCOIN1, &[], None)));

    let uuids = block_on(start_swaps(
        &mut mm_bob,
        &mut mm_alice,
        &[(MYCOIN, MYCOIN1)],
        1.0,
        1.0,
        100.,
    ));
    log!("{:?}", uuids);

    for uuid in uuids.iter() {
        block_on(wait_for_swap_status(&mm_bob, uuid, 10));
        block_on(wait_for_swap_status(&mm_alice, uuid, 10));
    }

    bob_conf.conf["dbdir"] = mm_bob.folder.join("DB").to_str().unwrap().into();
    bob_conf.conf["log"] = mm_bob.folder.join("mm2_dup.log").to_str().unwrap().into();

    let mut mm_bob_dup = MarketMakerIt::start(bob_conf.conf, bob_conf.rpc_password, None).unwrap();
    let (_bob_dump_log, _bob_dump_dashboard) = mm_dump(&mm_bob_dup.log_path);
    log!("Bob dup log path: {}", mm_bob_dup.log_path.display());

    alice_conf.conf["dbdir"] = mm_alice.folder.join("DB").to_str().unwrap().into();
    alice_conf.conf["log"] = mm_alice.folder.join("mm2_dup.log").to_str().unwrap().into();
    alice_conf.conf["seednodes"] = vec![mm_bob.ip.to_string()].into();

    let mut mm_alice_dup = MarketMakerIt::start(alice_conf.conf, alice_conf.rpc_password, None).unwrap();
    let (_alice_dump_log, _alice_dump_dashboard) = mm_dump(&mm_alice_dup.log_path);
    log!("Alice dup log path: {}", mm_alice_dup.log_path.display());

    log!("{:?}", block_on(enable_native(&mm_bob_dup, MYCOIN, &[], None)));
    log!("{:?}", block_on(enable_native(&mm_bob_dup, MYCOIN1, &[], None)));
    log!("{:?}", block_on(enable_native(&mm_alice_dup, MYCOIN, &[], None)));
    log!("{:?}", block_on(enable_native(&mm_alice_dup, MYCOIN1, &[], None)));

    for uuid in uuids {
        let expected_log = format!("Swap {} file lock already acquired", uuid);
        block_on(mm_bob_dup.wait_for_log(22., |log| log.contains(&expected_log))).unwrap();
        block_on(mm_alice_dup.wait_for_log(22., |log| log.contains(&expected_log))).unwrap();
    }
}<|MERGE_RESOLUTION|>--- conflicted
+++ resolved
@@ -2,19 +2,12 @@
 use bitcrypto::dhash160;
 use coins::utxo::UtxoCommonOps;
 use coins::{ConfirmPaymentInput, DexFee, FundingTxSpend, GenTakerFundingSpendArgs, GenTakerPaymentSpendArgs,
-<<<<<<< HEAD
-            MakerCoinSwapOpsV2, MarketCoinOps, ParseCoinAssocTypes, RefundFundingSecretArgs, RefundMakerPaymentArgs,
-            RefundPaymentArgs, SendMakerPaymentArgs, SendTakerFundingArgs, SwapTxTypeWithSecretHash,
-            TakerCoinSwapOpsV2, Transaction, ValidateMakerPaymentArgs, ValidateTakerFundingArgs};
-use common::{block_on, now_sec};
-use crypto::privkey::key_pair_from_secret;
-=======
             MakerCoinSwapOpsV2, MarketCoinOps, ParseCoinAssocTypes, RefundFundingSecretArgs,
             RefundMakerPaymentSecretArgs, RefundMakerPaymentTimelockArgs, RefundTakerPaymentArgs,
             SendMakerPaymentArgs, SendTakerFundingArgs, SwapTxTypeWithSecretHash, TakerCoinSwapOpsV2, Transaction,
             ValidateMakerPaymentArgs, ValidateTakerFundingArgs};
-use common::{block_on, now_sec, DEX_FEE_ADDR_RAW_PUBKEY};
->>>>>>> d1a8ea7a
+use common::{block_on, now_sec};
+use crypto::privkey::key_pair_from_secret;
 use futures01::Future;
 use mm2_number::MmNumber;
 use mm2_test_helpers::for_tests::{active_swaps, check_recent_swaps, coins_needed_for_kickstart, disable_coin,
