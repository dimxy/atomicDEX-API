--- conflicted
+++ resolved
@@ -6629,10 +6629,11 @@
                 gas_price: 0.1_f32.try_into().unwrap(),
             }),
         ))
-<<<<<<< HEAD
         .expect("withdraw eth must end successfully");
-        log!("tx_hex={}", serde_json::to_string(&tx_details.tx_hex).unwrap());
-
+        log!(
+            "tx_hex={}",
+            serde_json::to_string(&tx_details.tx.tx_hex().unwrap()).unwrap()
+        );
         // try to create eth withdrawal eip1559 tx
         let tx_details = block_on(test_withdraw_init_loop(
             ctx.clone(),
@@ -6647,14 +6648,10 @@
             }),
         ))
         .expect("withdraw eth with eip1559 tx must end successfully");
-        log!("tx_hex={}", serde_json::to_string(&tx_details.tx_hex).unwrap());
-=======
-        .expect("withdraw must end successfully");
         log!(
             "tx_hex={}",
             serde_json::to_string(&tx_details.tx.tx_hex().unwrap()).unwrap()
         );
->>>>>>> 52326c4b
 
         // create a non-default address expected as "m/44'/1'/0'/0/1" (must be topped up already)
         let new_addr_params: GetNewAddressParams = serde_json::from_value(json!({
