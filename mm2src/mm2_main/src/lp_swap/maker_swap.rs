use super::check_balance::{check_base_coin_balance_for_swap, check_my_coin_balance_for_swap, CheckBalanceError,
                           CheckBalanceResult};
use super::pubkey_banning::ban_pubkey_on_failed_swap;
use super::swap_lock::{SwapLock, SwapLockOps};
use super::trade_preimage::{TradePreimageRequest, TradePreimageRpcError, TradePreimageRpcResult};
use super::{broadcast_my_swap_status, broadcast_p2p_tx_msg, broadcast_swap_message_every,
            check_other_coin_balance_for_swap, detect_secret_hash_algo, dex_fee_amount_from_taker_coin,
            get_locked_amount, recv_swap_msg, swap_topic, taker_payment_spend_deadline, tx_helper_topic,
            wait_for_maker_payment_conf_until, AtomicSwap, LockedAmount, MySwapInfo, NegotiationDataMsg,
            NegotiationDataV2, NegotiationDataV3, RecoveredSwap, RecoveredSwapAction, SavedSwap, SavedSwapIo,
            SavedTradeFee, SecretHashAlgo, SwapConfirmationsSettings, SwapError, SwapMsg, SwapTxDataMsg, SwapsContext,
            TransactionIdentifier, WAIT_CONFIRM_INTERVAL};
use crate::mm2::lp_dispatcher::{DispatcherContext, LpEvents};
use crate::mm2::lp_network::subscribe_to_topic;
use crate::mm2::lp_ordermatch::{MakerOrderBuilder, OrderConfirmationsSettings};
use crate::mm2::lp_price::fetch_swap_coins_price;
use crate::mm2::lp_swap::{broadcast_swap_message, taker_payment_spend_duration};
use coins::{CanRefundHtlc, CheckIfMyPaymentSentArgs, FeeApproxStage, FoundSwapTxSpend, MmCoinEnum,
            PaymentInstructions, PaymentInstructionsErr, SearchForSwapTxSpendInput, SendMakerPaymentArgs,
            SendMakerRefundsPaymentArgs, SendMakerSpendsTakerPaymentArgs, TradeFee, TradePreimageValue,
            TransactionEnum, ValidateFeeArgs, ValidatePaymentInput};
use common::log::{debug, error, info, warn};
use common::{bits256, executor::Timer, now_ms, DEX_FEE_ADDR_RAW_PUBKEY};
use crypto::privkey::SerializableSecp256k1Keypair;
use crypto::CryptoCtx;
use futures::{compat::Future01CompatExt, select, FutureExt};
use keys::KeyPair;
use mm2_core::mm_ctx::MmArc;
use mm2_err_handle::prelude::*;
use mm2_number::{BigDecimal, MmNumber};
use parking_lot::Mutex as PaMutex;
use primitives::hash::{H256, H264};
use rand::Rng;
use rpc::v1::types::{Bytes as BytesJson, H256 as H256Json, H264 as H264Json};
use std::any::TypeId;
use std::path::PathBuf;
use std::sync::atomic::{AtomicBool, AtomicU64, Ordering};
use std::sync::{Arc, RwLock, RwLockReadGuard, RwLockWriteGuard};
use uuid::Uuid;

pub const MAKER_SUCCESS_EVENTS: [&str; 11] = [
    "Started",
    "Negotiated",
    "TakerFeeValidated",
    "MakerPaymentSent",
    "TakerPaymentReceived",
    "TakerPaymentWaitConfirmStarted",
    "TakerPaymentValidatedAndConfirmed",
    "TakerPaymentSpent",
    "TakerPaymentSpendConfirmStarted",
    "TakerPaymentSpendConfirmed",
    "Finished",
];

pub const MAKER_ERROR_EVENTS: [&str; 13] = [
    "StartFailed",
    "NegotiateFailed",
    "TakerFeeValidateFailed",
    "MakerPaymentTransactionFailed",
    "MakerPaymentDataSendFailed",
    "MakerPaymentWaitConfirmFailed",
    "TakerPaymentValidateFailed",
    "TakerPaymentWaitConfirmFailed",
    "TakerPaymentSpendFailed",
    "TakerPaymentSpendConfirmFailed",
    "MakerPaymentWaitRefundStarted",
    "MakerPaymentRefunded",
    "MakerPaymentRefundFailed",
];

pub const MAKER_PAYMENT_SENT_LOG: &str = "Maker payment sent";

pub fn stats_maker_swap_dir(ctx: &MmArc) -> PathBuf { ctx.dbdir().join("SWAPS").join("STATS").join("MAKER") }

pub fn stats_maker_swap_file_path(ctx: &MmArc, uuid: &Uuid) -> PathBuf {
    stats_maker_swap_dir(ctx).join(format!("{}.json", uuid))
}

async fn save_my_maker_swap_event(ctx: &MmArc, swap: &MakerSwap, event: MakerSavedEvent) -> Result<(), String> {
    let swap = match SavedSwap::load_my_swap_from_db(ctx, swap.uuid).await {
        Ok(Some(swap)) => swap,
        Ok(None) => SavedSwap::Maker(MakerSavedSwap {
            uuid: swap.uuid,
            my_order_uuid: swap.my_order_uuid,
            maker_amount: Some(swap.maker_amount.clone()),
            maker_coin: Some(swap.maker_coin.ticker().to_owned()),
            maker_coin_usd_price: None,
            taker_amount: Some(swap.taker_amount.clone()),
            taker_coin: Some(swap.taker_coin.ticker().to_owned()),
            taker_coin_usd_price: None,
            gui: ctx.gui().map(|g| g.to_owned()),
            mm_version: Some(ctx.mm_version().to_owned()),
            events: vec![],
            success_events: MAKER_SUCCESS_EVENTS.iter().map(|event| event.to_string()).collect(),
            error_events: MAKER_ERROR_EVENTS.iter().map(|event| event.to_string()).collect(),
        }),
        Err(e) => return ERR!("{}", e),
    };

    if let SavedSwap::Maker(mut maker_swap) = swap {
        maker_swap.events.push(event);
        if maker_swap.is_success().unwrap_or(false) {
            maker_swap.fetch_and_set_usd_prices().await;
        }
        let new_swap = SavedSwap::Maker(maker_swap);
        try_s!(new_swap.save_to_db(ctx).await);
        Ok(())
    } else {
        ERR!("Expected SavedSwap::Maker, got {:?}", swap)
    }
}

#[derive(Clone, Debug, Deserialize, Eq, PartialEq, Serialize)]
pub struct TakerNegotiationData {
    pub taker_payment_locktime: u64,
    pub taker_pubkey: H264Json,
    pub maker_coin_swap_contract_addr: Option<BytesJson>,
    pub taker_coin_swap_contract_addr: Option<BytesJson>,
    pub maker_coin_htlc_pubkey: Option<H264Json>,
    pub taker_coin_htlc_pubkey: Option<H264Json>,
}

impl TakerNegotiationData {
    #[inline]
    fn other_maker_coin_htlc_pub(&self) -> H264 { self.maker_coin_htlc_pubkey.unwrap_or(self.taker_pubkey).into() }

    #[inline]
    fn other_taker_coin_htlc_pub(&self) -> H264 { self.taker_coin_htlc_pubkey.unwrap_or(self.taker_pubkey).into() }
}

#[derive(Clone, Debug, Default, Deserialize, PartialEq, Eq, Serialize)]
pub struct MakerSwapData {
    pub taker_coin: String,
    pub maker_coin: String,
    pub taker: H256Json,
    pub secret: H256Json,
    pub secret_hash: Option<BytesJson>,
    pub my_persistent_pub: H264Json,
    pub lock_duration: u64,
    pub maker_amount: BigDecimal,
    pub taker_amount: BigDecimal,
    pub maker_payment_confirmations: u64,
    pub maker_payment_requires_nota: Option<bool>,
    pub taker_payment_confirmations: u64,
    pub taker_payment_requires_nota: Option<bool>,
    pub maker_payment_lock: u64,
    /// Allows to recognize one SWAP from the other in the logs. #274.
    pub uuid: Uuid,
    pub started_at: u64,
    pub maker_coin_start_block: u64,
    pub taker_coin_start_block: u64,
    /// A `MakerPayment` transaction fee.
    /// Note this value is used to calculate locked amount only.
    pub maker_payment_trade_fee: Option<SavedTradeFee>,
    /// A transaction fee that should be paid to spend a `TakerPayment`.
    /// Note this value is used to calculate locked amount only.
    pub taker_payment_spend_trade_fee: Option<SavedTradeFee>,
    #[serde(skip_serializing_if = "Option::is_none")]
    pub maker_coin_swap_contract_address: Option<BytesJson>,
    #[serde(skip_serializing_if = "Option::is_none")]
    pub taker_coin_swap_contract_address: Option<BytesJson>,
    /// Temporary pubkey used in HTLC redeem script when applicable for maker coin
    pub maker_coin_htlc_pubkey: Option<H264Json>,
    /// Temporary pubkey used in HTLC redeem script when applicable for taker coin
    pub taker_coin_htlc_pubkey: Option<H264Json>,
    /// Temporary privkey used to sign P2P messages when applicable
    pub p2p_privkey: Option<SerializableSecp256k1Keypair>,
}

pub struct MakerSwapMut {
    data: MakerSwapData,
    other_maker_coin_htlc_pub: H264,
    other_taker_coin_htlc_pub: H264,
    #[allow(dead_code)]
    taker_fee: Option<TransactionIdentifier>,
    maker_payment: Option<TransactionIdentifier>,
    taker_payment: Option<TransactionIdentifier>,
    taker_payment_spend: Option<TransactionIdentifier>,
    taker_payment_spend_confirmed: bool,
    maker_payment_refund: Option<TransactionIdentifier>,
    payment_instructions: Option<PaymentInstructions>,
}

#[cfg(test)]
#[derive(Eq, PartialEq)]
pub(super) enum FailAt {
    TakerPaymentSpend,
    MakerPaymentRefund,
}

#[cfg(test)]
impl From<String> for FailAt {
    fn from(str: String) -> Self {
        match str.as_str() {
            "taker_payment_spend" => FailAt::TakerPaymentSpend,
            "maker_payment_refund" => FailAt::MakerPaymentRefund,
            _ => panic!("Invalid MAKER_FAIL_AT value"),
        }
    }
}

pub struct MakerSwap {
    ctx: MmArc,
    maker_coin: MmCoinEnum,
    taker_coin: MmCoinEnum,
    maker_amount: BigDecimal,
    taker_amount: BigDecimal,
    my_persistent_pub: H264,
    taker: bits256,
    uuid: Uuid,
    my_order_uuid: Option<Uuid>,
    taker_payment_lock: AtomicU64,
    taker_payment_confirmed: AtomicBool,
    errors: PaMutex<Vec<SwapError>>,
    finished_at: AtomicU64,
    mutable: RwLock<MakerSwapMut>,
    conf_settings: SwapConfirmationsSettings,
    payment_locktime: u64,
    /// Temporary privkey used to sign P2P messages when applicable
    p2p_privkey: Option<KeyPair>,
    secret: H256,
    secret_hash_algo: SecretHashAlgo,
    #[cfg(test)]
    pub(super) fail_at: Option<FailAt>,
}

impl MakerSwap {
    #[inline]
    fn w(&self) -> RwLockWriteGuard<MakerSwapMut> { self.mutable.write().unwrap() }

    #[inline]
    fn r(&self) -> RwLockReadGuard<MakerSwapMut> { self.mutable.read().unwrap() }

    #[inline]
    pub fn generate_secret() -> [u8; 32] { rand::thread_rng().gen() }

    #[inline]
    fn secret_hash(&self) -> Vec<u8> {
        self.r()
            .data
            .secret_hash
            .as_ref()
            .map(|bytes| bytes.0.clone())
<<<<<<< HEAD
            .unwrap_or_else(|| self.secret_hash_algo.hash_secret(self.secret.as_slice()))
=======
            .unwrap_or_else(|| dhash160(self.secret.as_slice()).as_slice().to_vec())
>>>>>>> 4c66f02e
    }

    #[inline]
    fn my_maker_coin_htlc_pub(&self) -> H264Json {
        self.r()
            .data
            .maker_coin_htlc_pubkey
            .unwrap_or_else(|| self.my_persistent_pub.into())
    }

    #[inline]
    fn my_taker_coin_htlc_pub(&self) -> H264Json {
        self.r()
            .data
            .taker_coin_htlc_pubkey
            .unwrap_or_else(|| self.my_persistent_pub.into())
    }

    fn wait_refund_until(&self) -> u64 { self.r().data.maker_payment_lock + 3700 }

    fn apply_event(&self, event: MakerSwapEvent) {
        match event {
            MakerSwapEvent::Started(data) => {
                self.w().data = data;
            },
            MakerSwapEvent::StartFailed(err) => self.errors.lock().push(err),
            MakerSwapEvent::Negotiated(data) => {
                self.taker_payment_lock
                    .store(data.taker_payment_locktime, Ordering::Relaxed);
                self.w().other_maker_coin_htlc_pub = data.other_maker_coin_htlc_pub();
                self.w().other_taker_coin_htlc_pub = data.other_taker_coin_htlc_pub();
                if data.maker_coin_swap_contract_addr.is_some() {
                    self.w().data.maker_coin_swap_contract_address = data.maker_coin_swap_contract_addr;
                }

                if data.taker_coin_swap_contract_addr.is_some() {
                    self.w().data.taker_coin_swap_contract_address = data.taker_coin_swap_contract_addr;
                }
            },
            MakerSwapEvent::NegotiateFailed(err) => self.errors.lock().push(err),
            MakerSwapEvent::MakerPaymentInstructionsReceived(instructions) => {
                self.w().payment_instructions = Some(instructions)
            },
            MakerSwapEvent::TakerFeeValidated(tx) => self.w().taker_fee = Some(tx),
            MakerSwapEvent::TakerFeeValidateFailed(err) => self.errors.lock().push(err),
            MakerSwapEvent::MakerPaymentSent(tx) => self.w().maker_payment = Some(tx),
            MakerSwapEvent::MakerPaymentTransactionFailed(err) => self.errors.lock().push(err),
            MakerSwapEvent::MakerPaymentDataSendFailed(err) => self.errors.lock().push(err),
            MakerSwapEvent::MakerPaymentWaitConfirmFailed(err) => self.errors.lock().push(err),
            MakerSwapEvent::TakerPaymentReceived(tx) => self.w().taker_payment = Some(tx),
            MakerSwapEvent::TakerPaymentWaitConfirmStarted => (),
            MakerSwapEvent::TakerPaymentValidatedAndConfirmed => {
                self.taker_payment_confirmed.store(true, Ordering::Relaxed)
            },
            MakerSwapEvent::TakerPaymentValidateFailed(err) => self.errors.lock().push(err),
            MakerSwapEvent::TakerPaymentWaitConfirmFailed(err) => self.errors.lock().push(err),
            MakerSwapEvent::TakerPaymentSpent(tx) => self.w().taker_payment_spend = Some(tx),
            MakerSwapEvent::TakerPaymentSpendFailed(err) => self.errors.lock().push(err),
            MakerSwapEvent::TakerPaymentSpendConfirmStarted => (),
            MakerSwapEvent::TakerPaymentSpendConfirmed => self.w().taker_payment_spend_confirmed = true,
            MakerSwapEvent::TakerPaymentSpendConfirmFailed(err) => self.errors.lock().push(err),
            MakerSwapEvent::MakerPaymentWaitRefundStarted { .. } => (),
            MakerSwapEvent::MakerPaymentRefunded(tx) => self.w().maker_payment_refund = Some(tx),
            MakerSwapEvent::MakerPaymentRefundFailed(err) => self.errors.lock().push(err),
            MakerSwapEvent::Finished => self.finished_at.store(now_ms() / 1000, Ordering::Relaxed),
        }
    }

    async fn handle_command(
        &self,
        command: MakerSwapCommand,
    ) -> Result<(Option<MakerSwapCommand>, Vec<MakerSwapEvent>), String> {
        match command {
            MakerSwapCommand::Start => self.start().await,
            MakerSwapCommand::Negotiate => self.negotiate().await,
            MakerSwapCommand::WaitForTakerFee => self.wait_taker_fee().await,
            MakerSwapCommand::SendPayment => self.maker_payment().await,
            MakerSwapCommand::WaitForTakerPayment => self.wait_for_taker_payment().await,
            MakerSwapCommand::ValidateTakerPayment => self.validate_taker_payment().await,
            MakerSwapCommand::SpendTakerPayment => self.spend_taker_payment().await,
            MakerSwapCommand::ConfirmTakerPaymentSpend => self.confirm_taker_payment_spend().await,
            MakerSwapCommand::RefundMakerPayment => self.refund_maker_payment().await,
            MakerSwapCommand::Finish => Ok((None, vec![MakerSwapEvent::Finished])),
        }
    }

    #[allow(clippy::too_many_arguments)]
    pub fn new(
        ctx: MmArc,
        taker: bits256,
        maker_amount: BigDecimal,
        taker_amount: BigDecimal,
        my_persistent_pub: H264,
        uuid: Uuid,
        my_order_uuid: Option<Uuid>,
        conf_settings: SwapConfirmationsSettings,
        maker_coin: MmCoinEnum,
        taker_coin: MmCoinEnum,
        payment_locktime: u64,
        p2p_privkey: Option<KeyPair>,
        secret: H256,
    ) -> Self {
        let secret_hash_algo = detect_secret_hash_algo(&maker_coin, &taker_coin);
        MakerSwap {
            maker_coin,
            taker_coin,
            maker_amount,
            taker_amount,
            my_persistent_pub,
            taker,
            uuid,
            my_order_uuid,
            taker_payment_lock: AtomicU64::new(0),
            errors: PaMutex::new(Vec::new()),
            finished_at: AtomicU64::new(0),
            taker_payment_confirmed: AtomicBool::new(false),
            conf_settings,
            payment_locktime,
            p2p_privkey,
            mutable: RwLock::new(MakerSwapMut {
                data: MakerSwapData::default(),
                other_maker_coin_htlc_pub: H264::default(),
                other_taker_coin_htlc_pub: H264::default(),
                taker_fee: None,
                maker_payment: None,
                taker_payment: None,
                taker_payment_spend: None,
                maker_payment_refund: None,
                taker_payment_spend_confirmed: false,
                payment_instructions: None,
            }),
            ctx,
            secret,
            secret_hash_algo,
            #[cfg(test)]
            fail_at: None,
        }
    }

    fn get_my_negotiation_data(&self) -> NegotiationDataMsg {
        let r = self.r();
        let secret_hash = self.secret_hash();
        let maker_coin_swap_contract = self
            .maker_coin
            .swap_contract_address()
            .map_or_else(Vec::new, |addr| addr.0);
        let taker_coin_swap_contract = self
            .taker_coin
            .swap_contract_address()
            .map_or_else(Vec::new, |addr| addr.0);

        let equal = r.data.maker_coin_htlc_pubkey == r.data.taker_coin_htlc_pubkey;
        let same_as_persistent = r.data.maker_coin_htlc_pubkey == Some(r.data.my_persistent_pub);

        if equal && same_as_persistent {
            NegotiationDataMsg::V2(NegotiationDataV2 {
                started_at: r.data.started_at,
                payment_locktime: r.data.maker_payment_lock,
                persistent_pubkey: r.data.my_persistent_pub.0.to_vec(),
                secret_hash,
                maker_coin_swap_contract,
                taker_coin_swap_contract,
            })
        } else {
            NegotiationDataMsg::V3(NegotiationDataV3 {
                started_at: r.data.started_at,
                payment_locktime: r.data.maker_payment_lock,
                secret_hash,
                maker_coin_swap_contract,
                taker_coin_swap_contract,
                maker_coin_htlc_pub: self.my_maker_coin_htlc_pub().into(),
                taker_coin_htlc_pub: self.my_taker_coin_htlc_pub().into(),
            })
        }
    }

    async fn get_my_payment_data(&self) -> Result<SwapTxDataMsg, MmError<PaymentInstructionsErr>> {
        // If maker payment is a lightning payment the payment hash will be sent in the message
        // It's not really needed here unlike in TakerFee msg since the hash is included in the invoice/payment_instructions but it's kept for symmetry
        let payment_data = self.r().maker_payment.as_ref().unwrap().tx_hex.0.clone();
        let expires_in = taker_payment_spend_duration(self.r().data.lock_duration);
        let instructions = self
            .taker_coin
            .taker_payment_instructions(
                &SecretHashAlgo::SHA256.hash_secret(self.secret.as_slice()),
                &self.taker_amount,
                expires_in,
            )
            .await?;
        Ok(SwapTxDataMsg::new(payment_data, instructions))
    }

    #[inline]
    fn broadcast_negotiated_false(&self) {
        broadcast_swap_message(
            &self.ctx,
            swap_topic(&self.uuid),
            SwapMsg::Negotiated(false),
            &self.p2p_privkey,
        )
    }

    async fn start(&self) -> Result<(Option<MakerSwapCommand>, Vec<MakerSwapEvent>), String> {
        // do not use self.r().data here as it is not initialized at this step yet
        let preimage_value = TradePreimageValue::Exact(self.maker_amount.clone());
        let stage = FeeApproxStage::StartSwap;
        let get_sender_trade_fee_fut = self.maker_coin.get_sender_trade_fee(preimage_value, stage.clone());
        let maker_payment_trade_fee = match get_sender_trade_fee_fut.await {
            Ok(fee) => fee,
            Err(e) => {
                return Ok((Some(MakerSwapCommand::Finish), vec![MakerSwapEvent::StartFailed(
                    ERRL!("!maker_coin.get_sender_trade_fee {}", e).into(),
                )]))
            },
        };
        let taker_payment_spend_trade_fee_fut = self
            .taker_coin
            .get_receiver_trade_fee(self.maker_amount.clone(), stage.clone());
        let taker_payment_spend_trade_fee = match taker_payment_spend_trade_fee_fut.compat().await {
            Ok(fee) => fee,
            Err(e) => {
                return Ok((Some(MakerSwapCommand::Finish), vec![MakerSwapEvent::StartFailed(
                    ERRL!("!taker_coin.get_receiver_trade_fee {}", e).into(),
                )]))
            },
        };

        let params = MakerSwapPreparedParams {
            maker_payment_trade_fee: maker_payment_trade_fee.clone(),
            taker_payment_spend_trade_fee: taker_payment_spend_trade_fee.clone(),
        };
        match check_balance_for_maker_swap(
            &self.ctx,
            &self.maker_coin,
            &self.taker_coin,
            self.maker_amount.clone().into(),
            Some(&self.uuid),
            Some(params),
            stage,
        )
        .await
        {
            Ok(_) => (),
            Err(e) => {
                return Ok((Some(MakerSwapCommand::Finish), vec![MakerSwapEvent::StartFailed(
                    ERRL!("!check_balance_for_maker_swap {}", e).into(),
                )]))
            },
        };

        let started_at = now_ms() / 1000;
        let maker_coin_start_block = match self.maker_coin.current_block().compat().await {
            Ok(b) => b,
            Err(e) => {
                return Ok((Some(MakerSwapCommand::Finish), vec![MakerSwapEvent::StartFailed(
                    ERRL!("!maker_coin.current_block {}", e).into(),
                )]))
            },
        };

        let taker_coin_start_block = match self.taker_coin.current_block().compat().await {
            Ok(b) => b,
            Err(e) => {
                return Ok((Some(MakerSwapCommand::Finish), vec![MakerSwapEvent::StartFailed(
                    ERRL!("!taker_coin.current_block {}", e).into(),
                )]))
            },
        };

        let maker_coin_swap_contract_address = self.maker_coin.swap_contract_address();
        let taker_coin_swap_contract_address = self.taker_coin.swap_contract_address();

        let unique_data = self.unique_swap_data();
        let maker_coin_htlc_key_pair = self.maker_coin.derive_htlc_key_pair(&unique_data);
        let taker_coin_htlc_key_pair = self.taker_coin.derive_htlc_key_pair(&unique_data);

        let data = MakerSwapData {
            taker_coin: self.taker_coin.ticker().to_owned(),
            maker_coin: self.maker_coin.ticker().to_owned(),
            taker: self.taker.bytes.into(),
            secret: self.secret.into(),
            secret_hash: Some(self.secret_hash().into()),
            started_at,
            lock_duration: self.payment_locktime,
            maker_amount: self.maker_amount.clone(),
            taker_amount: self.taker_amount.clone(),
            maker_payment_confirmations: self.conf_settings.maker_coin_confs,
            maker_payment_requires_nota: Some(self.conf_settings.maker_coin_nota),
            taker_payment_confirmations: self.conf_settings.taker_coin_confs,
            taker_payment_requires_nota: Some(self.conf_settings.taker_coin_nota),
            maker_payment_lock: started_at
                + (self.payment_locktime as f64 * self.taker_coin.maker_locktime_multiplier()).ceil() as u64,
            my_persistent_pub: self.my_persistent_pub.into(),
            uuid: self.uuid,
            maker_coin_start_block,
            taker_coin_start_block,
            maker_payment_trade_fee: Some(SavedTradeFee::from(maker_payment_trade_fee)),
            taker_payment_spend_trade_fee: Some(SavedTradeFee::from(taker_payment_spend_trade_fee)),
            maker_coin_swap_contract_address,
            taker_coin_swap_contract_address,
            maker_coin_htlc_pubkey: Some(maker_coin_htlc_key_pair.public_slice().into()),
            taker_coin_htlc_pubkey: Some(taker_coin_htlc_key_pair.public_slice().into()),
            p2p_privkey: self.p2p_privkey.map(SerializableSecp256k1Keypair::from),
        };

        Ok((Some(MakerSwapCommand::Negotiate), vec![MakerSwapEvent::Started(data)]))
    }

    async fn negotiate(&self) -> Result<(Option<MakerSwapCommand>, Vec<MakerSwapEvent>), String> {
        let negotiation_data = self.get_my_negotiation_data();

        let maker_negotiation_data = SwapMsg::Negotiation(negotiation_data);
        const NEGOTIATION_TIMEOUT: u64 = 90;

        debug!("Sending maker negotiation data {:?}", maker_negotiation_data);
        let send_abort_handle = broadcast_swap_message_every(
            self.ctx.clone(),
            swap_topic(&self.uuid),
            maker_negotiation_data,
            NEGOTIATION_TIMEOUT as f64 / 6.,
            self.p2p_privkey,
        );
        let recv_fut = recv_swap_msg(
            self.ctx.clone(),
            |store| store.negotiation_reply.take(),
            &self.uuid,
            NEGOTIATION_TIMEOUT,
        );
        let taker_data = match recv_fut.await {
            Ok(d) => d,
            Err(e) => {
                self.broadcast_negotiated_false();
                return Ok((Some(MakerSwapCommand::Finish), vec![MakerSwapEvent::NegotiateFailed(
                    ERRL!("{:?}", e).into(),
                )]));
            },
        };
        drop(send_abort_handle);
        let time_dif = (self.r().data.started_at as i64 - taker_data.started_at() as i64).abs();
        if time_dif > 60 {
            self.broadcast_negotiated_false();
            return Ok((Some(MakerSwapCommand::Finish), vec![MakerSwapEvent::NegotiateFailed(
                ERRL!("Started_at time_dif over 60 {}", time_dif).into(),
            )]));
        }

        let expected_lock_time = taker_data.started_at() + self.r().data.lock_duration;
        if taker_data.payment_locktime() != expected_lock_time {
            self.broadcast_negotiated_false();
            return Ok((Some(MakerSwapCommand::Finish), vec![MakerSwapEvent::NegotiateFailed(
                ERRL!(
                    "taker_data.payment_locktime {} not equal to expected {}",
                    taker_data.payment_locktime(),
                    expected_lock_time
                )
                .into(),
            )]));
        }

        let maker_coin_swap_contract_addr = match self
            .maker_coin
            .negotiate_swap_contract_addr(taker_data.maker_coin_swap_contract())
        {
            Ok(addr) => addr,
            Err(e) => {
                self.broadcast_negotiated_false();
                return Ok((Some(MakerSwapCommand::Finish), vec![MakerSwapEvent::NegotiateFailed(
                    ERRL!("!maker_coin.negotiate_swap_contract_addr {}", e).into(),
                )]));
            },
        };

        let taker_coin_swap_contract_addr = match self
            .taker_coin
            .negotiate_swap_contract_addr(taker_data.taker_coin_swap_contract())
        {
            Ok(addr) => addr,
            Err(e) => {
                self.broadcast_negotiated_false();
                return Ok((Some(MakerSwapCommand::Finish), vec![MakerSwapEvent::NegotiateFailed(
                    ERRL!("!taker_coin.negotiate_swap_contract_addr {}", e).into(),
                )]));
            },
        };

        // Validate maker_coin_htlc_pubkey realness
        if let Err(err) = self.maker_coin.validate_other_pubkey(taker_data.maker_coin_htlc_pub()) {
            self.broadcast_negotiated_false();
            return Ok((Some(MakerSwapCommand::Finish), vec![MakerSwapEvent::NegotiateFailed(
                ERRL!("!taker_data.maker_coin_htlc_pub {}", err).into(),
            )]));
        };

        // Validate taker_coin_htlc_pubkey realness
        if let Err(err) = self.taker_coin.validate_other_pubkey(taker_data.taker_coin_htlc_pub()) {
            self.broadcast_negotiated_false();
            return Ok((Some(MakerSwapCommand::Finish), vec![MakerSwapEvent::NegotiateFailed(
                ERRL!("!taker_data.taker_coin_htlc_pub {}", err).into(),
            )]));
        };

        Ok((Some(MakerSwapCommand::WaitForTakerFee), vec![
            MakerSwapEvent::Negotiated(TakerNegotiationData {
                taker_payment_locktime: taker_data.payment_locktime(),
                // using default to avoid misuse of this field
                // maker_coin_htlc_pubkey and taker_coin_htlc_pubkey must be used instead
                taker_pubkey: H264Json::default(),
                maker_coin_swap_contract_addr,
                taker_coin_swap_contract_addr,
                maker_coin_htlc_pubkey: Some(taker_data.maker_coin_htlc_pub().into()),
                taker_coin_htlc_pubkey: Some(taker_data.taker_coin_htlc_pub().into()),
            }),
        ]))
    }

    async fn wait_taker_fee(&self) -> Result<(Option<MakerSwapCommand>, Vec<MakerSwapEvent>), String> {
        const TAKER_FEE_RECV_TIMEOUT: u64 = 600;
        let negotiated = SwapMsg::Negotiated(true);
        let send_abort_handle = broadcast_swap_message_every(
            self.ctx.clone(),
            swap_topic(&self.uuid),
            negotiated,
            TAKER_FEE_RECV_TIMEOUT as f64 / 6.,
            self.p2p_privkey,
        );

        let recv_fut = recv_swap_msg(
            self.ctx.clone(),
            |store| store.taker_fee.take(),
            &self.uuid,
            TAKER_FEE_RECV_TIMEOUT,
        );
        let payload = match recv_fut.await {
            Ok(d) => d,
            Err(e) => {
                return Ok((Some(MakerSwapCommand::Finish), vec![
                    MakerSwapEvent::TakerFeeValidateFailed(ERRL!("{}", e).into()),
                ]))
            },
        };
        drop(send_abort_handle);
        let mut swap_events = vec![];
        if let Some(instructions) = payload.instructions() {
            let maker_lock_duration =
                (self.r().data.lock_duration as f64 * self.taker_coin.maker_locktime_multiplier()).ceil() as u64;
            match self.maker_coin.validate_maker_payment_instructions(
                instructions,
                &self.secret_hash(),
                self.maker_amount.clone(),
                maker_lock_duration,
            ) {
                Ok(instructions) => swap_events.push(MakerSwapEvent::MakerPaymentInstructionsReceived(instructions)),
                Err(e) => {
                    return Ok((Some(MakerSwapCommand::Finish), vec![
                        MakerSwapEvent::TakerFeeValidateFailed(e.to_string().into()),
                    ]));
                },
            };
        }

        let taker_fee = match self.taker_coin.tx_enum_from_bytes(payload.data()) {
            Ok(tx) => tx,
            Err(e) => {
                return Ok((Some(MakerSwapCommand::Finish), vec![
                    MakerSwapEvent::TakerFeeValidateFailed(ERRL!("{:?}", e).into()),
                ]))
            },
        };

        let hash = taker_fee.tx_hash();
        info!("Taker fee tx {:02x}", hash);

        let taker_amount = MmNumber::from(self.taker_amount.clone());
        let fee_amount = dex_fee_amount_from_taker_coin(&self.taker_coin, &self.r().data.maker_coin, &taker_amount);
        let other_taker_coin_htlc_pub = self.r().other_taker_coin_htlc_pub;
        let taker_coin_start_block = self.r().data.taker_coin_start_block;

        let mut attempts = 0;
        loop {
            match self
                .taker_coin
                .validate_fee(ValidateFeeArgs {
                    fee_tx: &taker_fee,
                    expected_sender: &*other_taker_coin_htlc_pub,
                    fee_addr: &DEX_FEE_ADDR_RAW_PUBKEY,
                    amount: &fee_amount.clone().into(),
                    min_block_number: taker_coin_start_block,
                    uuid: self.uuid.as_bytes(),
                })
                .compat()
                .await
            {
                Ok(_) => break,
                Err(err) => {
                    if attempts >= 3 {
                        return Ok((Some(MakerSwapCommand::Finish), vec![
                            MakerSwapEvent::TakerFeeValidateFailed(ERRL!("{}", err).into()),
                        ]));
                    } else {
                        attempts += 1;
                        Timer::sleep(10.).await;
                    }
                },
            };
        }

        let fee_ident = TransactionIdentifier {
            tx_hex: BytesJson::from(taker_fee.tx_hex()),
            tx_hash: hash,
        };
        swap_events.push(MakerSwapEvent::TakerFeeValidated(fee_ident));

        Ok((Some(MakerSwapCommand::SendPayment), swap_events))
    }

    async fn maker_payment(&self) -> Result<(Option<MakerSwapCommand>, Vec<MakerSwapEvent>), String> {
        let timeout = self.r().data.started_at + self.r().data.lock_duration / 3;
        let now = now_ms() / 1000;
        if now > timeout {
            return Ok((Some(MakerSwapCommand::Finish), vec![
                MakerSwapEvent::MakerPaymentTransactionFailed(ERRL!("Timeout {} > {}", now, timeout).into()),
            ]));
        }

        let secret_hash = self.secret_hash();
        let unique_data = self.unique_swap_data();
        let transaction_f = self
            .maker_coin
            .check_if_my_payment_sent(CheckIfMyPaymentSentArgs {
                time_lock: self.r().data.maker_payment_lock as u32,
                other_pub: &*self.r().other_maker_coin_htlc_pub,
                secret_hash: secret_hash.as_slice(),
                search_from_block: self.r().data.maker_coin_start_block,
                swap_contract_address: &self.r().data.maker_coin_swap_contract_address,
                swap_unique_data: &unique_data,
                amount: &self.maker_amount,
            })
            .compat();

        let transaction = match transaction_f.await {
            Ok(res) => match res {
                Some(tx) => tx,
                None => {
                    let payment_fut = self.maker_coin.send_maker_payment(SendMakerPaymentArgs {
                        time_lock_duration: self.r().data.lock_duration,
                        time_lock: self.r().data.maker_payment_lock as u32,
                        other_pubkey: &*self.r().other_maker_coin_htlc_pub,
                        secret_hash: secret_hash.as_slice(),
                        amount: self.maker_amount.clone(),
                        swap_contract_address: &self.r().data.maker_coin_swap_contract_address,
                        swap_unique_data: &unique_data,
                        payment_instructions: &self.r().payment_instructions,
                    });

                    match payment_fut.compat().await {
                        Ok(t) => t,
                        Err(err) => {
                            return Ok((Some(MakerSwapCommand::Finish), vec![
                                MakerSwapEvent::MakerPaymentTransactionFailed(
                                    ERRL!("{}", err.get_plain_text_format()).into(),
                                ),
                            ]));
                        },
                    }
                },
            },
            Err(e) => {
                return Ok((Some(MakerSwapCommand::Finish), vec![
                    MakerSwapEvent::MakerPaymentTransactionFailed(ERRL!("{}", e).into()),
                ]))
            },
        };

        let tx_hash = transaction.tx_hash();
        info!("{}: Maker payment tx {:02x}", MAKER_PAYMENT_SENT_LOG, tx_hash);

        let tx_ident = TransactionIdentifier {
            tx_hex: BytesJson::from(transaction.tx_hex()),
            tx_hash,
        };

        Ok((Some(MakerSwapCommand::WaitForTakerPayment), vec![
            MakerSwapEvent::MakerPaymentSent(tx_ident),
        ]))
    }

    async fn wait_for_taker_payment(&self) -> Result<(Option<MakerSwapCommand>, Vec<MakerSwapEvent>), String> {
        let payment_data_msg = match self.get_my_payment_data().await {
            Ok(data) => data,
            Err(e) => {
                return Ok((Some(MakerSwapCommand::RefundMakerPayment), vec![
                    MakerSwapEvent::MakerPaymentDataSendFailed(e.to_string().into()),
                    MakerSwapEvent::MakerPaymentWaitRefundStarted {
                        wait_until: self.wait_refund_until(),
                    },
                ]));
            },
        };
        let msg = SwapMsg::MakerPayment(payment_data_msg);
        let abort_send_handle =
            broadcast_swap_message_every(self.ctx.clone(), swap_topic(&self.uuid), msg, 600., self.p2p_privkey);

        let maker_payment_wait_confirm =
            wait_for_maker_payment_conf_until(self.r().data.started_at, self.r().data.lock_duration);
        let f = self.maker_coin.wait_for_confirmations(
            &self.r().maker_payment.clone().unwrap().tx_hex,
            self.r().data.maker_payment_confirmations,
            self.r().data.maker_payment_requires_nota.unwrap_or(false),
            maker_payment_wait_confirm,
            WAIT_CONFIRM_INTERVAL,
        );
        if let Err(err) = f.compat().await {
            return Ok((Some(MakerSwapCommand::RefundMakerPayment), vec![
                MakerSwapEvent::MakerPaymentWaitConfirmFailed(
                    ERRL!("!wait for maker payment confirmations: {}", err).into(),
                ),
                MakerSwapEvent::MakerPaymentWaitRefundStarted {
                    wait_until: self.wait_refund_until(),
                },
            ]));
        }

        // wait for 3/5, we need to leave some time space for transaction to be confirmed
        let wait_duration = (self.r().data.lock_duration * 3) / 5;
        let recv_fut = recv_swap_msg(
            self.ctx.clone(),
            |store| store.taker_payment.take(),
            &self.uuid,
            wait_duration,
        );
        // Todo: taker_payment should be a message on lightning network not a swap message
        let payload = match recv_fut.await {
            Ok(p) => p,
            Err(e) => {
                return Ok((Some(MakerSwapCommand::RefundMakerPayment), vec![
                    MakerSwapEvent::TakerPaymentValidateFailed(e.into()),
                    MakerSwapEvent::MakerPaymentWaitRefundStarted {
                        wait_until: self.wait_refund_until(),
                    },
                ]))
            },
        };
        drop(abort_send_handle);

        let taker_payment = match self.taker_coin.tx_enum_from_bytes(&payload) {
            Ok(tx) => tx,
            Err(err) => {
                return Ok((Some(MakerSwapCommand::RefundMakerPayment), vec![
                    MakerSwapEvent::TakerPaymentValidateFailed(
                        ERRL!("!taker_coin.tx_enum_from_bytes: {:?}", err).into(),
                    ),
                    MakerSwapEvent::MakerPaymentWaitRefundStarted {
                        wait_until: self.wait_refund_until(),
                    },
                ]))
            },
        };

        let tx_hash = taker_payment.tx_hash();
        info!("Taker payment tx {:02x}", tx_hash);
        let tx_ident = TransactionIdentifier {
            tx_hex: BytesJson::from(taker_payment.tx_hex()),
            tx_hash,
        };

        Ok((Some(MakerSwapCommand::ValidateTakerPayment), vec![
            MakerSwapEvent::TakerPaymentReceived(tx_ident),
            MakerSwapEvent::TakerPaymentWaitConfirmStarted,
        ]))
    }

    async fn validate_taker_payment(&self) -> Result<(Option<MakerSwapCommand>, Vec<MakerSwapEvent>), String> {
        let wait_taker_payment = taker_payment_spend_deadline(self.r().data.started_at, self.r().data.lock_duration);
        let confirmations = self.r().data.taker_payment_confirmations;

        let wait_f = self
            .taker_coin
            .wait_for_confirmations(
                &self.r().taker_payment.clone().unwrap().tx_hex,
                confirmations,
                self.r().data.taker_payment_requires_nota.unwrap_or(false),
                wait_taker_payment,
                WAIT_CONFIRM_INTERVAL,
            )
            .compat();
        if let Err(err) = wait_f.await {
            return Ok((Some(MakerSwapCommand::RefundMakerPayment), vec![
                MakerSwapEvent::TakerPaymentWaitConfirmFailed(
                    ERRL!("!taker_coin.wait_for_confirmations: {}", err).into(),
                ),
                MakerSwapEvent::MakerPaymentWaitRefundStarted {
                    wait_until: self.wait_refund_until(),
                },
            ]));
        }

        let validate_input = ValidatePaymentInput {
            payment_tx: self.r().taker_payment.clone().unwrap().tx_hex.0,
            time_lock: self.taker_payment_lock.load(Ordering::Relaxed) as u32,
            time_lock_duration: self.r().data.lock_duration,
            other_pub: self.r().other_taker_coin_htlc_pub.to_vec(),
            unique_swap_data: self.unique_swap_data(),
            secret_hash: self.secret_hash(),
            amount: self.taker_amount.clone(),
            swap_contract_address: self.r().data.taker_coin_swap_contract_address.clone(),
            try_spv_proof_until: wait_taker_payment,
            confirmations,
        };
        let validated_f = self.taker_coin.validate_taker_payment(validate_input).compat();

        if let Err(e) = validated_f.await {
            return Ok((Some(MakerSwapCommand::RefundMakerPayment), vec![
                MakerSwapEvent::TakerPaymentValidateFailed(ERRL!("!taker_coin.validate_taker_payment: {}", e).into()),
                MakerSwapEvent::MakerPaymentWaitRefundStarted {
                    wait_until: self.wait_refund_until(),
                },
            ]));
        }

        Ok((Some(MakerSwapCommand::SpendTakerPayment), vec![
            MakerSwapEvent::TakerPaymentValidatedAndConfirmed,
        ]))
    }

    async fn spend_taker_payment(&self) -> Result<(Option<MakerSwapCommand>, Vec<MakerSwapEvent>), String> {
        #[cfg(test)]
        if self.fail_at == Some(FailAt::TakerPaymentSpend) {
            return Ok((Some(MakerSwapCommand::Finish), vec![
                MakerSwapEvent::TakerPaymentSpendFailed("explicit failure".into()),
            ]));
        }

        let timeout = taker_payment_spend_deadline(self.r().data.started_at, self.r().data.lock_duration);
        let now = now_ms() / 1000;
        if now > timeout {
            return Ok((Some(MakerSwapCommand::RefundMakerPayment), vec![
                MakerSwapEvent::TakerPaymentSpendFailed(ERRL!("Timeout {} > {}", now, timeout).into()),
                MakerSwapEvent::MakerPaymentWaitRefundStarted {
                    wait_until: self.wait_refund_until(),
                },
            ]));
        }

        let spend_fut = self
            .taker_coin
            .send_maker_spends_taker_payment(SendMakerSpendsTakerPaymentArgs {
                other_payment_tx: &self.r().taker_payment.clone().unwrap().tx_hex,
                time_lock: self.taker_payment_lock.load(Ordering::Relaxed) as u32,
                other_pubkey: &*self.r().other_taker_coin_htlc_pub,
                secret: &self.r().data.secret.0,
                secret_hash: &self.secret_hash(),
                swap_contract_address: &self.r().data.taker_coin_swap_contract_address,
                swap_unique_data: &self.unique_swap_data(),
            });

        let transaction = match spend_fut.compat().await {
            Ok(t) => t,
            Err(err) => {
                if let Some(tx) = err.get_tx() {
                    broadcast_p2p_tx_msg(
                        &self.ctx,
                        tx_helper_topic(self.taker_coin.ticker()),
                        &tx,
                        &self.p2p_privkey,
                    );
                }

                return Ok((Some(MakerSwapCommand::RefundMakerPayment), vec![
                    MakerSwapEvent::TakerPaymentSpendFailed(
                        ERRL!(
                            "!taker_coin.send_maker_spends_taker_payment: {}",
                            err.get_plain_text_format()
                        )
                        .into(),
                    ),
                    MakerSwapEvent::MakerPaymentWaitRefundStarted {
                        wait_until: self.wait_refund_until(),
                    },
                ]));
            },
        };

        broadcast_p2p_tx_msg(
            &self.ctx,
            tx_helper_topic(self.taker_coin.ticker()),
            &transaction,
            &self.p2p_privkey,
        );

        let tx_hash = transaction.tx_hash();
        info!("Taker payment spend tx {:02x}", tx_hash);
        let tx_ident = TransactionIdentifier {
            tx_hex: BytesJson::from(transaction.tx_hex()),
            tx_hash,
        };

        Ok((Some(MakerSwapCommand::ConfirmTakerPaymentSpend), vec![
            MakerSwapEvent::TakerPaymentSpent(tx_ident),
            MakerSwapEvent::TakerPaymentSpendConfirmStarted,
        ]))
    }

    async fn confirm_taker_payment_spend(&self) -> Result<(Option<MakerSwapCommand>, Vec<MakerSwapEvent>), String> {
        // we should wait for only one confirmation to make sure our spend transaction is not failed
        let confirmations = std::cmp::min(1, self.r().data.taker_payment_confirmations);
        let requires_nota = false;
        let wait_fut = self.taker_coin.wait_for_confirmations(
            &self.r().taker_payment_spend.clone().unwrap().tx_hex,
            confirmations,
            requires_nota,
            self.wait_refund_until(),
            WAIT_CONFIRM_INTERVAL,
        );
        if let Err(err) = wait_fut.compat().await {
            return Ok((Some(MakerSwapCommand::RefundMakerPayment), vec![
                MakerSwapEvent::TakerPaymentSpendConfirmFailed(
                    ERRL!("!wait for taker payment spend confirmations: {}", err).into(),
                ),
                MakerSwapEvent::MakerPaymentWaitRefundStarted {
                    wait_until: self.wait_refund_until(),
                },
            ]));
        }

        Ok((Some(MakerSwapCommand::Finish), vec![
            MakerSwapEvent::TakerPaymentSpendConfirmed,
        ]))
    }

    async fn refund_maker_payment(&self) -> Result<(Option<MakerSwapCommand>, Vec<MakerSwapEvent>), String> {
        #[cfg(test)]
        if self.fail_at == Some(FailAt::MakerPaymentRefund) {
            return Ok((Some(MakerSwapCommand::Finish), vec![
                MakerSwapEvent::MakerPaymentRefundFailed("explicit failure".into()),
            ]));
        }

        let locktime = self.r().data.maker_payment_lock;
        loop {
            match self.maker_coin.can_refund_htlc(locktime).compat().await {
                Ok(CanRefundHtlc::CanRefundNow) => break,
                Ok(CanRefundHtlc::HaveToWait(to_sleep)) => Timer::sleep(to_sleep as f64).await,
                Err(e) => {
                    error!("Error {} on can_refund_htlc, retrying in 30 seconds", e);
                    Timer::sleep(30.).await;
                },
            }
        }

        let spend_fut = self.maker_coin.send_maker_refunds_payment(SendMakerRefundsPaymentArgs {
            payment_tx: &self.r().maker_payment.clone().unwrap().tx_hex,
            time_lock: self.r().data.maker_payment_lock as u32,
            other_pubkey: &*self.r().other_maker_coin_htlc_pub,
            secret_hash: self.secret_hash().as_slice(),
            swap_contract_address: &self.r().data.maker_coin_swap_contract_address,
            swap_unique_data: &self.unique_swap_data(),
        });

        let transaction = match spend_fut.compat().await {
            Ok(t) => t,
            Err(err) => {
                if let Some(tx) = err.get_tx() {
                    broadcast_p2p_tx_msg(
                        &self.ctx,
                        tx_helper_topic(self.maker_coin.ticker()),
                        &tx,
                        &self.p2p_privkey,
                    );
                }

                return Ok((Some(MakerSwapCommand::Finish), vec![
                    MakerSwapEvent::MakerPaymentRefundFailed(
                        ERRL!(
                            "!maker_coin.send_maker_refunds_payment: {}",
                            err.get_plain_text_format()
                        )
                        .into(),
                    ),
                ]));
            },
        };

        broadcast_p2p_tx_msg(
            &self.ctx,
            tx_helper_topic(self.maker_coin.ticker()),
            &transaction,
            &self.p2p_privkey,
        );

        let tx_hash = transaction.tx_hash();
        info!("Maker payment refund tx {:02x}", tx_hash);
        let tx_ident = TransactionIdentifier {
            tx_hex: BytesJson::from(transaction.tx_hex()),
            tx_hash,
        };

        Ok((Some(MakerSwapCommand::Finish), vec![
            MakerSwapEvent::MakerPaymentRefunded(tx_ident),
        ]))
    }

    pub async fn load_from_db_by_uuid(
        ctx: MmArc,
        maker_coin: MmCoinEnum,
        taker_coin: MmCoinEnum,
        swap_uuid: &Uuid,
    ) -> Result<(Self, Option<MakerSwapCommand>), String> {
        let saved = match SavedSwap::load_my_swap_from_db(&ctx, *swap_uuid).await {
            Ok(Some(saved)) => saved,
            Ok(None) => return ERR!("Couldn't find a swap with the uuid '{}'", swap_uuid),
            Err(e) => return ERR!("{}", e),
        };
        let saved = match saved {
            SavedSwap::Maker(swap) => swap,
            SavedSwap::Taker(_) => return ERR!("Can not load MakerSwap from SavedSwap::Taker uuid: {}", swap_uuid),
        };
        Self::load_from_saved(ctx, maker_coin, taker_coin, saved)
    }

    pub fn load_from_saved(
        ctx: MmArc,
        maker_coin: MmCoinEnum,
        taker_coin: MmCoinEnum,
        mut saved: MakerSavedSwap,
    ) -> Result<(Self, Option<MakerSwapCommand>), String> {
        if saved.events.is_empty() {
            return ERR!("Can't restore swap from empty events set");
        }

        let data = match saved.events[0].event {
            MakerSwapEvent::Started(ref mut data) => data,
            _ => return ERR!("First swap event must be Started"),
        };

        // refresh swap contract addresses if the swap file is out-dated (doesn't contain the fields yet)
        if data.maker_coin_swap_contract_address.is_none() {
            data.maker_coin_swap_contract_address = maker_coin.swap_contract_address();
        }
        if data.taker_coin_swap_contract_address.is_none() {
            data.taker_coin_swap_contract_address = taker_coin.swap_contract_address();
        }

        let mut taker = bits256::from([0; 32]);
        taker.bytes = data.taker.0;

        let crypto_ctx = try_s!(CryptoCtx::from_ctx(&ctx));
        let my_persistent_pub = H264::from(&**crypto_ctx.mm2_internal_key_pair().public());

        let conf_settings = SwapConfirmationsSettings {
            maker_coin_confs: data.maker_payment_confirmations,
            maker_coin_nota: data
                .maker_payment_requires_nota
                .unwrap_or_else(|| maker_coin.requires_notarization()),
            taker_coin_confs: data.taker_payment_confirmations,
            taker_coin_nota: data
                .taker_payment_requires_nota
                .unwrap_or_else(|| taker_coin.requires_notarization()),
        };
        let swap = MakerSwap::new(
            ctx,
            taker,
            data.maker_amount.clone(),
            data.taker_amount.clone(),
            my_persistent_pub,
            saved.uuid,
            saved.my_order_uuid,
            conf_settings,
            maker_coin,
            taker_coin,
            data.lock_duration,
            data.p2p_privkey.map(SerializableSecp256k1Keypair::into_inner),
            data.secret.into(),
        );
        let command = saved.events.last().unwrap().get_command();
        for saved_event in saved.events {
            swap.apply_event(saved_event.event);
        }
        Ok((swap, command))
    }

    pub async fn recover_funds(&self) -> Result<RecoveredSwap, String> {
        async fn try_spend_taker_payment(selfi: &MakerSwap, secret_hash: &[u8]) -> Result<TransactionEnum, String> {
            let taker_payment_hex = &selfi
                .r()
                .taker_payment
                .clone()
                .ok_or(ERRL!("No info about taker payment, swap is not recoverable"))?
                .tx_hex;

            // have to do this because std::sync::RwLockReadGuard returned by r() is not Send,
            // so it can't be used across await
            let timelock = selfi.taker_payment_lock.load(Ordering::Relaxed) as u32;
            let other_taker_coin_htlc_pub = selfi.r().other_taker_coin_htlc_pub;

            let taker_coin_start_block = selfi.r().data.taker_coin_start_block;
            let taker_coin_swap_contract_address = selfi.r().data.taker_coin_swap_contract_address.clone();

            let secret = selfi.r().data.secret.0;
            let unique_data = selfi.unique_swap_data();

            let search_input = SearchForSwapTxSpendInput {
                time_lock: timelock,
                other_pub: other_taker_coin_htlc_pub.as_slice(),
                secret_hash,
                tx: taker_payment_hex,
                search_from_block: taker_coin_start_block,
                swap_contract_address: &taker_coin_swap_contract_address,
                swap_unique_data: &unique_data,
            };
            // check if the taker payment is not spent yet
            match selfi.taker_coin.search_for_swap_tx_spend_other(search_input).await {
                Ok(Some(FoundSwapTxSpend::Spent(tx))) => {
                    return ERR!(
                        "Taker payment was already spent by {} tx {:02x}",
                        selfi.taker_coin.ticker(),
                        tx.tx_hash()
                    )
                },
                Ok(Some(FoundSwapTxSpend::Refunded(tx))) => {
                    return ERR!(
                        "Taker payment was already refunded by {} tx {:02x}",
                        selfi.taker_coin.ticker(),
                        tx.tx_hash()
                    )
                },
                Err(e) => return ERR!("Error {} when trying to find taker payment spend", e),
                Ok(None) => (), // payment is not spent, continue
            }

            selfi
                .taker_coin
                .send_maker_spends_taker_payment(SendMakerSpendsTakerPaymentArgs {
                    other_payment_tx: taker_payment_hex,
                    time_lock: timelock,
                    other_pubkey: other_taker_coin_htlc_pub.as_slice(),
                    secret: &secret,
                    secret_hash: &selfi.secret_hash(),
                    swap_contract_address: &taker_coin_swap_contract_address,
                    swap_unique_data: &selfi.unique_swap_data(),
                })
                .compat()
                .await
                .map_err(|e| ERRL!("{:?}", e))
        }

        if self.finished_at.load(Ordering::Relaxed) == 0 {
            return ERR!("Swap must be finished before recover funds attempt");
        }

        if self.r().maker_payment_refund.is_some() {
            return ERR!("Maker payment is refunded, swap is not recoverable");
        }

        if self.r().taker_payment_spend.is_some() && self.r().taker_payment_spend_confirmed {
            return ERR!("Taker payment spend transaction has been sent and confirmed");
        }

        let secret_hash = self.secret_hash();
        let unique_data = self.unique_swap_data();

        // have to do this because std::sync::RwLockReadGuard returned by r() is not Send,
        // so it can't be used across await
        let maker_payment_lock = self.r().data.maker_payment_lock as u32;
        let other_maker_coin_htlc_pub = self.r().other_maker_coin_htlc_pub;
        let maker_coin_start_block = self.r().data.maker_coin_start_block;
        let maker_coin_swap_contract_address = self.r().data.maker_coin_swap_contract_address.clone();

        let maybe_maker_payment = self.r().maker_payment.clone();
        let maker_payment = match maybe_maker_payment {
            Some(tx) => tx.tx_hex.0,
            None => {
                let maybe_maker_payment = try_s!(
                    self.maker_coin
                        .check_if_my_payment_sent(CheckIfMyPaymentSentArgs {
                            time_lock: maker_payment_lock,
                            other_pub: other_maker_coin_htlc_pub.as_slice(),
                            secret_hash: secret_hash.as_slice(),
                            search_from_block: maker_coin_start_block,
                            swap_contract_address: &maker_coin_swap_contract_address,
                            swap_unique_data: &unique_data,
                            amount: &self.maker_amount
                        })
                        .compat()
                        .await
                );
                match maybe_maker_payment {
                    Some(tx) => tx.tx_hex(),
                    None => return ERR!("Maker payment transaction was not found"),
                }
            },
        };

        let search_input = SearchForSwapTxSpendInput {
            time_lock: maker_payment_lock,
            other_pub: other_maker_coin_htlc_pub.as_slice(),
            secret_hash: secret_hash.as_slice(),
            tx: &maker_payment,
            search_from_block: maker_coin_start_block,
            swap_contract_address: &maker_coin_swap_contract_address,
            swap_unique_data: &unique_data,
        };
        // validate that maker payment is not spent
        match self.maker_coin.search_for_swap_tx_spend_my(search_input).await {
            Ok(Some(FoundSwapTxSpend::Spent(_))) => {
                warn!("MakerPayment spent, but TakerPayment is not yet. Trying to spend TakerPayment");
                let transaction = try_s!(try_spend_taker_payment(self, secret_hash.as_slice()).await);

                Ok(RecoveredSwap {
                    action: RecoveredSwapAction::SpentOtherPayment,
                    coin: self.taker_coin.ticker().to_string(),
                    transaction,
                })
            },
            Ok(Some(FoundSwapTxSpend::Refunded(tx))) => ERR!(
                "Maker payment was already refunded by {} tx {:02x}",
                self.maker_coin.ticker(),
                tx.tx_hash()
            ),
            Err(e) => ERR!("Error {} when trying to find maker payment spend", e),
            Ok(None) => {
                let can_refund_htlc = try_s!(
                    self.maker_coin
                        .can_refund_htlc(maker_payment_lock as u64)
                        .compat()
                        .await
                );
                if let CanRefundHtlc::HaveToWait(seconds_to_wait) = can_refund_htlc {
                    return ERR!("Too early to refund, wait until {}", now_ms() / 1000 + seconds_to_wait);
                }
                let fut = self.maker_coin.send_maker_refunds_payment(SendMakerRefundsPaymentArgs {
                    payment_tx: &maker_payment,
                    time_lock: maker_payment_lock,
                    other_pubkey: other_maker_coin_htlc_pub.as_slice(),
                    secret_hash: secret_hash.as_slice(),
                    swap_contract_address: &maker_coin_swap_contract_address,
                    swap_unique_data: &unique_data,
                });

                let transaction = match fut.compat().await {
                    Ok(t) => t,
                    Err(err) => {
                        if let Some(tx) = err.get_tx() {
                            broadcast_p2p_tx_msg(
                                &self.ctx,
                                tx_helper_topic(self.maker_coin.ticker()),
                                &tx,
                                &self.p2p_privkey,
                            );
                        }

                        return ERR!("{}", err.get_plain_text_format());
                    },
                };

                Ok(RecoveredSwap {
                    action: RecoveredSwapAction::RefundedMyPayment,
                    coin: self.maker_coin.ticker().to_string(),
                    transaction,
                })
            },
        }
    }
}

impl AtomicSwap for MakerSwap {
    fn locked_amount(&self) -> Vec<LockedAmount> {
        let mut result = Vec::new();

        // if maker payment is not sent yet it must be virtually locked
        if self.r().maker_payment.is_none() {
            let trade_fee = self.r().data.maker_payment_trade_fee.clone().map(TradeFee::from);
            result.push(LockedAmount {
                coin: self.maker_coin.ticker().to_owned(),
                amount: self.maker_amount.clone().into(),
                trade_fee,
            });
        }

        // if taker payment is not spent yet the `TakerPaymentSpend` tx fee must be virtually locked
        if self.r().taker_payment_spend.is_none() {
            let trade_fee = self.r().data.taker_payment_spend_trade_fee.clone().map(TradeFee::from);
            result.push(LockedAmount {
                coin: self.taker_coin.ticker().to_owned(),
                amount: 0.into(),
                trade_fee,
            });
        }

        result
    }

    #[inline]
    fn uuid(&self) -> &Uuid { &self.uuid }

    #[inline]
    fn maker_coin(&self) -> &str { self.maker_coin.ticker() }

    #[inline]
    fn taker_coin(&self) -> &str { self.taker_coin.ticker() }

    #[inline]
    fn unique_swap_data(&self) -> Vec<u8> { self.secret_hash() }
}

#[derive(Debug)]
pub enum MakerSwapCommand {
    Start,
    Negotiate,
    WaitForTakerFee,
    SendPayment,
    WaitForTakerPayment,
    ValidateTakerPayment,
    SpendTakerPayment,
    ConfirmTakerPaymentSpend,
    RefundMakerPayment,
    Finish,
}

#[derive(Clone, Debug, Deserialize, PartialEq, Serialize)]
#[serde(tag = "type", content = "data")]
#[allow(clippy::large_enum_variant)]
pub enum MakerSwapEvent {
    Started(MakerSwapData),
    StartFailed(SwapError),
    Negotiated(TakerNegotiationData),
    NegotiateFailed(SwapError),
    MakerPaymentInstructionsReceived(PaymentInstructions),
    TakerFeeValidated(TransactionIdentifier),
    TakerFeeValidateFailed(SwapError),
    MakerPaymentSent(TransactionIdentifier),
    MakerPaymentTransactionFailed(SwapError),
    MakerPaymentDataSendFailed(SwapError),
    MakerPaymentWaitConfirmFailed(SwapError),
    TakerPaymentReceived(TransactionIdentifier),
    TakerPaymentWaitConfirmStarted,
    TakerPaymentValidatedAndConfirmed,
    TakerPaymentValidateFailed(SwapError),
    TakerPaymentWaitConfirmFailed(SwapError),
    TakerPaymentSpent(TransactionIdentifier),
    TakerPaymentSpendFailed(SwapError),
    TakerPaymentSpendConfirmStarted,
    TakerPaymentSpendConfirmed,
    TakerPaymentSpendConfirmFailed(SwapError),
    MakerPaymentWaitRefundStarted { wait_until: u64 },
    MakerPaymentRefunded(TransactionIdentifier),
    MakerPaymentRefundFailed(SwapError),
    Finished,
}

impl MakerSwapEvent {
    pub fn status_str(&self) -> String {
        match self {
            MakerSwapEvent::Started(_) => "Started...".to_owned(),
            MakerSwapEvent::StartFailed(_) => "Start failed...".to_owned(),
            MakerSwapEvent::Negotiated(_) => "Negotiated...".to_owned(),
            MakerSwapEvent::NegotiateFailed(_) => "Negotiate failed...".to_owned(),
            MakerSwapEvent::MakerPaymentInstructionsReceived(_) => "Maker payment instructions received...".to_owned(),
            MakerSwapEvent::TakerFeeValidated(_) => "Taker fee validated...".to_owned(),
            MakerSwapEvent::TakerFeeValidateFailed(_) => "Taker fee validate failed...".to_owned(),
            MakerSwapEvent::MakerPaymentSent(_) => "Maker payment sent...".to_owned(),
            MakerSwapEvent::MakerPaymentTransactionFailed(_) => "Maker payment failed...".to_owned(),
            MakerSwapEvent::MakerPaymentDataSendFailed(_) => "Maker payment failed...".to_owned(),
            MakerSwapEvent::MakerPaymentWaitConfirmFailed(_) => {
                "Maker payment wait for confirmation failed...".to_owned()
            },
            MakerSwapEvent::TakerPaymentReceived(_) => "Taker payment received...".to_owned(),
            MakerSwapEvent::TakerPaymentWaitConfirmStarted => "Taker payment wait confirm started...".to_owned(),
            MakerSwapEvent::TakerPaymentValidatedAndConfirmed => "Taker payment validated and confirmed...".to_owned(),
            MakerSwapEvent::TakerPaymentValidateFailed(_) => "Taker payment validate failed...".to_owned(),
            MakerSwapEvent::TakerPaymentWaitConfirmFailed(_) => {
                "Taker payment wait for confirmation failed...".to_owned()
            },
            MakerSwapEvent::TakerPaymentSpent(_) => "Taker payment spent...".to_owned(),
            MakerSwapEvent::TakerPaymentSpendFailed(_) => "Taker payment spend failed...".to_owned(),
            MakerSwapEvent::TakerPaymentSpendConfirmStarted => "Taker payment send wait confirm started...".to_owned(),
            MakerSwapEvent::TakerPaymentSpendConfirmed => "Taker payment spend confirmed...".to_owned(),
            MakerSwapEvent::TakerPaymentSpendConfirmFailed(_) => "Taker payment spend confirm failed...".to_owned(),
            MakerSwapEvent::MakerPaymentWaitRefundStarted { wait_until } => {
                format!("Maker payment wait refund till {} started...", wait_until)
            },
            MakerSwapEvent::MakerPaymentRefunded(_) => "Maker payment refunded...".to_owned(),
            MakerSwapEvent::MakerPaymentRefundFailed(_) => "Maker payment refund failed...".to_owned(),
            MakerSwapEvent::Finished => "Finished".to_owned(),
        }
    }

    fn should_ban_taker(&self) -> bool {
        matches!(
            self,
            MakerSwapEvent::TakerFeeValidateFailed(_) | MakerSwapEvent::TakerPaymentValidateFailed(_)
        )
    }

    fn is_success(&self) -> bool {
        matches!(
            self,
            MakerSwapEvent::Started(_)
                | MakerSwapEvent::Negotiated(_)
                | MakerSwapEvent::TakerFeeValidated(_)
                | MakerSwapEvent::MakerPaymentSent(_)
                | MakerSwapEvent::TakerPaymentReceived(_)
                | MakerSwapEvent::TakerPaymentWaitConfirmStarted
                | MakerSwapEvent::TakerPaymentValidatedAndConfirmed
                | MakerSwapEvent::TakerPaymentSpent(_)
                | MakerSwapEvent::TakerPaymentSpendConfirmStarted
                | MakerSwapEvent::TakerPaymentSpendConfirmed
                | MakerSwapEvent::Finished
        )
    }

    fn is_error(&self) -> bool { !self.is_success() }
}

#[derive(Clone, Debug, Deserialize, PartialEq, Serialize)]
pub struct MakerSavedEvent {
    pub timestamp: u64,
    pub event: MakerSwapEvent,
}

impl MakerSavedEvent {
    /// next command that must be executed after swap is restored
    fn get_command(&self) -> Option<MakerSwapCommand> {
        match self.event {
            MakerSwapEvent::Started(_) => Some(MakerSwapCommand::Negotiate),
            MakerSwapEvent::StartFailed(_) => Some(MakerSwapCommand::Finish),
            MakerSwapEvent::Negotiated(_) => Some(MakerSwapCommand::WaitForTakerFee),
            MakerSwapEvent::MakerPaymentInstructionsReceived(_) => Some(MakerSwapCommand::WaitForTakerFee),
            MakerSwapEvent::NegotiateFailed(_) => Some(MakerSwapCommand::Finish),
            MakerSwapEvent::TakerFeeValidated(_) => Some(MakerSwapCommand::SendPayment),
            MakerSwapEvent::TakerFeeValidateFailed(_) => Some(MakerSwapCommand::Finish),
            MakerSwapEvent::MakerPaymentSent(_) => Some(MakerSwapCommand::WaitForTakerPayment),
            MakerSwapEvent::MakerPaymentTransactionFailed(_) => Some(MakerSwapCommand::Finish),
            MakerSwapEvent::MakerPaymentDataSendFailed(_) => Some(MakerSwapCommand::RefundMakerPayment),
            MakerSwapEvent::MakerPaymentWaitConfirmFailed(_) => Some(MakerSwapCommand::RefundMakerPayment),
            MakerSwapEvent::TakerPaymentReceived(_) => Some(MakerSwapCommand::ValidateTakerPayment),
            MakerSwapEvent::TakerPaymentWaitConfirmStarted => Some(MakerSwapCommand::ValidateTakerPayment),
            MakerSwapEvent::TakerPaymentValidatedAndConfirmed => Some(MakerSwapCommand::SpendTakerPayment),
            MakerSwapEvent::TakerPaymentValidateFailed(_) => Some(MakerSwapCommand::RefundMakerPayment),
            MakerSwapEvent::TakerPaymentWaitConfirmFailed(_) => Some(MakerSwapCommand::RefundMakerPayment),
            MakerSwapEvent::TakerPaymentSpent(_) => Some(MakerSwapCommand::ConfirmTakerPaymentSpend),
            MakerSwapEvent::TakerPaymentSpendFailed(_) => Some(MakerSwapCommand::RefundMakerPayment),
            MakerSwapEvent::TakerPaymentSpendConfirmStarted => Some(MakerSwapCommand::ConfirmTakerPaymentSpend),
            MakerSwapEvent::TakerPaymentSpendConfirmed => Some(MakerSwapCommand::Finish),
            MakerSwapEvent::TakerPaymentSpendConfirmFailed(_) => Some(MakerSwapCommand::RefundMakerPayment),
            MakerSwapEvent::MakerPaymentWaitRefundStarted { .. } => Some(MakerSwapCommand::RefundMakerPayment),
            MakerSwapEvent::MakerPaymentRefunded(_) => Some(MakerSwapCommand::Finish),
            MakerSwapEvent::MakerPaymentRefundFailed(_) => Some(MakerSwapCommand::Finish),
            MakerSwapEvent::Finished => None,
        }
    }
}

#[derive(Clone)]
pub struct MakerSwapStatusChanged {
    pub uuid: Uuid,
    pub taker_coin: String,
    pub maker_coin: String,
    pub taker_amount: BigDecimal,
    pub maker_amount: BigDecimal,
    pub event_status: String,
}

impl MakerSwapStatusChanged {
    pub fn event_id() -> TypeId { TypeId::of::<MakerSwapStatusChanged>() }
}

impl MakerSwapStatusChanged {
    fn from_maker_swap(maker_swap: &MakerSwap, saved_swap: &MakerSavedEvent) -> Self {
        MakerSwapStatusChanged {
            uuid: maker_swap.uuid,
            taker_coin: maker_swap.taker_coin.ticker().to_string(),
            maker_coin: maker_swap.maker_coin.ticker().to_string(),
            taker_amount: maker_swap.taker_amount.clone(),
            maker_amount: maker_swap.maker_amount.clone(),
            event_status: saved_swap.event.status_str(),
        }
    }
}

#[derive(Debug, Default, PartialEq, Serialize, Deserialize)]
pub struct MakerSavedSwap {
    pub uuid: Uuid,
    pub my_order_uuid: Option<Uuid>,
    pub events: Vec<MakerSavedEvent>,
    pub maker_amount: Option<BigDecimal>,
    pub maker_coin: Option<String>,
    pub maker_coin_usd_price: Option<BigDecimal>,
    pub taker_amount: Option<BigDecimal>,
    pub taker_coin: Option<String>,
    pub taker_coin_usd_price: Option<BigDecimal>,
    pub gui: Option<String>,
    pub mm_version: Option<String>,
    pub success_events: Vec<String>,
    pub error_events: Vec<String>,
}

#[cfg(test)]
impl MakerSavedSwap {
    pub fn new(maker_amount: &MmNumber, taker_amount: &MmNumber) -> MakerSavedSwap {
        let mut events: Vec<MakerSavedEvent> = Vec::new();
        events.push(MakerSavedEvent {
            timestamp: 0,
            event: MakerSwapEvent::Started(MakerSwapData {
                taker_coin: "".to_string(),
                maker_coin: "".to_string(),
                taker: Default::default(),
                secret: Default::default(),
                secret_hash: None,
                my_persistent_pub: Default::default(),
                lock_duration: 0,
                maker_amount: maker_amount.to_decimal(),
                taker_amount: taker_amount.to_decimal(),
                maker_payment_confirmations: 0,
                maker_payment_requires_nota: None,
                taker_payment_confirmations: 0,
                taker_payment_requires_nota: None,
                maker_payment_lock: 0,
                uuid: Default::default(),
                started_at: 0,
                maker_coin_start_block: 0,
                taker_coin_start_block: 0,
                maker_payment_trade_fee: None,
                taker_payment_spend_trade_fee: None,
                maker_coin_swap_contract_address: None,
                taker_coin_swap_contract_address: None,
                maker_coin_htlc_pubkey: None,
                taker_coin_htlc_pubkey: None,
                p2p_privkey: None,
            }),
        });
        events.push(MakerSavedEvent {
            timestamp: 0,
            event: MakerSwapEvent::Finished,
        });
        MakerSavedSwap {
            uuid: Default::default(),
            my_order_uuid: None,
            events,
            maker_amount: Some(maker_amount.to_decimal()),
            maker_coin: None,
            maker_coin_usd_price: None,
            taker_amount: Some(taker_amount.to_decimal()),
            taker_coin: None,
            taker_coin_usd_price: None,
            gui: None,
            mm_version: None,
            success_events: vec![],
            error_events: vec![],
        }
    }
}

impl MakerSavedSwap {
    pub fn maker_coin(&self) -> Result<String, String> {
        match self.events.first() {
            Some(event) => match &event.event {
                MakerSwapEvent::Started(data) => Ok(data.maker_coin.clone()),
                _ => ERR!("First swap event must be Started"),
            },
            None => ERR!("Can't get maker coin, events are empty"),
        }
    }

    pub fn taker_coin(&self) -> Result<String, String> {
        match self.events.first() {
            Some(event) => match &event.event {
                MakerSwapEvent::Started(data) => Ok(data.taker_coin.clone()),
                _ => ERR!("First swap event must be Started"),
            },
            None => ERR!("Can't get maker coin, events are empty"),
        }
    }

    pub fn is_finished(&self) -> bool {
        match self.events.last() {
            Some(event) => event.event == MakerSwapEvent::Finished,
            None => false,
        }
    }

    pub fn get_my_info(&self) -> Option<MySwapInfo> {
        match self.events.first() {
            Some(event) => match &event.event {
                MakerSwapEvent::Started(data) => Some(MySwapInfo {
                    my_coin: data.maker_coin.clone(),
                    other_coin: data.taker_coin.clone(),
                    my_amount: data.maker_amount.clone(),
                    other_amount: data.taker_amount.clone(),
                    started_at: data.started_at,
                }),
                _ => None,
            },
            None => None,
        }
    }

    pub fn is_recoverable(&self) -> bool {
        if !self.is_finished() {
            return false;
        };
        for event in self.events.iter() {
            match event.event {
                MakerSwapEvent::StartFailed(_)
                | MakerSwapEvent::NegotiateFailed(_)
                | MakerSwapEvent::TakerFeeValidateFailed(_)
                | MakerSwapEvent::TakerPaymentSpendConfirmed
                | MakerSwapEvent::MakerPaymentRefunded(_) => {
                    return false;
                },
                _ => (),
            }
        }
        true
    }

    pub fn swap_data(&self) -> Result<&MakerSwapData, String> {
        match self.events.first() {
            Some(event) => match &event.event {
                MakerSwapEvent::Started(data) => Ok(data),
                _ => ERR!("First swap event must be Started"),
            },
            None => ERR!("Can't get swap_data, events are empty"),
        }
    }

    pub fn finished_at(&self) -> Result<u64, String> {
        match self.events.last() {
            Some(event) => match &event.event {
                MakerSwapEvent::Finished => Ok(event.timestamp / 1000),
                _ => ERR!("Last swap event must be Finished"),
            },
            None => ERR!("Can't get finished_at, events are empty"),
        }
    }

    pub fn is_success(&self) -> Result<bool, String> {
        if !self.is_finished() {
            return ERR!("Can not determine is_success state for not finished swap");
        }

        for event in self.events.iter() {
            if event.event.is_error() {
                return Ok(false);
            }
        }

        Ok(true)
    }

    pub async fn fetch_and_set_usd_prices(&mut self) {
        if let Some(rates) = fetch_swap_coins_price(self.maker_coin.clone(), self.taker_coin.clone()).await {
            self.maker_coin_usd_price = Some(rates.base);
            self.taker_coin_usd_price = Some(rates.rel);
        }
    }
}

#[allow(clippy::large_enum_variant)]
pub enum RunMakerSwapInput {
    StartNew(MakerSwap),
    KickStart {
        maker_coin: MmCoinEnum,
        taker_coin: MmCoinEnum,
        swap_uuid: Uuid,
    },
}

impl RunMakerSwapInput {
    fn uuid(&self) -> &Uuid {
        match self {
            RunMakerSwapInput::StartNew(swap) => &swap.uuid,
            RunMakerSwapInput::KickStart { swap_uuid, .. } => swap_uuid,
        }
    }
}

/// Starts the maker swap and drives it to completion (until None next command received).
/// Panics in case of command or event apply fails, not sure yet how to handle such situations
/// because it's usually means that swap is in invalid state which is possible only if there's developer error.
/// Every produced event is saved to local DB. Swap status is broadcasted to P2P network after completion.
pub async fn run_maker_swap(swap: RunMakerSwapInput, ctx: MmArc) {
    let uuid = swap.uuid().to_owned();
    let mut attempts = 0;
    let swap_lock = loop {
        match SwapLock::lock(&ctx, uuid, 40.).await {
            Ok(Some(l)) => break l,
            Ok(None) => {
                if attempts >= 1 {
                    warn!(
                        "Swap {} file lock is acquired by another process/thread, aborting",
                        uuid
                    );
                    return;
                } else {
                    attempts += 1;
                    Timer::sleep(40.).await;
                }
            },
            Err(e) => {
                error!("Swap {} file lock error: {}", uuid, e);
                return;
            },
        };
    };

    let (swap, mut command) = match swap {
        RunMakerSwapInput::StartNew(swap) => (swap, MakerSwapCommand::Start),
        RunMakerSwapInput::KickStart {
            maker_coin,
            taker_coin,
            swap_uuid,
        } => match MakerSwap::load_from_db_by_uuid(ctx, maker_coin, taker_coin, &swap_uuid).await {
            Ok((swap, command)) => match command {
                Some(c) => {
                    info!("Swap {} kick started.", uuid);
                    (swap, c)
                },
                None => {
                    warn!("Swap {} has been finished already, aborting.", uuid);
                    return;
                },
            },
            Err(e) => {
                error!("Error loading swap {}: {}", uuid, e);
                return;
            },
        },
    };

    let mut touch_loop = Box::pin(
        async move {
            loop {
                match swap_lock.touch().await {
                    Ok(_) => (),
                    Err(e) => warn!("Swap {} file lock error: {}", uuid, e),
                };
                Timer::sleep(30.).await;
            }
        }
        .fuse(),
    );

    let ctx = swap.ctx.clone();
    subscribe_to_topic(&ctx, swap_topic(&swap.uuid));
    let mut status = ctx.log.status_handle();
    let uuid_str = swap.uuid.to_string();
    let to_broadcast = !(swap.maker_coin.is_privacy() || swap.taker_coin.is_privacy());
    macro_rules! swap_tags {
        () => {
            &[&"swap", &("uuid", uuid_str.as_str())]
        };
    }
    let running_swap = Arc::new(swap);
    let weak_ref = Arc::downgrade(&running_swap);
    let swap_ctx = SwapsContext::from_ctx(&ctx).unwrap();
    swap_ctx.init_msg_store(running_swap.uuid, running_swap.taker);
    swap_ctx.running_swaps.lock().unwrap().push(weak_ref);
    let mut swap_fut = Box::pin(
        async move {
            let mut events;
            loop {
                let res = running_swap.handle_command(command).await.expect("!handle_command");
                events = res.1;
                for event in events {
                    let to_save = MakerSavedEvent {
                        timestamp: now_ms(),
                        event: event.clone(),
                    };

                    let dispatcher_ctx = DispatcherContext::from_ctx(&ctx).unwrap();
                    let dispatcher = dispatcher_ctx.dispatcher.read().await;
                    let event_to_send = MakerSwapStatusChanged::from_maker_swap(&running_swap, &to_save);
                    dispatcher
                        .dispatch_async(ctx.clone(), LpEvents::MakerSwapStatusChanged(event_to_send))
                        .await;
                    drop(dispatcher);
                    save_my_maker_swap_event(&ctx, &running_swap, to_save)
                        .await
                        .expect("!save_my_maker_swap_event");
                    if event.should_ban_taker() {
                        ban_pubkey_on_failed_swap(
                            &ctx,
                            running_swap.taker.bytes.into(),
                            &running_swap.uuid,
                            event.clone().into(),
                        )
                    }

                    #[cfg(target_arch = "wasm32")]
                    if event.is_error() {
                        error!("[swap uuid={uuid_str}] {event:?}");
                    }

                    status.status(swap_tags!(), &event.status_str());
                    running_swap.apply_event(event);
                }
                match res.0 {
                    Some(c) => {
                        command = c;
                    },
                    None => {
                        if to_broadcast {
                            if let Err(e) = broadcast_my_swap_status(&ctx, uuid).await {
                                error!("!broadcast_my_swap_status({}): {}", uuid, e);
                            }
                        }
                        break;
                    },
                }
            }
        }
        .fuse(),
    );
    select! {
        _swap = swap_fut => (), // swap finished normally
        _touch = touch_loop => unreachable!("Touch loop can not stop!"),
    };
}

pub struct MakerSwapPreparedParams {
    maker_payment_trade_fee: TradeFee,
    taker_payment_spend_trade_fee: TradeFee,
}

pub async fn check_balance_for_maker_swap(
    ctx: &MmArc,
    my_coin: &MmCoinEnum,
    other_coin: &MmCoinEnum,
    volume: MmNumber,
    swap_uuid: Option<&Uuid>,
    prepared_params: Option<MakerSwapPreparedParams>,
    stage: FeeApproxStage,
) -> CheckBalanceResult<BigDecimal> {
    let (maker_payment_trade_fee, taker_payment_spend_trade_fee) = match prepared_params {
        Some(MakerSwapPreparedParams {
            maker_payment_trade_fee,
            taker_payment_spend_trade_fee,
        }) => (maker_payment_trade_fee, taker_payment_spend_trade_fee),
        None => {
            let preimage_value = TradePreimageValue::Exact(volume.to_decimal());
            let maker_payment_trade_fee = my_coin
                .get_sender_trade_fee(preimage_value, stage.clone())
                .await
                .mm_err(|e| CheckBalanceError::from_trade_preimage_error(e, my_coin.ticker()))?;
            let taker_payment_spend_trade_fee = other_coin
                .get_receiver_trade_fee(volume.to_decimal(), stage)
                .compat()
                .await
                .mm_err(|e| CheckBalanceError::from_trade_preimage_error(e, other_coin.ticker()))?;
            (maker_payment_trade_fee, taker_payment_spend_trade_fee)
        },
    };

    let balance =
        check_my_coin_balance_for_swap(ctx, my_coin, swap_uuid, volume, maker_payment_trade_fee, None).await?;
    check_other_coin_balance_for_swap(ctx, other_coin, swap_uuid, taker_payment_spend_trade_fee).await?;
    Ok(balance)
}

pub struct MakerTradePreimage {
    /// The fee is paid per swap concerning the `base` coin.
    pub base_coin_fee: TradeFee,
    /// The fee is paid per swap concerning the `rel` coin.
    pub rel_coin_fee: TradeFee,
    /// The max available volume that can be traded (in decimal representation). Empty if the `max` argument is missing or false.
    pub volume: Option<MmNumber>,
}

pub async fn maker_swap_trade_preimage(
    ctx: &MmArc,
    req: TradePreimageRequest,
    base_coin: MmCoinEnum,
    rel_coin: MmCoinEnum,
) -> TradePreimageRpcResult<MakerTradePreimage> {
    let base_coin_ticker = base_coin.ticker();
    let rel_coin_ticker = rel_coin.ticker();
    let volume = if req.max {
        let balance = base_coin.my_spendable_balance().compat().await?;
        calc_max_maker_vol(ctx, &base_coin, &balance, FeeApproxStage::TradePreimage).await?
    } else {
        let threshold = base_coin.min_trading_vol().to_decimal();
        if req.volume.is_zero() {
            return MmError::err(TradePreimageRpcError::VolumeTooLow {
                coin: base_coin_ticker.to_owned(),
                volume: req.volume.to_decimal(),
                threshold,
            });
        }
        req.volume
    };

    let preimage_value = TradePreimageValue::Exact(volume.to_decimal());
    let base_coin_fee = base_coin
        .get_sender_trade_fee(preimage_value, FeeApproxStage::TradePreimage)
        .await
        .mm_err(|e| TradePreimageRpcError::from_trade_preimage_error(e, base_coin_ticker))?;
    let rel_coin_fee = rel_coin
        .get_receiver_trade_fee(volume.to_decimal(), FeeApproxStage::TradePreimage)
        .compat()
        .await
        .mm_err(|e| TradePreimageRpcError::from_trade_preimage_error(e, rel_coin_ticker))?;

    if req.max {
        // Note the `calc_max_maker_vol` returns [`CheckBalanceError::NotSufficientBalance`] error if the balance of `base_coin` is not sufficient.
        // So we have to check the balance of the other coin only.
        check_other_coin_balance_for_swap(ctx, &rel_coin, None, rel_coin_fee.clone()).await?
    } else {
        let prepared_params = MakerSwapPreparedParams {
            maker_payment_trade_fee: base_coin_fee.clone(),
            taker_payment_spend_trade_fee: rel_coin_fee.clone(),
        };
        check_balance_for_maker_swap(
            ctx,
            &base_coin,
            &rel_coin,
            volume.clone(),
            None,
            Some(prepared_params),
            FeeApproxStage::TradePreimage,
        )
        .await?;
    }

    let conf_settings = OrderConfirmationsSettings {
        base_confs: base_coin.required_confirmations(),
        base_nota: base_coin.requires_notarization(),
        rel_confs: rel_coin.required_confirmations(),
        rel_nota: rel_coin.requires_notarization(),
    };
    let builder = MakerOrderBuilder::new(&base_coin, &rel_coin)
        .with_max_base_vol(volume.clone())
        .with_price(req.price)
        .with_conf_settings(conf_settings);
    // perform an additional validation
    let _order = builder
        .build()
        .map_to_mm(|e| TradePreimageRpcError::from_maker_order_build_error(e, base_coin_ticker, rel_coin_ticker))?;

    let volume = if req.max { Some(volume) } else { None };
    Ok(MakerTradePreimage {
        base_coin_fee,
        rel_coin_fee,
        volume,
    })
}

/// Calculate max Maker volume.
/// Returns [`CheckBalanceError::NotSufficientBalance`] if the balance is not sufficient.
/// Note the function checks base coin balance if the trade fee should be paid in base coin.
pub async fn calc_max_maker_vol(
    ctx: &MmArc,
    coin: &MmCoinEnum,
    balance: &BigDecimal,
    stage: FeeApproxStage,
) -> CheckBalanceResult<MmNumber> {
    let ticker = coin.ticker();
    let locked = get_locked_amount(ctx, ticker);
    let available = &MmNumber::from(balance.clone()) - &locked;
    let mut vol = available.clone();

    let preimage_value = TradePreimageValue::UpperBound(vol.to_decimal());
    let trade_fee = coin
        .get_sender_trade_fee(preimage_value, stage)
        .await
        .mm_err(|e| CheckBalanceError::from_trade_preimage_error(e, ticker))?;

    debug!("{} trade fee {}", trade_fee.coin, trade_fee.amount.to_decimal());
    let mut required_to_pay_fee = MmNumber::from(0);
    if trade_fee.coin == ticker {
        vol = &vol - &trade_fee.amount;
        required_to_pay_fee = trade_fee.amount;
    } else {
        let base_coin_balance = coin.base_coin_balance().compat().await?;
        check_base_coin_balance_for_swap(ctx, &MmNumber::from(base_coin_balance), trade_fee.clone(), None).await?;
    }
    let min_tx_amount = MmNumber::from(coin.min_tx_amount());
    if vol < min_tx_amount {
        let required = min_tx_amount + required_to_pay_fee;
        return MmError::err(CheckBalanceError::NotSufficientBalance {
            coin: ticker.to_owned(),
            available: available.to_decimal(),
            required: required.to_decimal(),
            locked_by_swaps: Some(locked.to_decimal()),
        });
    }
    Ok(vol)
}

#[cfg(all(test, not(target_arch = "wasm32")))]
mod maker_swap_tests {
    use super::*;
    use coins::eth::{addr_from_str, signed_eth_tx_from_bytes, SignedEthTx};
    use coins::{MarketCoinOps, MmCoin, SwapOps, TestCoin};
    use common::block_on;
    use mm2_test_helpers::for_tests::mm_ctx_with_iguana;
    use mocktopus::mocking::*;
    use serde_json as json;

    const PASSPHRASE: Option<&str> =
        Some("spice describe gravity federal blast come thank unfair canal monkey style afraid");

    fn eth_tx_for_test() -> SignedEthTx {
        // raw transaction bytes of https://etherscan.io/tx/0x0869be3e5d4456a29d488a533ad6c118620fef450f36778aecf31d356ff8b41f
        let tx_bytes = [
            248, 240, 3, 133, 1, 42, 5, 242, 0, 131, 2, 73, 240, 148, 133, 0, 175, 192, 188, 82, 20, 114, 128, 130, 22,
            51, 38, 194, 255, 12, 115, 244, 168, 113, 135, 110, 205, 245, 24, 127, 34, 254, 184, 132, 21, 44, 243, 175,
            73, 33, 143, 82, 117, 16, 110, 27, 133, 82, 200, 114, 233, 42, 140, 198, 35, 21, 201, 249, 187, 180, 20,
            46, 148, 40, 9, 228, 193, 130, 71, 199, 0, 0, 0, 0, 0, 0, 0, 0, 0, 0, 0, 0, 152, 41, 132, 9, 201, 73, 19,
            94, 237, 137, 35, 61, 4, 194, 207, 239, 152, 75, 175, 245, 157, 174, 10, 214, 161, 207, 67, 70, 87, 246,
            231, 212, 47, 216, 119, 68, 237, 197, 125, 141, 0, 0, 0, 0, 0, 0, 0, 0, 0, 0, 0, 0, 0, 0, 0, 0, 0, 0, 0, 0,
            0, 0, 0, 0, 0, 0, 0, 0, 0, 0, 0, 0, 0, 0, 0, 0, 0, 0, 0, 0, 93, 72, 125, 102, 28, 159, 180, 237, 198, 97,
            87, 80, 82, 200, 104, 40, 245, 221, 7, 28, 122, 104, 91, 99, 1, 159, 140, 25, 131, 101, 74, 87, 50, 168,
            146, 187, 90, 160, 51, 1, 123, 247, 6, 108, 165, 181, 188, 40, 56, 47, 211, 229, 221, 73, 5, 15, 89, 81,
            117, 225, 216, 108, 98, 226, 119, 232, 94, 184, 42, 106,
        ];
        signed_eth_tx_from_bytes(&tx_bytes).unwrap()
    }

    #[test]
    fn test_recover_funds_maker_swap_payment_errored_but_sent() {
        let ctx = mm_ctx_with_iguana(PASSPHRASE);

        // the swap ends up with MakerPaymentTransactionFailed error but the transaction is actually
        // sent, need to find it and refund
        // TODO remove TransactionDetails from json
        let maker_saved_json = r#"{"error_events":["StartFailed","NegotiateFailed","TakerFeeValidateFailed","MakerPaymentTransactionFailed","MakerPaymentDataSendFailed","TakerPaymentValidateFailed","TakerPaymentSpendFailed","TakerPaymentSpendConfirmFailed","MakerPaymentRefunded","MakerPaymentRefundFailed"],"events":[{"event":{"data":{"lock_duration":7800,"maker_amount":"3.54932734","maker_coin":"KMD","maker_coin_start_block":1452970,"maker_payment_confirmations":1,"maker_payment_lock":1563759539,"my_persistent_pub":"031bb83b58ec130e28e0a6d5d2acf2eb01b0d3f1670e021d47d31db8a858219da8","secret":"0000000000000000000000000000000000000000000000000000000000000000","started_at":1563743939,"taker":"101ace6b08605b9424b0582b5cce044b70a3c8d8d10cb2965e039b0967ae92b9","taker_amount":"0.02004833998671660000000000","taker_coin":"ETH","taker_coin_start_block":8196380,"taker_payment_confirmations":1,"uuid":"3447b727-fe93-4357-8e5a-8cf2699b7e86"},"type":"Started"},"timestamp":1563743939211},{"event":{"data":{"taker_payment_locktime":1563751737,"taker_pubkey":"03101ace6b08605b9424b0582b5cce044b70a3c8d8d10cb2965e039b0967ae92b9"},"type":"Negotiated"},"timestamp":1563743979835},{"event":{"data":{"tx_hash":"a59203eb2328827de00bed699a29389792906e4f39fdea145eb40dc6b3821bd6","tx_hex":"f8690284ee6b280082520894d8997941dd1346e9231118d5685d866294f59e5b865af3107a4000801ca0743d2b7c9fad65805d882179062012261be328d7628ae12ee08eff8d7657d993a07eecbd051f49d35279416778faa4664962726d516ce65e18755c9b9406a9c2fd"},"type":"TakerFeeValidated"},"timestamp":1563744052878},{"event":{"data":{"error":"lp_swap:1888] eth:654] RPC error: Error { code: ServerError(-32010), message: \"Transaction with the same hash was already imported.\", data: None }"},"type":"MakerPaymentTransactionFailed"},"timestamp":1563744118577},{"event":{"type":"Finished"},"timestamp":1563763243350}],"success_events":["Started","Negotiated","TakerFeeValidated","MakerPaymentSent","TakerPaymentReceived","TakerPaymentWaitConfirmStarted","TakerPaymentValidatedAndConfirmed","TakerPaymentSpent","TakerPaymentSpendConfirmStarted","TakerPaymentSpendConfirmed","TakerPaymentSpendConfirmStarted","TakerPaymentSpendConfirmed","Finished"],"uuid":"3447b727-fe93-4357-8e5a-8cf2699b7e86"}"#;
        let maker_saved_swap: MakerSavedSwap = json::from_str(maker_saved_json).unwrap();

        TestCoin::ticker.mock_safe(|_| MockResult::Return("ticker"));
        TestCoin::swap_contract_address.mock_safe(|_| MockResult::Return(None));
        TestCoin::can_refund_htlc
            .mock_safe(|_, _| MockResult::Return(Box::new(futures01::future::ok(CanRefundHtlc::CanRefundNow))));

        static mut MY_PAYMENT_SENT_CALLED: bool = false;
        TestCoin::check_if_my_payment_sent.mock_safe(|_, _| {
            unsafe { MY_PAYMENT_SENT_CALLED = true };
            MockResult::Return(Box::new(futures01::future::ok(Some(eth_tx_for_test().into()))))
        });

        static mut MAKER_REFUND_CALLED: bool = false;
        TestCoin::send_maker_refunds_payment.mock_safe(|_, _| {
            unsafe { MAKER_REFUND_CALLED = true };
            MockResult::Return(Box::new(futures01::future::ok(eth_tx_for_test().into())))
        });
        TestCoin::search_for_swap_tx_spend_my
            .mock_safe(|_, _| MockResult::Return(Box::pin(futures::future::ready(Ok(None)))));
        let maker_coin = MmCoinEnum::Test(TestCoin::default());
        let taker_coin = MmCoinEnum::Test(TestCoin::default());
        let (maker_swap, _) = MakerSwap::load_from_saved(ctx, maker_coin, taker_coin, maker_saved_swap).unwrap();
        let actual = block_on(maker_swap.recover_funds()).unwrap();
        let expected = RecoveredSwap {
            action: RecoveredSwapAction::RefundedMyPayment,
            coin: "ticker".to_string(),
            transaction: eth_tx_for_test().into(),
        };
        assert_eq!(expected, actual);
        assert!(unsafe { MY_PAYMENT_SENT_CALLED });
        assert!(unsafe { MAKER_REFUND_CALLED });
    }

    #[test]
    fn test_recover_funds_maker_payment_refund_errored() {
        let ctx = mm_ctx_with_iguana(PASSPHRASE);

        // the swap ends up with MakerPaymentRefundFailed error
        let maker_saved_json = r#"{"error_events":["StartFailed","NegotiateFailed","TakerFeeValidateFailed","MakerPaymentTransactionFailed","MakerPaymentDataSendFailed","TakerPaymentValidateFailed","TakerPaymentSpendFailed","TakerPaymentSpendConfirmFailed","MakerPaymentRefunded","MakerPaymentRefundFailed"],"events":[{"event":{"data":{"lock_duration":7800,"maker_amount":"0.58610590","maker_coin":"KMD","maker_coin_start_block":1450923,"maker_payment_confirmations":1,"maker_payment_lock":1563636475,"my_persistent_pub":"031bb83b58ec130e28e0a6d5d2acf2eb01b0d3f1670e021d47d31db8a858219da8","secret":"0000000000000000000000000000000000000000000000000000000000000000","started_at":1563620875,"taker":"14a96292bfcd7762ece8eb08ead915da927c2619277363853572f30880d5155e","taker_amount":"0.0077700000552410000000000","taker_coin":"LTC","taker_coin_start_block":1670837,"taker_payment_confirmations":1,"uuid":"9db641f5-4300-4527-9fa6-f1c391d42c35"},"type":"Started"},"timestamp":1563620875062},{"event":{"data":{"taker_payment_locktime":1563628675,"taker_pubkey":"02713015d3fa4d30259e90be5f131beb593bf0131f3af2dcdb304e3322d8d52b91"},"type":"Negotiated"},"timestamp":1563620915497},{"event":{"data":{"tx_hash":"6740136eaaa615d9d231969e3a9599d0fc59e53989237a8d31cd6fc86c160013","tx_hex":"0100000001a2586ea8294cedc55741bef625ba72c646399903391a7f6c604a58c6263135f2000000006b4830450221009c78c8ba4a7accab6b09f9a95da5bc59c81f4fc1e60b288ec3c5462b4d02ef01022056b63be1629cf17751d3cc5ffec51bcb1d7f9396e9ce9ca254d0f34104f7263a012102713015d3fa4d30259e90be5f131beb593bf0131f3af2dcdb304e3322d8d52b91ffffffff0210270000000000001976a914ca1e04745e8ca0c60d8c5881531d51bec470743f88ac78aa1900000000001976a91406ccabfd5f9075ecd5e8d0d31c0e973a54d51e8288ac5bf6325d"},"type":"TakerFeeValidated"},"timestamp":1563620976060},{"event":{"data":{"tx_hash":"d0f6e664cea9d89fe7b5cf8005fdca070d1ab1d05a482aaef95c08cdaecddf0a","tx_hex":"0400008085202f89019f1cbda354342cdf982046b331bbd3791f53b692efc6e4becc36be495b2977d9000000006b483045022100fa9d4557394141f6a8b9bfb8cd594a521fd8bcd1965dbf8bc4e04abc849ac66e0220589f521814c10a7561abfd5e432f7a2ee60d4875fe4604618af3207dae531ac00121031bb83b58ec130e28e0a6d5d2acf2eb01b0d3f1670e021d47d31db8a858219da8ffffffff029e537e030000000017a9145534898009f1467191065f6890b96914b39a1c018791857702000000001976a914c3f710deb7320b0efa6edb14e3ebeeb9155fa90d88ac72ee325d000000000000000000000000000000"},"type":"MakerPaymentSent"},"timestamp":1563620976189},{"event":{"data":{"tx_hash":"1e883eb2f3991e84ba27f53651f89b7dda708678a5b9813d043577f222b9ca30","tx_hex":"01000000011300166cc86fcd318d7a238939e559fcd099953a9e9631d2d915a6aa6e134067010000006a47304402206781d5f2db2ff13d2ec7e266f774ea5630cc2dba4019e18e9716131b8b026051022006ebb33857b6d180f13aa6be2fc532f9734abde9d00ae14757e7d7ba3741c08c012102713015d3fa4d30259e90be5f131beb593bf0131f3af2dcdb304e3322d8d52b91ffffffff0228db0b000000000017a91483818667161bf94adda3964a81a231cbf6f5338187b0480c00000000001976a91406ccabfd5f9075ecd5e8d0d31c0e973a54d51e8288ac7cf7325d"},"type":"TakerPaymentReceived"},"timestamp":1563621268320},{"event":{"type":"TakerPaymentWaitConfirmStarted"},"timestamp":1563621268321},{"event":{"type":"TakerPaymentValidatedAndConfirmed"},"timestamp":1563621778471},{"event":{"data":{"error":"lp_swap:2025] utxo:938] rpc_clients:719] JsonRpcError { request: JsonRpcRequest { jsonrpc: \"2.0\", id: \"9\", method: \"blockchain.transaction.broadcast\", params: [String(\"010000000130cab922f27735043d81b9a5788670da7d9bf85136f527ba841e99f3b23e881e00000000b6473044022058a0c1da6bcf8c1418899ff8475f3ab6dddbff918528451c1fe71c2f7dad176302204c2e0bcf8f9b5f09e02ccfeb9256e9b34fb355ea655a5704a8a3fa920079b91501514c6b63048314335db1752102713015d3fa4d30259e90be5f131beb593bf0131f3af2dcdb304e3322d8d52b91ac6782012088a9147ed38daab6085c1a1e4426e61dc87a3c2c081a958821031bb83b58ec130e28e0a6d5d2acf2eb01b0d3f1670e021d47d31db8a858219da8ac68feffffff0188540a00000000001976a91406ccabfd5f9075ecd5e8d0d31c0e973a54d51e8288ac1c2b335d\")] }, error: Response(Object({\"code\": Number(1), \"message\": String(\"the transaction was rejected by network rules.\\n\\nMissing inputs\\n[010000000130cab922f27735043d81b9a5788670da7d9bf85136f527ba841e99f3b23e881e00000000b6473044022058a0c1da6bcf8c1418899ff8475f3ab6dddbff918528451c1fe71c2f7dad176302204c2e0bcf8f9b5f09e02ccfeb9256e9b34fb355ea655a5704a8a3fa920079b91501514c6b63048314335db1752102713015d3fa4d30259e90be5f131beb593bf0131f3af2dcdb304e3322d8d52b91ac6782012088a9147ed38daab6085c1a1e4426e61dc87a3c2c081a958821031bb83b58ec130e28e0a6d5d2acf2eb01b0d3f1670e021d47d31db8a858219da8ac68feffffff0188540a00000000001976a91406ccabfd5f9075ecd5e8d0d31c0e973a54d51e8288ac1c2b335d]\")})) }"},"type":"TakerPaymentSpendFailed"},"timestamp":1563638060583},{"event":{"data":{"error":"lp_swap:2025] utxo:938] rpc_clients:719] JsonRpcError { request: JsonRpcRequest { jsonrpc: \"2.0\", id: \"9\", method: \"blockchain.transaction.broadcast\", params: [String(\"010000000130cab922f27735043d81b9a5788670da7d9bf85136f527ba841e99f3b23e881e00000000b6473044022058a0c1da6bcf8c1418899ff8475f3ab6dddbff918528451c1fe71c2f7dad176302204c2e0bcf8f9b5f09e02ccfeb9256e9b34fb355ea655a5704a8a3fa920079b91501514c6b63048314335db1752102713015d3fa4d30259e90be5f131beb593bf0131f3af2dcdb304e3322d8d52b91ac6782012088a9147ed38daab6085c1a1e4426e61dc87a3c2c081a958821031bb83b58ec130e28e0a6d5d2acf2eb01b0d3f1670e021d47d31db8a858219da8ac68feffffff0188540a00000000001976a91406ccabfd5f9075ecd5e8d0d31c0e973a54d51e8288ac1c2b335d\")] }, error: Response(Object({\"code\": Number(1), \"message\": String(\"the transaction was rejected by network rules.\\n\\nMissing inputs\\n[010000000130cab922f27735043d81b9a5788670da7d9bf85136f527ba841e99f3b23e881e00000000b6473044022058a0c1da6bcf8c1418899ff8475f3ab6dddbff918528451c1fe71c2f7dad176302204c2e0bcf8f9b5f09e02ccfeb9256e9b34fb355ea655a5704a8a3fa920079b91501514c6b63048314335db1752102713015d3fa4d30259e90be5f131beb593bf0131f3af2dcdb304e3322d8d52b91ac6782012088a9147ed38daab6085c1a1e4426e61dc87a3c2c081a958821031bb83b58ec130e28e0a6d5d2acf2eb01b0d3f1670e021d47d31db8a858219da8ac68feffffff0188540a00000000001976a91406ccabfd5f9075ecd5e8d0d31c0e973a54d51e8288ac1c2b335d]\")})) }"},"type":"MakerPaymentRefundFailed"},"timestamp":1563638060583},{"event":{"type":"Finished"},"timestamp":1563621778483}],"success_events":["Started","Negotiated","TakerFeeValidated","MakerPaymentSent","TakerPaymentReceived","TakerPaymentWaitConfirmStarted","TakerPaymentValidatedAndConfirmed","TakerPaymentSpent","TakerPaymentSpendConfirmStarted","TakerPaymentSpendConfirmed","Finished"],"uuid":"9db641f5-4300-4527-9fa6-f1c391d42c35"}"#;
        let maker_saved_swap: MakerSavedSwap = json::from_str(maker_saved_json).unwrap();

        TestCoin::ticker.mock_safe(|_| MockResult::Return("ticker"));
        TestCoin::swap_contract_address.mock_safe(|_| MockResult::Return(None));
        TestCoin::can_refund_htlc
            .mock_safe(|_, _| MockResult::Return(Box::new(futures01::future::ok(CanRefundHtlc::CanRefundNow))));

        static mut MAKER_REFUND_CALLED: bool = false;
        TestCoin::send_maker_refunds_payment.mock_safe(|_, _| {
            unsafe { MAKER_REFUND_CALLED = true };
            MockResult::Return(Box::new(futures01::future::ok(eth_tx_for_test().into())))
        });

        TestCoin::search_for_swap_tx_spend_my
            .mock_safe(|_, _| MockResult::Return(Box::pin(futures::future::ready(Ok(None)))));
        let maker_coin = MmCoinEnum::Test(TestCoin::default());
        let taker_coin = MmCoinEnum::Test(TestCoin::default());
        let (maker_swap, _) = MakerSwap::load_from_saved(ctx, maker_coin, taker_coin, maker_saved_swap).unwrap();
        let actual = block_on(maker_swap.recover_funds()).unwrap();
        let expected = RecoveredSwap {
            action: RecoveredSwapAction::RefundedMyPayment,
            coin: "ticker".to_string(),
            transaction: eth_tx_for_test().into(),
        };
        assert_eq!(expected, actual);
        assert!(unsafe { MAKER_REFUND_CALLED });
    }

    #[test]
    fn test_recover_funds_maker_payment_refund_errored_already_refunded() {
        let ctx = mm_ctx_with_iguana(PASSPHRASE);

        // the swap ends up with MakerPaymentRefundFailed error
        let maker_saved_json = r#"{"error_events":["StartFailed","NegotiateFailed","TakerFeeValidateFailed","MakerPaymentTransactionFailed","MakerPaymentDataSendFailed","TakerPaymentValidateFailed","TakerPaymentSpendFailed","TakerPaymentSpendConfirmFailed","MakerPaymentRefunded","MakerPaymentRefundFailed"],"events":[{"event":{"data":{"lock_duration":7800,"maker_amount":"0.58610590","maker_coin":"KMD","maker_coin_start_block":1450923,"maker_payment_confirmations":1,"maker_payment_lock":1563636475,"my_persistent_pub":"031bb83b58ec130e28e0a6d5d2acf2eb01b0d3f1670e021d47d31db8a858219da8","secret":"0000000000000000000000000000000000000000000000000000000000000000","started_at":1563620875,"taker":"14a96292bfcd7762ece8eb08ead915da927c2619277363853572f30880d5155e","taker_amount":"0.0077700000552410000000000","taker_coin":"LTC","taker_coin_start_block":1670837,"taker_payment_confirmations":1,"uuid":"9db641f5-4300-4527-9fa6-f1c391d42c35"},"type":"Started"},"timestamp":1563620875062},{"event":{"data":{"taker_payment_locktime":1563628675,"taker_pubkey":"02713015d3fa4d30259e90be5f131beb593bf0131f3af2dcdb304e3322d8d52b91"},"type":"Negotiated"},"timestamp":1563620915497},{"event":{"data":{"tx_hash":"6740136eaaa615d9d231969e3a9599d0fc59e53989237a8d31cd6fc86c160013","tx_hex":"0100000001a2586ea8294cedc55741bef625ba72c646399903391a7f6c604a58c6263135f2000000006b4830450221009c78c8ba4a7accab6b09f9a95da5bc59c81f4fc1e60b288ec3c5462b4d02ef01022056b63be1629cf17751d3cc5ffec51bcb1d7f9396e9ce9ca254d0f34104f7263a012102713015d3fa4d30259e90be5f131beb593bf0131f3af2dcdb304e3322d8d52b91ffffffff0210270000000000001976a914ca1e04745e8ca0c60d8c5881531d51bec470743f88ac78aa1900000000001976a91406ccabfd5f9075ecd5e8d0d31c0e973a54d51e8288ac5bf6325d"},"type":"TakerFeeValidated"},"timestamp":1563620976060},{"event":{"data":{"tx_hash":"d0f6e664cea9d89fe7b5cf8005fdca070d1ab1d05a482aaef95c08cdaecddf0a","tx_hex":"0400008085202f89019f1cbda354342cdf982046b331bbd3791f53b692efc6e4becc36be495b2977d9000000006b483045022100fa9d4557394141f6a8b9bfb8cd594a521fd8bcd1965dbf8bc4e04abc849ac66e0220589f521814c10a7561abfd5e432f7a2ee60d4875fe4604618af3207dae531ac00121031bb83b58ec130e28e0a6d5d2acf2eb01b0d3f1670e021d47d31db8a858219da8ffffffff029e537e030000000017a9145534898009f1467191065f6890b96914b39a1c018791857702000000001976a914c3f710deb7320b0efa6edb14e3ebeeb9155fa90d88ac72ee325d000000000000000000000000000000"},"type":"MakerPaymentSent"},"timestamp":1563620976189},{"event":{"data":{"tx_hash":"1e883eb2f3991e84ba27f53651f89b7dda708678a5b9813d043577f222b9ca30","tx_hex":"01000000011300166cc86fcd318d7a238939e559fcd099953a9e9631d2d915a6aa6e134067010000006a47304402206781d5f2db2ff13d2ec7e266f774ea5630cc2dba4019e18e9716131b8b026051022006ebb33857b6d180f13aa6be2fc532f9734abde9d00ae14757e7d7ba3741c08c012102713015d3fa4d30259e90be5f131beb593bf0131f3af2dcdb304e3322d8d52b91ffffffff0228db0b000000000017a91483818667161bf94adda3964a81a231cbf6f5338187b0480c00000000001976a91406ccabfd5f9075ecd5e8d0d31c0e973a54d51e8288ac7cf7325d"},"type":"TakerPaymentReceived"},"timestamp":1563621268320},{"event":{"type":"TakerPaymentWaitConfirmStarted"},"timestamp":1563621268321},{"event":{"type":"TakerPaymentValidatedAndConfirmed"},"timestamp":1563621778471},{"event":{"data":{"error":"lp_swap:2025] utxo:938] rpc_clients:719] JsonRpcError { request: JsonRpcRequest { jsonrpc: \"2.0\", id: \"9\", method: \"blockchain.transaction.broadcast\", params: [String(\"010000000130cab922f27735043d81b9a5788670da7d9bf85136f527ba841e99f3b23e881e00000000b6473044022058a0c1da6bcf8c1418899ff8475f3ab6dddbff918528451c1fe71c2f7dad176302204c2e0bcf8f9b5f09e02ccfeb9256e9b34fb355ea655a5704a8a3fa920079b91501514c6b63048314335db1752102713015d3fa4d30259e90be5f131beb593bf0131f3af2dcdb304e3322d8d52b91ac6782012088a9147ed38daab6085c1a1e4426e61dc87a3c2c081a958821031bb83b58ec130e28e0a6d5d2acf2eb01b0d3f1670e021d47d31db8a858219da8ac68feffffff0188540a00000000001976a91406ccabfd5f9075ecd5e8d0d31c0e973a54d51e8288ac1c2b335d\")] }, error: Response(Object({\"code\": Number(1), \"message\": String(\"the transaction was rejected by network rules.\\n\\nMissing inputs\\n[010000000130cab922f27735043d81b9a5788670da7d9bf85136f527ba841e99f3b23e881e00000000b6473044022058a0c1da6bcf8c1418899ff8475f3ab6dddbff918528451c1fe71c2f7dad176302204c2e0bcf8f9b5f09e02ccfeb9256e9b34fb355ea655a5704a8a3fa920079b91501514c6b63048314335db1752102713015d3fa4d30259e90be5f131beb593bf0131f3af2dcdb304e3322d8d52b91ac6782012088a9147ed38daab6085c1a1e4426e61dc87a3c2c081a958821031bb83b58ec130e28e0a6d5d2acf2eb01b0d3f1670e021d47d31db8a858219da8ac68feffffff0188540a00000000001976a91406ccabfd5f9075ecd5e8d0d31c0e973a54d51e8288ac1c2b335d]\")})) }"},"type":"TakerPaymentSpendFailed"},"timestamp":1563638060583},{"event":{"data":{"error":"lp_swap:2025] utxo:938] rpc_clients:719] JsonRpcError { request: JsonRpcRequest { jsonrpc: \"2.0\", id: \"9\", method: \"blockchain.transaction.broadcast\", params: [String(\"010000000130cab922f27735043d81b9a5788670da7d9bf85136f527ba841e99f3b23e881e00000000b6473044022058a0c1da6bcf8c1418899ff8475f3ab6dddbff918528451c1fe71c2f7dad176302204c2e0bcf8f9b5f09e02ccfeb9256e9b34fb355ea655a5704a8a3fa920079b91501514c6b63048314335db1752102713015d3fa4d30259e90be5f131beb593bf0131f3af2dcdb304e3322d8d52b91ac6782012088a9147ed38daab6085c1a1e4426e61dc87a3c2c081a958821031bb83b58ec130e28e0a6d5d2acf2eb01b0d3f1670e021d47d31db8a858219da8ac68feffffff0188540a00000000001976a91406ccabfd5f9075ecd5e8d0d31c0e973a54d51e8288ac1c2b335d\")] }, error: Response(Object({\"code\": Number(1), \"message\": String(\"the transaction was rejected by network rules.\\n\\nMissing inputs\\n[010000000130cab922f27735043d81b9a5788670da7d9bf85136f527ba841e99f3b23e881e00000000b6473044022058a0c1da6bcf8c1418899ff8475f3ab6dddbff918528451c1fe71c2f7dad176302204c2e0bcf8f9b5f09e02ccfeb9256e9b34fb355ea655a5704a8a3fa920079b91501514c6b63048314335db1752102713015d3fa4d30259e90be5f131beb593bf0131f3af2dcdb304e3322d8d52b91ac6782012088a9147ed38daab6085c1a1e4426e61dc87a3c2c081a958821031bb83b58ec130e28e0a6d5d2acf2eb01b0d3f1670e021d47d31db8a858219da8ac68feffffff0188540a00000000001976a91406ccabfd5f9075ecd5e8d0d31c0e973a54d51e8288ac1c2b335d]\")})) }"},"type":"MakerPaymentRefundFailed"},"timestamp":1563638060583},{"event":{"type":"Finished"},"timestamp":1563621778483}],"success_events":["Started","Negotiated","TakerFeeValidated","MakerPaymentSent","TakerPaymentReceived","TakerPaymentWaitConfirmStarted","TakerPaymentValidatedAndConfirmed","TakerPaymentSpent","TakerPaymentSpendConfirmStarted","TakerPaymentSpendConfirmed","Finished"],"uuid":"9db641f5-4300-4527-9fa6-f1c391d42c35"}"#;
        let maker_saved_swap: MakerSavedSwap = json::from_str(maker_saved_json).unwrap();

        TestCoin::ticker.mock_safe(|_| MockResult::Return("ticker"));
        TestCoin::swap_contract_address.mock_safe(|_| MockResult::Return(None));

        TestCoin::search_for_swap_tx_spend_my.mock_safe(|_, _| {
            MockResult::Return(Box::pin(futures::future::ready(Ok(Some(FoundSwapTxSpend::Refunded(
                eth_tx_for_test().into(),
            ))))))
        });
        let maker_coin = MmCoinEnum::Test(TestCoin::default());
        let taker_coin = MmCoinEnum::Test(TestCoin::default());
        let (maker_swap, _) = MakerSwap::load_from_saved(ctx, maker_coin, taker_coin, maker_saved_swap).unwrap();
        assert!(block_on(maker_swap.recover_funds()).is_err());
    }

    #[test]
    fn test_recover_funds_maker_payment_refund_errored_already_spent() {
        let ctx = mm_ctx_with_iguana(PASSPHRASE);

        // the swap ends up with MakerPaymentRefundFailed error
        let maker_saved_json = r#"{"error_events":["StartFailed","NegotiateFailed","TakerFeeValidateFailed","MakerPaymentTransactionFailed","MakerPaymentDataSendFailed","TakerPaymentValidateFailed","TakerPaymentSpendFailed","TakerPaymentSpendConfirmFailed","MakerPaymentRefunded","MakerPaymentRefundFailed"],"events":[{"event":{"data":{"lock_duration":7800,"maker_amount":"0.58610590","maker_coin":"KMD","maker_coin_start_block":1450923,"maker_payment_confirmations":1,"maker_payment_lock":1563636475,"my_persistent_pub":"031bb83b58ec130e28e0a6d5d2acf2eb01b0d3f1670e021d47d31db8a858219da8","secret":"0000000000000000000000000000000000000000000000000000000000000000","started_at":1563620875,"taker":"14a96292bfcd7762ece8eb08ead915da927c2619277363853572f30880d5155e","taker_amount":"0.0077700000552410000000000","taker_coin":"LTC","taker_coin_start_block":1670837,"taker_payment_confirmations":1,"uuid":"9db641f5-4300-4527-9fa6-f1c391d42c35"},"type":"Started"},"timestamp":1563620875062},{"event":{"data":{"taker_payment_locktime":1563628675,"taker_pubkey":"02713015d3fa4d30259e90be5f131beb593bf0131f3af2dcdb304e3322d8d52b91"},"type":"Negotiated"},"timestamp":1563620915497},{"event":{"data":{"tx_hash":"6740136eaaa615d9d231969e3a9599d0fc59e53989237a8d31cd6fc86c160013","tx_hex":"0100000001a2586ea8294cedc55741bef625ba72c646399903391a7f6c604a58c6263135f2000000006b4830450221009c78c8ba4a7accab6b09f9a95da5bc59c81f4fc1e60b288ec3c5462b4d02ef01022056b63be1629cf17751d3cc5ffec51bcb1d7f9396e9ce9ca254d0f34104f7263a012102713015d3fa4d30259e90be5f131beb593bf0131f3af2dcdb304e3322d8d52b91ffffffff0210270000000000001976a914ca1e04745e8ca0c60d8c5881531d51bec470743f88ac78aa1900000000001976a91406ccabfd5f9075ecd5e8d0d31c0e973a54d51e8288ac5bf6325d"},"type":"TakerFeeValidated"},"timestamp":1563620976060},{"event":{"data":{"tx_hash":"d0f6e664cea9d89fe7b5cf8005fdca070d1ab1d05a482aaef95c08cdaecddf0a","tx_hex":"0400008085202f89019f1cbda354342cdf982046b331bbd3791f53b692efc6e4becc36be495b2977d9000000006b483045022100fa9d4557394141f6a8b9bfb8cd594a521fd8bcd1965dbf8bc4e04abc849ac66e0220589f521814c10a7561abfd5e432f7a2ee60d4875fe4604618af3207dae531ac00121031bb83b58ec130e28e0a6d5d2acf2eb01b0d3f1670e021d47d31db8a858219da8ffffffff029e537e030000000017a9145534898009f1467191065f6890b96914b39a1c018791857702000000001976a914c3f710deb7320b0efa6edb14e3ebeeb9155fa90d88ac72ee325d000000000000000000000000000000"},"type":"MakerPaymentSent"},"timestamp":1563620976189},{"event":{"data":{"tx_hash":"1e883eb2f3991e84ba27f53651f89b7dda708678a5b9813d043577f222b9ca30","tx_hex":"01000000011300166cc86fcd318d7a238939e559fcd099953a9e9631d2d915a6aa6e134067010000006a47304402206781d5f2db2ff13d2ec7e266f774ea5630cc2dba4019e18e9716131b8b026051022006ebb33857b6d180f13aa6be2fc532f9734abde9d00ae14757e7d7ba3741c08c012102713015d3fa4d30259e90be5f131beb593bf0131f3af2dcdb304e3322d8d52b91ffffffff0228db0b000000000017a91483818667161bf94adda3964a81a231cbf6f5338187b0480c00000000001976a91406ccabfd5f9075ecd5e8d0d31c0e973a54d51e8288ac7cf7325d"},"type":"TakerPaymentReceived"},"timestamp":1563621268320},{"event":{"type":"TakerPaymentWaitConfirmStarted"},"timestamp":1563621268321},{"event":{"type":"TakerPaymentValidatedAndConfirmed"},"timestamp":1563621778471},{"event":{"data":{"error":"lp_swap:2025] utxo:938] rpc_clients:719] JsonRpcError { request: JsonRpcRequest { jsonrpc: \"2.0\", id: \"9\", method: \"blockchain.transaction.broadcast\", params: [String(\"010000000130cab922f27735043d81b9a5788670da7d9bf85136f527ba841e99f3b23e881e00000000b6473044022058a0c1da6bcf8c1418899ff8475f3ab6dddbff918528451c1fe71c2f7dad176302204c2e0bcf8f9b5f09e02ccfeb9256e9b34fb355ea655a5704a8a3fa920079b91501514c6b63048314335db1752102713015d3fa4d30259e90be5f131beb593bf0131f3af2dcdb304e3322d8d52b91ac6782012088a9147ed38daab6085c1a1e4426e61dc87a3c2c081a958821031bb83b58ec130e28e0a6d5d2acf2eb01b0d3f1670e021d47d31db8a858219da8ac68feffffff0188540a00000000001976a91406ccabfd5f9075ecd5e8d0d31c0e973a54d51e8288ac1c2b335d\")] }, error: Response(Object({\"code\": Number(1), \"message\": String(\"the transaction was rejected by network rules.\\n\\nMissing inputs\\n[010000000130cab922f27735043d81b9a5788670da7d9bf85136f527ba841e99f3b23e881e00000000b6473044022058a0c1da6bcf8c1418899ff8475f3ab6dddbff918528451c1fe71c2f7dad176302204c2e0bcf8f9b5f09e02ccfeb9256e9b34fb355ea655a5704a8a3fa920079b91501514c6b63048314335db1752102713015d3fa4d30259e90be5f131beb593bf0131f3af2dcdb304e3322d8d52b91ac6782012088a9147ed38daab6085c1a1e4426e61dc87a3c2c081a958821031bb83b58ec130e28e0a6d5d2acf2eb01b0d3f1670e021d47d31db8a858219da8ac68feffffff0188540a00000000001976a91406ccabfd5f9075ecd5e8d0d31c0e973a54d51e8288ac1c2b335d]\")})) }"},"type":"TakerPaymentSpendFailed"},"timestamp":1563638060583},{"event":{"data":{"error":"lp_swap:2025] utxo:938] rpc_clients:719] JsonRpcError { request: JsonRpcRequest { jsonrpc: \"2.0\", id: \"9\", method: \"blockchain.transaction.broadcast\", params: [String(\"010000000130cab922f27735043d81b9a5788670da7d9bf85136f527ba841e99f3b23e881e00000000b6473044022058a0c1da6bcf8c1418899ff8475f3ab6dddbff918528451c1fe71c2f7dad176302204c2e0bcf8f9b5f09e02ccfeb9256e9b34fb355ea655a5704a8a3fa920079b91501514c6b63048314335db1752102713015d3fa4d30259e90be5f131beb593bf0131f3af2dcdb304e3322d8d52b91ac6782012088a9147ed38daab6085c1a1e4426e61dc87a3c2c081a958821031bb83b58ec130e28e0a6d5d2acf2eb01b0d3f1670e021d47d31db8a858219da8ac68feffffff0188540a00000000001976a91406ccabfd5f9075ecd5e8d0d31c0e973a54d51e8288ac1c2b335d\")] }, error: Response(Object({\"code\": Number(1), \"message\": String(\"the transaction was rejected by network rules.\\n\\nMissing inputs\\n[010000000130cab922f27735043d81b9a5788670da7d9bf85136f527ba841e99f3b23e881e00000000b6473044022058a0c1da6bcf8c1418899ff8475f3ab6dddbff918528451c1fe71c2f7dad176302204c2e0bcf8f9b5f09e02ccfeb9256e9b34fb355ea655a5704a8a3fa920079b91501514c6b63048314335db1752102713015d3fa4d30259e90be5f131beb593bf0131f3af2dcdb304e3322d8d52b91ac6782012088a9147ed38daab6085c1a1e4426e61dc87a3c2c081a958821031bb83b58ec130e28e0a6d5d2acf2eb01b0d3f1670e021d47d31db8a858219da8ac68feffffff0188540a00000000001976a91406ccabfd5f9075ecd5e8d0d31c0e973a54d51e8288ac1c2b335d]\")})) }"},"type":"MakerPaymentRefundFailed"},"timestamp":1563638060583},{"event":{"type":"Finished"},"timestamp":1563621778483}],"success_events":["Started","Negotiated","TakerFeeValidated","MakerPaymentSent","TakerPaymentReceived","TakerPaymentWaitConfirmStarted","TakerPaymentValidatedAndConfirmed","TakerPaymentSpent","TakerPaymentSpendConfirmStarted","TakerPaymentSpendConfirmed","Finished"],"uuid":"9db641f5-4300-4527-9fa6-f1c391d42c35"}"#;
        let maker_saved_swap: MakerSavedSwap = json::from_str(maker_saved_json).unwrap();

        TestCoin::ticker.mock_safe(|_| MockResult::Return("ticker"));
        TestCoin::swap_contract_address.mock_safe(|_| MockResult::Return(None));

        static mut SEARCH_FOR_SWAP_TX_SPEND_MY_CALLED: bool = true;
        TestCoin::search_for_swap_tx_spend_my.mock_safe(|_, _| {
            unsafe { SEARCH_FOR_SWAP_TX_SPEND_MY_CALLED = true }
            MockResult::Return(Box::pin(futures::future::ready(Ok(Some(FoundSwapTxSpend::Spent(
                eth_tx_for_test().into(),
            ))))))
        });

        static mut SEARCH_FOR_SWAP_TX_SPEND_OTHER_CALLED: bool = true;
        TestCoin::search_for_swap_tx_spend_other.mock_safe(|_, _| {
            unsafe { SEARCH_FOR_SWAP_TX_SPEND_OTHER_CALLED = true }
            MockResult::Return(Box::pin(futures::future::ready(Ok(Some(FoundSwapTxSpend::Refunded(
                eth_tx_for_test().into(),
            ))))))
        });
        let maker_coin = MmCoinEnum::Test(TestCoin::default());
        let taker_coin = MmCoinEnum::Test(TestCoin::default());
        let (maker_swap, _) = MakerSwap::load_from_saved(ctx, maker_coin, taker_coin, maker_saved_swap).unwrap();
        let err = block_on(maker_swap.recover_funds()).expect_err("Expected an error");
        println!("{}", err);
        assert!(err.contains("Taker payment was already refunded"));
        assert!(unsafe { SEARCH_FOR_SWAP_TX_SPEND_MY_CALLED });
        assert!(unsafe { SEARCH_FOR_SWAP_TX_SPEND_OTHER_CALLED });
    }

    #[test]
    fn test_recover_funds_maker_swap_payment_errored_but_too_early_to_refund() {
        let ctx = mm_ctx_with_iguana(PASSPHRASE);

        // the swap ends up with MakerPaymentTransactionFailed error but the transaction is actually
        // sent, need to find it and refund, prevent refund if payment is not spendable due to locktime restrictions
        let maker_saved_json = r#"{"error_events":["StartFailed","NegotiateFailed","TakerFeeValidateFailed","MakerPaymentTransactionFailed","MakerPaymentDataSendFailed","TakerPaymentValidateFailed","TakerPaymentSpendFailed","TakerPaymentSpendConfirmFailed","MakerPaymentRefunded","MakerPaymentRefundFailed"],"events":[{"event":{"data":{"lock_duration":7800,"maker_amount":"3.54932734","maker_coin":"KMD","maker_coin_start_block":1452970,"maker_payment_confirmations":1,"maker_payment_lock":1563759539,"my_persistent_pub":"031bb83b58ec130e28e0a6d5d2acf2eb01b0d3f1670e021d47d31db8a858219da8","secret":"0000000000000000000000000000000000000000000000000000000000000000","started_at":1563743939,"taker":"101ace6b08605b9424b0582b5cce044b70a3c8d8d10cb2965e039b0967ae92b9","taker_amount":"0.02004833998671660000000000","taker_coin":"ETH","taker_coin_start_block":8196380,"taker_payment_confirmations":1,"uuid":"3447b727-fe93-4357-8e5a-8cf2699b7e86"},"type":"Started"},"timestamp":1563743939211},{"event":{"data":{"taker_payment_locktime":1563751737,"taker_pubkey":"03101ace6b08605b9424b0582b5cce044b70a3c8d8d10cb2965e039b0967ae92b9"},"type":"Negotiated"},"timestamp":1563743979835},{"event":{"data":{"tx_hash":"a59203eb2328827de00bed699a29389792906e4f39fdea145eb40dc6b3821bd6","tx_hex":"f8690284ee6b280082520894d8997941dd1346e9231118d5685d866294f59e5b865af3107a4000801ca0743d2b7c9fad65805d882179062012261be328d7628ae12ee08eff8d7657d993a07eecbd051f49d35279416778faa4664962726d516ce65e18755c9b9406a9c2fd"},"type":"TakerFeeValidated"},"timestamp":1563744052878},{"event":{"data":{"error":"lp_swap:1888] eth:654] RPC error: Error { code: ServerError(-32010), message: \"Transaction with the same hash was already imported.\", data: None }"},"type":"MakerPaymentTransactionFailed"},"timestamp":1563744118577},{"event":{"type":"Finished"},"timestamp":1563763243350}],"success_events":["Started","Negotiated","TakerFeeValidated","MakerPaymentSent","TakerPaymentReceived","TakerPaymentWaitConfirmStarted","TakerPaymentValidatedAndConfirmed","TakerPaymentSpent","TakerPaymentSpendConfirmStarted","TakerPaymentSpendConfirmed","Finished"],"uuid":"3447b727-fe93-4357-8e5a-8cf2699b7e86"}"#;
        let maker_saved_swap: MakerSavedSwap = json::from_str(maker_saved_json).unwrap();

        TestCoin::ticker.mock_safe(|_| MockResult::Return("ticker"));
        TestCoin::swap_contract_address.mock_safe(|_| MockResult::Return(None));

        static mut MY_PAYMENT_SENT_CALLED: bool = false;
        TestCoin::check_if_my_payment_sent.mock_safe(|_, _| {
            unsafe { MY_PAYMENT_SENT_CALLED = true };
            MockResult::Return(Box::new(futures01::future::ok(Some(eth_tx_for_test().into()))))
        });
        TestCoin::can_refund_htlc
            .mock_safe(|_, _| MockResult::Return(Box::new(futures01::future::ok(CanRefundHtlc::HaveToWait(1000)))));
        TestCoin::search_for_swap_tx_spend_my
            .mock_safe(|_, _| MockResult::Return(Box::pin(futures::future::ready(Ok(None)))));
        let maker_coin = MmCoinEnum::Test(TestCoin::default());
        let taker_coin = MmCoinEnum::Test(TestCoin::default());
        let (maker_swap, _) = MakerSwap::load_from_saved(ctx, maker_coin, taker_coin, maker_saved_swap).unwrap();
        let error = block_on(maker_swap.recover_funds()).unwrap_err();
        assert!(error.contains("Too early to refund"));
        assert!(unsafe { MY_PAYMENT_SENT_CALLED });
    }

    #[test]
    fn test_recover_funds_maker_swap_payment_errored_and_not_sent() {
        let ctx = mm_ctx_with_iguana(PASSPHRASE);

        // the swap ends up with MakerPaymentTransactionFailed error and transaction is not sent,
        // recover must return error in this case
        let maker_saved_json = r#"{"error_events":["StartFailed","NegotiateFailed","TakerFeeValidateFailed","MakerPaymentTransactionFailed","MakerPaymentDataSendFailed","TakerPaymentValidateFailed","TakerPaymentSpendFailed","TakerPaymentSpendConfirmFailed","MakerPaymentRefunded","MakerPaymentRefundFailed"],"events":[{"event":{"data":{"lock_duration":7800,"maker_amount":"3.54932734","maker_coin":"KMD","maker_coin_start_block":1452970,"maker_payment_confirmations":1,"maker_payment_lock":1563759539,"my_persistent_pub":"031bb83b58ec130e28e0a6d5d2acf2eb01b0d3f1670e021d47d31db8a858219da8","secret":"0000000000000000000000000000000000000000000000000000000000000000","started_at":1563743939,"taker":"101ace6b08605b9424b0582b5cce044b70a3c8d8d10cb2965e039b0967ae92b9","taker_amount":"0.02004833998671660000000000","taker_coin":"ETH","taker_coin_start_block":8196380,"taker_payment_confirmations":1,"uuid":"3447b727-fe93-4357-8e5a-8cf2699b7e86"},"type":"Started"},"timestamp":1563743939211},{"event":{"data":{"taker_payment_locktime":1563751737,"taker_pubkey":"03101ace6b08605b9424b0582b5cce044b70a3c8d8d10cb2965e039b0967ae92b9"},"type":"Negotiated"},"timestamp":1563743979835},{"event":{"data":{"tx_hash":"a59203eb2328827de00bed699a29389792906e4f39fdea145eb40dc6b3821bd6","tx_hex":"f8690284ee6b280082520894d8997941dd1346e9231118d5685d866294f59e5b865af3107a4000801ca0743d2b7c9fad65805d882179062012261be328d7628ae12ee08eff8d7657d993a07eecbd051f49d35279416778faa4664962726d516ce65e18755c9b9406a9c2fd"},"type":"TakerFeeValidated"},"timestamp":1563744052878},{"event":{"data":{"error":"lp_swap:1888] eth:654] RPC error: Error { code: ServerError(-32010), message: \"Transaction with the same hash was already imported.\", data: None }"},"type":"MakerPaymentTransactionFailed"},"timestamp":1563744118577},{"event":{"type":"Finished"},"timestamp":1563763243350}],"success_events":["Started","Negotiated","TakerFeeValidated","MakerPaymentSent","TakerPaymentReceived","TakerPaymentWaitConfirmStarted","TakerPaymentValidatedAndConfirmed","TakerPaymentSpent","TakerPaymentSpendConfirmStarted","TakerPaymentSpendConfirmed","Finished"],"uuid":"3447b727-fe93-4357-8e5a-8cf2699b7e86"}"#;
        let maker_saved_swap: MakerSavedSwap = json::from_str(maker_saved_json).unwrap();

        TestCoin::ticker.mock_safe(|_| MockResult::Return("ticker"));
        TestCoin::swap_contract_address.mock_safe(|_| MockResult::Return(None));

        static mut MY_PAYMENT_SENT_CALLED: bool = false;
        TestCoin::check_if_my_payment_sent.mock_safe(|_, _| {
            unsafe { MY_PAYMENT_SENT_CALLED = true };
            MockResult::Return(Box::new(futures01::future::ok(None)))
        });
        let maker_coin = MmCoinEnum::Test(TestCoin::default());
        let taker_coin = MmCoinEnum::Test(TestCoin::default());
        let (maker_swap, _) = MakerSwap::load_from_saved(ctx, maker_coin, taker_coin, maker_saved_swap).unwrap();
        assert!(block_on(maker_swap.recover_funds()).is_err());
        assert!(unsafe { MY_PAYMENT_SENT_CALLED });
    }

    #[test]
    fn test_recover_funds_maker_swap_not_finished() {
        let ctx = mm_ctx_with_iguana(PASSPHRASE);

        // return error if swap is not finished
        let maker_saved_json = r#"{"error_events":["StartFailed","NegotiateFailed","TakerFeeValidateFailed","MakerPaymentTransactionFailed","MakerPaymentDataSendFailed","TakerPaymentValidateFailed","TakerPaymentSpendFailed","TakerPaymentSpendConfirmFailed","MakerPaymentRefunded","MakerPaymentRefundFailed"],"events":[{"event":{"data":{"lock_duration":7800,"maker_amount":"3.54932734","maker_coin":"KMD","maker_coin_start_block":1452970,"maker_payment_confirmations":1,"maker_payment_lock":1563759539,"my_persistent_pub":"031bb83b58ec130e28e0a6d5d2acf2eb01b0d3f1670e021d47d31db8a858219da8","secret":"0000000000000000000000000000000000000000000000000000000000000000","started_at":1563743939,"taker":"101ace6b08605b9424b0582b5cce044b70a3c8d8d10cb2965e039b0967ae92b9","taker_amount":"0.02004833998671660000000000","taker_coin":"ETH","taker_coin_start_block":8196380,"taker_payment_confirmations":1,"uuid":"3447b727-fe93-4357-8e5a-8cf2699b7e86"},"type":"Started"},"timestamp":1563743939211},{"event":{"data":{"taker_payment_locktime":1563751737,"taker_pubkey":"03101ace6b08605b9424b0582b5cce044b70a3c8d8d10cb2965e039b0967ae92b9"},"type":"Negotiated"},"timestamp":1563743979835},{"event":{"data":{"tx_hash":"a59203eb2328827de00bed699a29389792906e4f39fdea145eb40dc6b3821bd6","tx_hex":"f8690284ee6b280082520894d8997941dd1346e9231118d5685d866294f59e5b865af3107a4000801ca0743d2b7c9fad65805d882179062012261be328d7628ae12ee08eff8d7657d993a07eecbd051f49d35279416778faa4664962726d516ce65e18755c9b9406a9c2fd"},"type":"TakerFeeValidated"},"timestamp":1563744052878}],"success_events":["Started","Negotiated","TakerFeeValidated","MakerPaymentSent","TakerPaymentReceived","TakerPaymentWaitConfirmStarted","TakerPaymentValidatedAndConfirmed","TakerPaymentSpent","TakerPaymentSpendConfirmStarted","TakerPaymentSpendConfirmed","Finished"],"uuid":"3447b727-fe93-4357-8e5a-8cf2699b7e86"}"#;
        let maker_saved_swap: MakerSavedSwap = json::from_str(maker_saved_json).unwrap();

        TestCoin::ticker.mock_safe(|_| MockResult::Return("ticker"));
        TestCoin::swap_contract_address.mock_safe(|_| MockResult::Return(None));
        let maker_coin = MmCoinEnum::Test(TestCoin::default());
        let taker_coin = MmCoinEnum::Test(TestCoin::default());
        let (maker_swap, _) = MakerSwap::load_from_saved(ctx, maker_coin, taker_coin, maker_saved_swap).unwrap();
        assert!(block_on(maker_swap.recover_funds()).is_err());
    }

    #[test]
    fn test_recover_funds_maker_swap_taker_payment_spent() {
        let ctx = mm_ctx_with_iguana(PASSPHRASE);

        // return error if taker payment was spent by us
        let maker_saved_json = r#"{"error_events":["StartFailed","NegotiateFailed","TakerFeeValidateFailed","MakerPaymentTransactionFailed","MakerPaymentDataSendFailed","TakerPaymentValidateFailed","TakerPaymentSpendFailed","TakerPaymentSpendConfirmFailed","MakerPaymentRefunded","MakerPaymentRefundFailed"],"events":[{"event":{"data":{"lock_duration":7800,"maker_amount":"1","maker_coin":"BEER","maker_coin_start_block":154892,"maker_payment_confirmations":1,"maker_payment_lock":1563444026,"my_persistent_pub":"02631dcf1d4b1b693aa8c2751afc68e4794b1e5996566cfc701a663f8b7bbbe640","secret":"e1c9bd12a83f810813dc078ac398069b63d56bf1e94657def995c43cd1975302","started_at":1563428426,"taker":"031d4256c4bc9f99ac88bf3dba21773132281f65f9bf23a59928bce08961e2f3","taker_amount":"1","taker_coin":"ETOMIC","taker_coin_start_block":150282,"taker_payment_confirmations":1,"uuid":"983ce732-62a8-4a44-b4ac-7e4271adc977"},"type":"Started"},"timestamp":1563428426510},{"event":{"data":{"taker_payment_locktime":1563436226,"taker_pubkey":"02031d4256c4bc9f99ac88bf3dba21773132281f65f9bf23a59928bce08961e2f3"},"type":"Negotiated"},"timestamp":1563428466880},{"event":{"data":{"tx_hash":"32f5bec2106dd3778dc32e3d856398ed0fa10b71c688672906a4fa0345cc4135","tx_hex":"0400008085202f89015ba9c8f0aec5b409bc824bcddc1a5a40148d4bd065c10169249e44ec44d62db2010000006a473044022050a213db7486e34871b9e7ef850845d55e0d53431350c16fa14fb60b81b1858302204f1042761f84e5f8d22948358b3c4103861adf5293d1d9e7f58f3b7491470b19012102031d4256c4bc9f99ac88bf3dba21773132281f65f9bf23a59928bce08961e2f3ffffffff02bcf60100000000001976a914ca1e04745e8ca0c60d8c5881531d51bec470743f88ac764d12ac010000001976a91405aab5342166f8594baf17a7d9bef5d56744332788ac8806305d000000000000000000000000000000"},"type":"TakerFeeValidated"},"timestamp":1563428507723},{"event":{"data":{"tx_hash":"1619d10a51925d2f3d0ef92d81cb6449b77d5dbe1f3ef5e7ae6c8bc19080cb5a","tx_hex":"0400008085202f890176ead03820bc0c4e92dba39b5d7e7a1e176b165f6cfc7a5e2c000ed62e8a8134010000006b48304502210086ca9a6ea5e787f4c3001c4ddb7b2f4732d8bb2642e9e43d0f39df4b736a4aa402206dbd17753f728d70c9631b6c2d1bba125745a5bc9be6112febf0e0c8ada786b1012102631dcf1d4b1b693aa8c2751afc68e4794b1e5996566cfc701a663f8b7bbbe640ffffffff0200e1f5050000000017a91410503cfea67f03f025c5e1eeb18524464adf77ee877f360c18c00000001976a91464ae8510aac9546d5e7704e31ce177451386455588ac9b06305d000000000000000000000000000000"},"type":"MakerPaymentSent"},"timestamp":1563428512925},{"event":{"data":{"tx_hash":"ee8b904efdee0d3bf0215d14a236489cde0b0efa92f7fa49faaa5fd97ed38ac0","tx_hex":"0400008085202f89013541cc4503faa406296788c6710ba10fed9863853d2ec38d77d36d10c2bef532010000006b483045022100a32e290d3a047ad75a512f9fd581c561c5153aa1b6be2b36915a9dd452cd0d4102204d1838b3cd15698ab424d15651d50983f0196e59b0b34abaad9cb792c97b527a012102031d4256c4bc9f99ac88bf3dba21773132281f65f9bf23a59928bce08961e2f3ffffffff0200e1f5050000000017a91424fc6f967eaa2751adbeb42a97c3497fbd9ddcce878e681ca6010000001976a91405aab5342166f8594baf17a7d9bef5d56744332788acbf06305d000000000000000000000000000000"},"type":"TakerPaymentReceived"},"timestamp":1563428664418},{"event":{"type":"TakerPaymentWaitConfirmStarted"},"timestamp":1563428664420},{"event":{"type":"TakerPaymentValidatedAndConfirmed"},"timestamp":1563428664824},{"event":{"data":{"tx_hash":"8b48d7452a2a1c6b1128aa83ab946e5a624037c5327b527b18c3dcadb404f139","tx_hex":"0400008085202f8901c08ad37ed95faafa49faf792fa0e0bde9c4836a2145d21f03b0deefd4e908bee00000000d747304402206ac1f2b5b856b86585b4d2147309e3a7ef9dd4c35ffd85a49c409a4acd11602902204be03e2114888fae460eaf99675bae0c834ff80be8531a5bd30ee14baf0a52e30120e1c9bd12a83f810813dc078ac398069b63d56bf1e94657def995c43cd1975302004c6b6304c224305db1752102031d4256c4bc9f99ac88bf3dba21773132281f65f9bf23a59928bce08961e2f3ac6782012088a9143501575fb9a12a689bb94adad33cc78c13b0688c882102631dcf1d4b1b693aa8c2751afc68e4794b1e5996566cfc701a663f8b7bbbe640ac68ffffffff0118ddf505000000001976a91464ae8510aac9546d5e7704e31ce177451386455588ac28f92f5d000000000000000000000000000000"},"type":"TakerPaymentSpent"},"timestamp":1563428666150},{"event":{"type":"Finished"},"timestamp":1563428666152}],"my_info":{"my_amount":"1","my_coin":"BEER","other_amount":"1","other_coin":"ETOMIC","started_at":1563428426},"success_events":["Started","Negotiated","TakerFeeValidated","MakerPaymentSent","TakerPaymentReceived","TakerPaymentWaitConfirmStarted","TakerPaymentValidatedAndConfirmed","TakerPaymentSpent","TakerPaymentSpendConfirmStarted","TakerPaymentSpendConfirmed","Finished"],"type":"Maker","uuid":"983ce732-62a8-4a44-b4ac-7e4271adc977"}"#;
        let maker_saved_swap: MakerSavedSwap = json::from_str(maker_saved_json).unwrap();

        TestCoin::ticker.mock_safe(|_| MockResult::Return("ticker"));
        TestCoin::swap_contract_address.mock_safe(|_| MockResult::Return(None));

        static mut SEARCH_FOR_SWAP_TX_SPEND_MY_CALLED: bool = true;
        TestCoin::search_for_swap_tx_spend_my.mock_safe(|_, _| {
            unsafe { SEARCH_FOR_SWAP_TX_SPEND_MY_CALLED = true }
            MockResult::Return(Box::pin(futures::future::ready(Ok(Some(FoundSwapTxSpend::Spent(
                eth_tx_for_test().into(),
            ))))))
        });

        static mut SEARCH_FOR_SWAP_TX_SPEND_OTHER_CALLED: bool = true;
        TestCoin::search_for_swap_tx_spend_other.mock_safe(|_, _| {
            unsafe { SEARCH_FOR_SWAP_TX_SPEND_OTHER_CALLED = true }
            MockResult::Return(Box::pin(futures::future::ready(Ok(Some(FoundSwapTxSpend::Spent(
                eth_tx_for_test().into(),
            ))))))
        });

        let maker_coin = MmCoinEnum::Test(TestCoin::default());
        let taker_coin = MmCoinEnum::Test(TestCoin::default());
        let (maker_swap, _) = MakerSwap::load_from_saved(ctx, maker_coin, taker_coin, maker_saved_swap).unwrap();
        let err = block_on(maker_swap.recover_funds()).expect_err("Expected an error");
        println!("{}", err);
        assert!(err.contains("Taker payment was already spent"));
        assert!(unsafe { SEARCH_FOR_SWAP_TX_SPEND_MY_CALLED });
        assert!(unsafe { SEARCH_FOR_SWAP_TX_SPEND_OTHER_CALLED });
    }

    #[test]
    fn test_recover_funds_maker_swap_maker_payment_refunded() {
        let ctx = mm_ctx_with_iguana(PASSPHRASE);

        // return error if maker payment was refunded
        let maker_saved_json = r#"{"error_events":["StartFailed","NegotiateFailed","TakerFeeValidateFailed","MakerPaymentTransactionFailed","MakerPaymentDataSendFailed","TakerPaymentValidateFailed","TakerPaymentSpendFailed","TakerPaymentSpendConfirmFailed","MakerPaymentRefunded","MakerPaymentRefundFailed"],"events":[{"event":{"data":{"lock_duration":7800,"maker_amount":"9.38455187130897","maker_coin":"VRSC","maker_coin_start_block":604407,"maker_payment_confirmations":1,"maker_payment_lock":1564317372,"my_persistent_pub":"03c2e08e48e6541b3265ccd430c5ecec7efc7d0d9fc4e310a9b052f9642673fb0a","secret":"0000000000000000000000000000000000000000000000000000000000000000","started_at":1564301772,"taker":"39c4bcdb1e6bbb29a3b131c2b82eba2552f4f8a804021b2064114ab857f00848","taker_amount":"0.999999999999999880468812552729","taker_coin":"KMD","taker_coin_start_block":1462209,"taker_payment_confirmations":1,"uuid":"8f5b267a-efa8-49d6-a92d-ec0523cca891"},"type":"Started"},"timestamp":1564301773193},{"event":{"data":{"taker_payment_locktime":1564309572,"taker_pubkey":"0339c4bcdb1e6bbb29a3b131c2b82eba2552f4f8a804021b2064114ab857f00848"},"type":"Negotiated"},"timestamp":1564301813664},{"event":{"data":{"tx_hash":"cf54a5f5dfdf2eb404855eaba6a05b41f893a20327d43770c0138bb9ed2cf9eb","tx_hex":"0400008085202f89018f03a4d46831ec541279d01998be6092a98ee0f103b69ab84697cdc3eea7e93c000000006a473044022046eb76ecf610832ef063a6d210b5d07bc90fd0f3b68550fd2945ce86b317252a02202d3438d2e83df49f1c8ab741553af65a0d97e6edccbb6c4d0c769b05426c637001210339c4bcdb1e6bbb29a3b131c2b82eba2552f4f8a804021b2064114ab857f00848ffffffff0276c40100000000001976a914ca1e04745e8ca0c60d8c5881531d51bec470743f88acddf7bd54000000001976a9144df806990ae0197402aeaa6d9b1ec60078d9eadf88ac01573d5d000000000000000000000000000000"},"type":"TakerFeeValidated"},"timestamp":1564301864738},{"event":{"data":{"tx_hash":"2252c9929707995aff6dbb03d23b7e7eb786611d26b6ae748ca13007e71d1de6","tx_hex":"0400008085202f8901f63aed15c53b794df1a9446755f452e9fd9db250e1f608636f6172b7d795358c010000006b483045022100b5adb583fbb4b1a628b9c58ec292bb7b1319bb881c2cf018af6fe33b7a182854022020d89a2d6cbf15a117e2e1122046941f95466af7507883c4fa05955f0dfb81f2012103c2e08e48e6541b3265ccd430c5ecec7efc7d0d9fc4e310a9b052f9642673fb0affffffff0293b0ef370000000017a914ca41def369fc07d8aea10ba26cf3e64a12470d4087163149f61c0000001976a914f4f89313803d610fa472a5849d2389ca6df3b90088ac285a3d5d000000000000000000000000000000"},"type":"MakerPaymentSent"},"timestamp":1564301867675},{"event":{"data":{"error":"timeout (2690.6 > 2690.0)"},"type":"TakerPaymentValidateFailed"},"timestamp":1564304558269},{"event":{"data":{"tx_hash":"96d0b50bc2371ab88052bc4d656f1b91b3e3e64eba650eac28ebce9387d234cb","tx_hex":"0400008085202f8901e61d1de70730a18c74aeb6261d6186b77e7e3bd203bb6dff5a99079792c9522200000000b647304402207d36206295eee6c936d0204552cc5a001d4de4bbc0c5ae1c6218cf8548b4f08b02204c2a6470e06a6caf407ea8f2704fdc1b1dee39f89d145f8c0460130cb1875b2b01514c6b6304bc963d5db1752103c2e08e48e6541b3265ccd430c5ecec7efc7d0d9fc4e310a9b052f9642673fb0aac6782012088a9145f5598259da7c0c0beffcc3e9da35e553bac727388210339c4bcdb1e6bbb29a3b131c2b82eba2552f4f8a804021b2064114ab857f00848ac68feffffff01abacef37000000001976a914f4f89313803d610fa472a5849d2389ca6df3b90088ac26973d5d000000000000000000000000000000"},"type":"MakerPaymentRefunded"},"timestamp":1564321080407},{"event":{"type":"Finished"},"timestamp":1564321080409}],"success_events":["Started","Negotiated","TakerFeeValidated","MakerPaymentSent","TakerPaymentReceived","TakerPaymentWaitConfirmStarted","TakerPaymentValidatedAndConfirmed","TakerPaymentSpent","TakerPaymentSpendConfirmStarted","TakerPaymentSpendConfirmed","Finished"],"uuid":"8f5b267a-efa8-49d6-a92d-ec0523cca891"}"#;
        let maker_saved_swap: MakerSavedSwap = json::from_str(maker_saved_json).unwrap();

        TestCoin::ticker.mock_safe(|_| MockResult::Return("ticker"));
        TestCoin::swap_contract_address.mock_safe(|_| MockResult::Return(None));
        let maker_coin = MmCoinEnum::Test(TestCoin::default());
        let taker_coin = MmCoinEnum::Test(TestCoin::default());
        let (maker_swap, _) = MakerSwap::load_from_saved(ctx, maker_coin, taker_coin, maker_saved_swap).unwrap();
        assert!(block_on(maker_swap.recover_funds()).is_err());
    }

    #[test]
    /// https://github.com/KomodoPlatform/atomicDEX-API/issues/774
    fn test_recover_funds_my_payment_spent_other_not() {
        let ctx = mm_ctx_with_iguana(PASSPHRASE);

        // The swap ends up with TakerPaymentSpendConfirmFailed error because the TakerPaymentSpend transaction was in mempool long time and finally not mined.
        // sent, need to find it and refund, prevent refund if payment is not spendable due to locktime restrictions
        let maker_saved_json = r#"{"uuid":"7f95db1d-2ea5-4cce-b056-400e8b288042","events":[{"timestamp":1607887364672,"event":{"type":"Started","data":{"taker_coin":"KMD","maker_coin":"EMC2","taker":"ae3cc37d2a7cc9077fb5b1baa962d1539e1ffe5fb318c99dcba43059ed97900d","secret":"0000000000000000000000000000000000000000000000000000000000000000","secret_hash":"4a40a42a7d7192e5cbeaa3871f734612acfeaf76","my_persistent_pub":"03005e349c71a17334a3d7b712ebeb593c692e2401e611bbd829b6948c3acc15e5","lock_duration":31200,"maker_amount":"24.69126200952912480678056188200573124484152642245967528226624133800833910867311611640128371388479323","taker_amount":"3.094308955034189920785740015052958239603540091262646506373605364479205057098914911707408875024042288","maker_payment_confirmations":1,"maker_payment_requires_nota":true,"taker_payment_confirmations":2,"taker_payment_requires_nota":true,"maker_payment_lock":1607949764,"uuid":"7f95db1d-2ea5-4cce-b056-400e8b288042","started_at":1607887364,"maker_coin_start_block":3526364,"taker_coin_start_block":2178701}}},{"timestamp":1607887366684,"event":{"type":"Negotiated","data":{"taker_payment_locktime":1607918567,"taker_pubkey":"03ae3cc37d2a7cc9077fb5b1baa962d1539e1ffe5fb318c99dcba43059ed97900d"}}},{"timestamp":1607887367745,"event":{"type":"TakerFeeValidated","data":{"tx_hex":"0400008085202f8902f02f23931783009e01b7f250234eb7b3a96bd7e7e16dd61f21988bbc7600b6f7020000006b483045022100d4610ef1f147417476877aa09b1f110f7e6773355d6dc8cae7af429707f9da4d02203f5d1890da9d6efffee55869761f9353dbd3bcafb2a560f4564eba658ae2807b012103ae3cc37d2a7cc9077fb5b1baa962d1539e1ffe5fb318c99dcba43059ed97900dffffffffb7599816287b72f939b8e6b59fe4706d7b6826e5f6c04db18e3689cb76e846ce000000006a473044022021a486a9920ff8b3d892c00c10abaf58b4509fe9d3a6f8320e198e312e220db402203fab57d7ccfda1eded606ab3de6a32f626b5904ecf9f41e4a7a4800376952d67012103ae3cc37d2a7cc9077fb5b1baa962d1539e1ffe5fb318c99dcba43059ed97900dffffffff020e780500000000001976a914ca1e04745e8ca0c60d8c5881531d51bec470743f88ac5bdb0c00000000001976a914851bf1c11fb48beecc0a0e50982b9d43357743e688ac0c62d65f000000000000000000000000000000","tx_hash":"8a7c0ddbc2a0e94e1f58c920780563eb71266d932fe9435cf66def905db91efb"}}},{"timestamp":1607887367887,"event":{"type":"MakerPaymentSent","data":{"tx_hex":"010000000118c570eab3ec0f07a33640aff42a7b3565f4fa72561473b9f55d23b7a5360351090000006a4730440220047c5a917e7ac72b55357c657581ebf60b7281466be3dd00a92f68b85e03ae2e02204b07643faf3ae88a1775794c5afc406be4aaec87d0a98fb49a2125e02b9ed21d012103005e349c71a17334a3d7b712ebeb593c692e2401e611bbd829b6948c3acc15e5ffffffff0338e02b930000000017a914e0ddc80814f50249d097c3242e355a5d6fae462b870000000000000000166a144a40a42a7d7192e5cbeaa3871f734612acfeaf76284bcb93000000001976a914b86cb58669cc65e2f880e1df5d6e11c3dcb7230988ac076ad65f","tx_hash":"aa06c1647cb0418ed6ca7666dc517bfe8de92bc163b6765f9370bb316af1c1ff"}}},{"timestamp":1607887416097,"event":{"type":"TakerPaymentReceived","data":{"tx_hex":"0400008085202f8903fb1eb95d90ef6df65c43e92f936d2671eb63057820c9581f4ee9a0c2db0d7c8a010000006b483045022100d55c02f8536f0c1e5f10833b901adc3d2a77d7f0701371a29dcc155426b8f280022028f540607c349f9a73489801c45445f594f2552d165b2bd004af00c0297ce494012103ae3cc37d2a7cc9077fb5b1baa962d1539e1ffe5fb318c99dcba43059ed97900dffffffffe83e674cb46d0862cbc3ade7e363c5eb3a73a9ad977fff60544093efc6a2682b000000006a47304402200a324d95e7e7193a479aed48c608068f6d81ee8d7dd9b13735427e18f53bb25b0220606e075b56c675f10f6cb3332e4a28011d88428f54e3f09b016deec16c1ac41b012103ae3cc37d2a7cc9077fb5b1baa962d1539e1ffe5fb318c99dcba43059ed97900dffffffff987b47469a16aac4adaf0a47d8fbf813f8b20cf28eef82e14b74d732a263584e000000006a473044022062badf692bea3f13b5adb5cd66ff87f8f3224624762a75caaffa6fd856a0cfa602204d2477941cb781bba824d20e562f2d52a85c6c1103dccf28ddbfcadead87925b012103ae3cc37d2a7cc9077fb5b1baa962d1539e1ffe5fb318c99dcba43059ed97900dffffffff036f8a71120000000017a91415d9f7c7ad4e88b91d92c1480902fedfea92b981870000000000000000166a144a40a42a7d7192e5cbeaa3871f734612acfeaf76967e1500000000001976a914851bf1c11fb48beecc0a0e50982b9d43357743e688ac3c62d65f000000000000000000000000000000","tx_hash":"3e01651b399901192067e24f60371f640e840d240956676a416d26dec6f051f4"}}},{"timestamp":1607887416115,"event":{"type":"TakerPaymentWaitConfirmStarted"}},{"timestamp":1607901459795,"event":{"type":"TakerPaymentValidatedAndConfirmed"}},{"timestamp":1607901459843,"event":{"type":"TakerPaymentSpent","data":{"tx_hex":"0400008085202f8901f451f0c6de266d416a675609240d840e641f37604fe26720190199391b65013e00000000d8483045022100f8a8dade217e2595d3aaa287adc6cbf895b3d9c13f28aa707873943c1412c36d022053efe8c35fefbab2b298e0e4e8b93ad05b1d98d872b656616520dee15d79ea6801202e3d520b3d396cd2fc4aaac03257d13b2c82772ffe4479b7e0841987f8f673a7004c6b6304e7e3d65fb1752103ae3cc37d2a7cc9077fb5b1baa962d1539e1ffe5fb318c99dcba43059ed97900dac6782012088a9144a40a42a7d7192e5cbeaa3871f734612acfeaf76882103005e349c71a17334a3d7b712ebeb593c692e2401e611bbd829b6948c3acc15e5ac68ffffffff0187867112000000001976a914b86cb58669cc65e2f880e1df5d6e11c3dcb7230988ac1599d65f000000000000000000000000000000","tx_hash":"21cb40785f3e768c38c502be378448f33634430277360dc1c20fcdc238ebf806"}}},{"timestamp":1607901459850,"event":{"type":"TakerPaymentSpendConfirmStarted"}},{"timestamp":1607957899314,"event":{"type":"TakerPaymentSpendConfirmFailed","data":{"error":"maker_swap:714] !wait for taker payment spend confirmations: rpc_clients:123] Waited too long until 1607953464 for transaction Transaction { version: 4, n_time: None, overwintered: true, version_group_id: 2301567109, inputs: [TransactionInput { previous_output: OutPoint { hash: f451f0c6de266d416a675609240d840e641f37604fe26720190199391b65013e, index: 0 }, script_sig: 483045022100f8a8dade217e2595d3aaa287adc6cbf895b3d9c13f28aa707873943c1412c36d022053efe8c35fefbab2b298e0e4e8b93ad05b1d98d872b656616520dee15d79ea6801202e3d520b3d396cd2fc4aaac03257d13b2c82772ffe4479b7e0841987f8f673a7004c6b6304e7e3d65fb1752103ae3cc37d2a7cc9077fb5b1baa962d1539e1ffe5fb318c99dcba43059ed97900dac6782012088a9144a40a42a7d7192e5cbeaa3871f734612acfeaf76882103005e349c71a17334a3d7b712ebeb593c692e2401e611bbd829b6948c3acc15e5ac68, sequence: 4294967295, script_witness: [] }], outputs: [TransactionOutput { value: 309429895, script_pubkey: 76a914b86cb58669cc65e2f880e1df5d6e11c3dcb7230988ac }], lock_time: 1607899413, expiry_height: 0, shielded_spends: [], shielded_outputs: [], join_splits: [], value_balance: 0, join_split_pubkey: 0000000000000000000000000000000000000000000000000000000000000000, join_split_sig: 00000000000000000000000000000000000000000000000000000000000000000000000000000000000000000000000000000000000000000000000000000000, binding_sig: 00000000000000000000000000000000000000000000000000000000000000000000000000000000000000000000000000000000000000000000000000000000, zcash: true, str_d_zeel: None } to be confirmed 1 times"}}},{"timestamp":1607957899319,"event":{"type":"MakerPaymentWaitRefundStarted","data":{"wait_until":1607953464}}},{"timestamp":1607957899367,"event":{"type":"MakerPaymentRefundFailed","data":{"error":"maker_swap:746] !maker_coin.send_maker_refunds_payment: utxo_common:791] rpc_clients:1440] JsonRpcError { client_info: \"coin: EMC2\", request: JsonRpcRequest { jsonrpc: \"2.0\", id: \"8\", method: \"blockchain.transaction.broadcast\", params: [String(\"0100000001ffc1f16a31bb70935f76b663c12be98dfe7b51dc6676cad68e41b07c64c106aa00000000b6473044022029d1626dde413ecb7af09c1609a0f1f3791539aef1a5f972787db39c6b8178f302202052b6c37f2334cbee21dc8c6ceeb368cc0bb69ab254da3a8b48a27d4542d84b01514c6b6304c45dd75fb1752103005e349c71a17334a3d7b712ebeb593c692e2401e611bbd829b6948c3acc15e5ac6782012088a9144a40a42a7d7192e5cbeaa3871f734612acfeaf76882103ae3cc37d2a7cc9077fb5b1baa962d1539e1ffe5fb318c99dcba43059ed97900dac68feffffff0198592a93000000001976a914b86cb58669cc65e2f880e1df5d6e11c3dcb7230988ac7b6fd75f\")] }, error: Response(electrum2.cipig.net:10062, Object({\"code\": Number(1), \"message\": String(\"the transaction was rejected by network rules.\\n\\n18: bad-txns-inputs-spent\\n[0100000001ffc1f16a31bb70935f76b663c12be98dfe7b51dc6676cad68e41b07c64c106aa00000000b6473044022029d1626dde413ecb7af09c1609a0f1f3791539aef1a5f972787db39c6b8178f302202052b6c37f2334cbee21dc8c6ceeb368cc0bb69ab254da3a8b48a27d4542d84b01514c6b6304c45dd75fb1752103005e349c71a17334a3d7b712ebeb593c692e2401e611bbd829b6948c3acc15e5ac6782012088a9144a40a42a7d7192e5cbeaa3871f734612acfeaf76882103ae3cc37d2a7cc9077fb5b1baa962d1539e1ffe5fb318c99dcba43059ed97900dac68feffffff0198592a93000000001976a914b86cb58669cc65e2f880e1df5d6e11c3dcb7230988ac7b6fd75f]\")})) }"}}},{"timestamp":1607957899372,"event":{"type":"Finished"}}],"maker_amount":"24.69126200952912480678056188200573124484152642245967528226624133800833910867311611640128371388479323","maker_coin":"EMC2","taker_amount":"3.094308955034189920785740015052958239603540091262646506373605364479205057098914911707408875024042288","taker_coin":"KMD","gui":"AtomicDex Desktop 0.3.1-beta","mm_version":"2.1.2793_mm2.1_19701cc87_Windows_NT_Release","success_events":["Started","Negotiated","TakerFeeValidated","MakerPaymentSent","TakerPaymentReceived","TakerPaymentWaitConfirmStarted","TakerPaymentValidatedAndConfirmed","TakerPaymentSpent","TakerPaymentSpendConfirmStarted","TakerPaymentSpendConfirmed","Finished"],"error_events":["StartFailed","NegotiateFailed","TakerFeeValidateFailed","MakerPaymentTransactionFailed","MakerPaymentDataSendFailed","MakerPaymentWaitConfirmFailed","TakerPaymentValidateFailed","TakerPaymentWaitConfirmFailed","TakerPaymentSpendFailed","TakerPaymentSpendConfirmFailed","MakerPaymentWaitRefundStarted","MakerPaymentRefunded","MakerPaymentRefundFailed"]}"#;
        let maker_saved_swap: MakerSavedSwap = json::from_str(maker_saved_json).unwrap();

        TestCoin::ticker.mock_safe(|_| MockResult::Return("ticker"));
        TestCoin::swap_contract_address.mock_safe(|_| MockResult::Return(None));

        static mut SEARCH_FOR_SWAP_TX_SPEND_MY_CALLED: bool = false;
        TestCoin::search_for_swap_tx_spend_my.mock_safe(|_, _| {
            unsafe { SEARCH_FOR_SWAP_TX_SPEND_MY_CALLED = true }
            MockResult::Return(Box::pin(futures::future::ready(Ok(Some(FoundSwapTxSpend::Spent(
                eth_tx_for_test().into(),
            ))))))
        });

        static mut SEARCH_FOR_SWAP_TX_SPEND_OTHER_CALLED: bool = false;
        TestCoin::search_for_swap_tx_spend_other.mock_safe(|_, _| {
            unsafe { SEARCH_FOR_SWAP_TX_SPEND_OTHER_CALLED = true }
            MockResult::Return(Box::pin(futures::future::ready(Ok(None))))
        });

        static mut SEND_MAKER_SPENDS_TAKER_PAYMENT_CALLED: bool = false;
        TestCoin::send_maker_spends_taker_payment.mock_safe(|_, _| {
            unsafe { SEND_MAKER_SPENDS_TAKER_PAYMENT_CALLED = true }
            MockResult::Return(Box::new(futures01::future::ok(eth_tx_for_test().into())))
        });

        let maker_coin = MmCoinEnum::Test(TestCoin::default());
        let taker_coin = MmCoinEnum::Test(TestCoin::default());
        let (maker_swap, _) = MakerSwap::load_from_saved(ctx, maker_coin, taker_coin, maker_saved_swap).unwrap();
        let expected = Ok(RecoveredSwap {
            coin: "ticker".into(),
            action: RecoveredSwapAction::SpentOtherPayment,
            transaction: eth_tx_for_test().into(),
        });
        assert_eq!(block_on(maker_swap.recover_funds()), expected);
        assert!(unsafe { SEARCH_FOR_SWAP_TX_SPEND_MY_CALLED });
        assert!(unsafe { SEARCH_FOR_SWAP_TX_SPEND_OTHER_CALLED });
        assert!(unsafe { SEND_MAKER_SPENDS_TAKER_PAYMENT_CALLED });
    }

    #[test]
    fn test_recover_funds_should_not_refund_on_the_successful_swap() {
        let ctx = mm_ctx_with_iguana(PASSPHRASE);

        let maker_saved_json = r#"{"type":"Maker","uuid":"12456076-58dd-4772-9d88-167d5fa103d2","my_order_uuid":"5ae22bf5-09cf-4828-87a7-c3aa7339ba10","events":[{"timestamp":1631695364907,"event":{"type":"Started","data":{"taker_coin":"KMD","maker_coin":"TKL","taker":"2b20b92e19e9e11b07f8309cebb1fcd1cce1606be8ab0de2c1b91f979c937996","secret":"0000000000000000000000000000000000000000000000000000000000000000","secret_hash":"65a10bd6dbdf6ebf7ec1f3bfb7451cde0582f9cb","my_persistent_pub":"03789c206e830f9e0083571f79e80eb58601d37bde8abb0c380d81127613060b74","lock_duration":31200,"maker_amount":"500","taker_amount":"140.7","maker_payment_confirmations":1,"maker_payment_requires_nota":false,"taker_payment_confirmations":2,"taker_payment_requires_nota":true,"maker_payment_lock":1631757764,"uuid":"12456076-58dd-4772-9d88-167d5fa103d2","started_at":1631695364,"maker_coin_start_block":61066,"taker_coin_start_block":2569118,"maker_payment_trade_fee":{"coin":"TKL","amount":"0.00001","paid_from_trading_vol":false},"taker_payment_spend_trade_fee":{"coin":"KMD","amount":"0.00001","paid_from_trading_vol":true}}}},{"timestamp":1631695366908,"event":{"type":"Negotiated","data":{"taker_payment_locktime":1631726564,"taker_pubkey":"032b20b92e19e9e11b07f8309cebb1fcd1cce1606be8ab0de2c1b91f979c937996","maker_coin_swap_contract_addr":null,"taker_coin_swap_contract_addr":null}}},{"timestamp":1631695367917,"event":{"type":"TakerFeeValidated","data":{"tx_hex":"0400008085202f8901562fdec6bbdac4c5c3212394e1fd439d3647ff04bdd79d51b9bbf697c9a925e7000000006a473044022074c71fcdc12654e3aa01c780b10d6c84b1d6ba28f0db476010002a1ed00e75cf022018e115923b1c1b5e872893fd6a1f270c0e8e3e84a869181c349aa78553e1423b0121032b20b92e19e9e11b07f8309cebb1fcd1cce1606be8ab0de2c1b91f979c937996ffffffff0251adf800000000001976a914ca1e04745e8ca0c60d8c5881531d51bec470743f88ac72731e4c080000001976a914dc1bea5367613f189da622e9bc5bdb2d61667e5b88ac08aa4161000000000000000000000000000000","tx_hash":"f315170aba20ff4d432b8a2d0a8fa0211444c8d27b56fc0d4fc2058e9f3c6e08"}}},{"timestamp":1631695368024,"event":{"type":"MakerPaymentSent","data":{"tx_hex":"0400008085202f8901bc488c4e0f9a3fe9d7f5dbcc17f61e7711a75c7ed277843988f3be4d236b9a02020000006a473044022027ac57a4a34b0d8561afc1ad63f9e1fb271d58577a80f26ba519017d65d882f802200b5617f32427b86b423de6740cd134fdb8b86c511943e778c65781573224cf4a012103789c206e830f9e0083571f79e80eb58601d37bde8abb0c380d81127613060b74ffffffff0300743ba40b00000017a914022be92579878d04c80d128cdfdcba4ed29a9f9a870000000000000000166a1465a10bd6dbdf6ebf7ec1f3bfb7451cde0582f9cb6494f93503c801001976a914bde146a76acf122caf5e460d01ddaf3be714247e88ac07b24161000000000000000000000000000000","tx_hash":"8693723462ef5ee6c3014230fd4a4aefe6bcd0eaeb727e1e5b33fe1105e9f8ad"}}},{"timestamp":1631696319310,"event":{"type":"TakerPaymentReceived","data":{"tx_hex":"0400008085202f8901086e3c9f8e05c24f0dfc567bd2c8441421a08f0a2d8a2b434dff20ba0a1715f3010000006a47304402207190691940b4834394c2a9e08a32b775f1c62a47ab76737c96c08e2937173988022040229094d51acb3d948413c349e36795b888a9b425b29ed7a96ed8eb97407d050121032b20b92e19e9e11b07f8309cebb1fcd1cce1606be8ab0de2c1b91f979c937996ffffffff038029a3460300000017a9146d0db00d111fcd0b83505cb805a3255cbaa8c747870000000000000000166a1465a10bd6dbdf6ebf7ec1f3bfb7451cde0582f9cb0a467b05050000001976a914dc1bea5367613f189da622e9bc5bdb2d61667e5b88acbfad4161000000000000000000000000000000","tx_hash":"a9b97c4c12c8eb637a7016459de644eae9e307efd2d051601d7d9f615fd62461"}}},{"timestamp":1631696319310,"event":{"type":"TakerPaymentWaitConfirmStarted"}},{"timestamp":1631697459816,"event":{"type":"TakerPaymentValidatedAndConfirmed"}},{"timestamp":1631697459821,"event":{"type":"TakerPaymentSpent","data":{"tx_hex":"0400008085202f89016124d65f619f7d1d6051d0d2ef07e3e9ea44e69d4516707a63ebc8124c7cb9a900000000d84830450221008c50c144382346247d7052a32e12f4d839fa22c12064b199d589cc62ead00c99022017e88f543e181fd92ebf32e1313ca6fb12f93226fd294c808b0904601102424f012068e659c506d57d94369ca520158d641ea997b0db39fdafb1e59b07867ad4be9d004c6b6304e42b4261b17521032b20b92e19e9e11b07f8309cebb1fcd1cce1606be8ab0de2c1b91f979c937996ac6782012088a91465a10bd6dbdf6ebf7ec1f3bfb7451cde0582f9cb882103789c206e830f9e0083571f79e80eb58601d37bde8abb0c380d81127613060b74ac68ffffffff019825a346030000001976a914bde146a76acf122caf5e460d01ddaf3be714247e88ace42b4261000000000000000000000000000000","tx_hash":"8a6d65518d3a01f6f659f11e0667373052ebfc2e600f80c6592dec556bee4a39"}}},{"timestamp":1631697459822,"event":{"type":"TakerPaymentSpendConfirmStarted"}},{"timestamp":1631697489840,"event":{"type":"TakerPaymentSpendConfirmed"}},{"timestamp":1631697489841,"event":{"type":"Finished"}}],"maker_amount":"500","maker_coin":"TKL","taker_amount":"140.7","taker_coin":"KMD","gui":"TOKEL-IDO","mm_version":"41170748d","success_events":["Started","Negotiated","TakerFeeValidated","MakerPaymentSent","TakerPaymentReceived","TakerPaymentWaitConfirmStarted","TakerPaymentValidatedAndConfirmed","TakerPaymentSpent","TakerPaymentSpendConfirmStarted","TakerPaymentSpendConfirmed","Finished"],"error_events":["StartFailed","NegotiateFailed","TakerFeeValidateFailed","MakerPaymentTransactionFailed","MakerPaymentDataSendFailed","MakerPaymentWaitConfirmFailed","TakerPaymentValidateFailed","TakerPaymentWaitConfirmFailed","TakerPaymentSpendFailed","TakerPaymentSpendConfirmFailed","MakerPaymentWaitRefundStarted","MakerPaymentRefunded","MakerPaymentRefundFailed"]}"#;
        let maker_saved_swap: MakerSavedSwap = json::from_str(maker_saved_json).unwrap();

        TestCoin::ticker.mock_safe(|_| MockResult::Return("ticker"));
        TestCoin::swap_contract_address.mock_safe(|_| MockResult::Return(None));

        static mut SEARCH_FOR_SWAP_TX_SPEND_MY_CALLED: bool = false;
        TestCoin::search_for_swap_tx_spend_my.mock_safe(|_, _| {
            unsafe { SEARCH_FOR_SWAP_TX_SPEND_MY_CALLED = true }
            MockResult::Return(Box::pin(futures::future::ready(Ok(Some(FoundSwapTxSpend::Spent(
                eth_tx_for_test().into(),
            ))))))
        });

        static mut SEARCH_FOR_SWAP_TX_SPEND_OTHER_CALLED: bool = false;
        TestCoin::search_for_swap_tx_spend_other.mock_safe(|_, _| {
            unsafe { SEARCH_FOR_SWAP_TX_SPEND_OTHER_CALLED = true }
            MockResult::Return(Box::pin(futures::future::ready(Ok(None))))
        });

        static mut SEND_MAKER_REFUNDS_PAYMENT_CALLED: bool = false;
        TestCoin::send_maker_refunds_payment.mock_safe(|_, _| {
            unsafe { SEND_MAKER_REFUNDS_PAYMENT_CALLED = true }
            MockResult::Return(Box::new(futures01::future::ok(eth_tx_for_test().into())))
        });

        let maker_coin = MmCoinEnum::Test(TestCoin::default());
        let taker_coin = MmCoinEnum::Test(TestCoin::default());
        let (maker_swap, _) = MakerSwap::load_from_saved(ctx, maker_coin, taker_coin, maker_saved_swap).unwrap();
        let err = block_on(maker_swap.recover_funds()).unwrap_err();
        assert!(err.contains("Taker payment spend transaction has been sent and confirmed"));
        assert!(unsafe { !SEARCH_FOR_SWAP_TX_SPEND_MY_CALLED });
        assert!(unsafe { !SEARCH_FOR_SWAP_TX_SPEND_OTHER_CALLED });
        assert!(unsafe { !SEND_MAKER_REFUNDS_PAYMENT_CALLED });
    }

    #[test]
    fn swap_must_not_lock_funds_by_default() {
        use crate::mm2::lp_swap::get_locked_amount;

        let ctx = mm_ctx_with_iguana(PASSPHRASE);

        let maker_saved_json = r#"{"error_events":["StartFailed","NegotiateFailed","TakerFeeValidateFailed","MakerPaymentTransactionFailed","MakerPaymentDataSendFailed","TakerPaymentValidateFailed","TakerPaymentSpendFailed","TakerPaymentSpendConfirmFailed","MakerPaymentRefunded","MakerPaymentRefundFailed"],"events":[{"event":{"data":{"lock_duration":7800,"maker_amount":"3.54932734","maker_coin":"KMD","maker_coin_start_block":1452970,"maker_payment_confirmations":1,"maker_payment_lock":1563759539,"my_persistent_pub":"031bb83b58ec130e28e0a6d5d2acf2eb01b0d3f1670e021d47d31db8a858219da8","secret":"0000000000000000000000000000000000000000000000000000000000000000","started_at":1563743939,"taker":"101ace6b08605b9424b0582b5cce044b70a3c8d8d10cb2965e039b0967ae92b9","taker_amount":"0.02004833998671660000000000","taker_coin":"ETH","taker_coin_start_block":8196380,"taker_payment_confirmations":1,"uuid":"3447b727-fe93-4357-8e5a-8cf2699b7e86"},"type":"Started"},"timestamp":1563743939211},{"event":{"data":{"taker_payment_locktime":1563751737,"taker_pubkey":"03101ace6b08605b9424b0582b5cce044b70a3c8d8d10cb2965e039b0967ae92b9"},"type":"Negotiated"},"timestamp":1563743979835},{"event":{"data":{"tx_hash":"a59203eb2328827de00bed699a29389792906e4f39fdea145eb40dc6b3821bd6","tx_hex":"f8690284ee6b280082520894d8997941dd1346e9231118d5685d866294f59e5b865af3107a4000801ca0743d2b7c9fad65805d882179062012261be328d7628ae12ee08eff8d7657d993a07eecbd051f49d35279416778faa4664962726d516ce65e18755c9b9406a9c2fd"},"type":"TakerFeeValidated"},"timestamp":1563744052878}],"success_events":["Started","Negotiated","TakerFeeValidated","MakerPaymentSent","TakerPaymentReceived","TakerPaymentWaitConfirmStarted","TakerPaymentValidatedAndConfirmed","TakerPaymentSpent","TakerPaymentSpendConfirmStarted","TakerPaymentSpendConfirmed","Finished"],"uuid":"3447b727-fe93-4357-8e5a-8cf2699b7e86"}"#;
        let maker_saved_swap: MakerSavedSwap = json::from_str(maker_saved_json).unwrap();

        TestCoin::ticker.mock_safe(|_| MockResult::Return("ticker"));
        TestCoin::swap_contract_address.mock_safe(|_| MockResult::Return(None));
        let maker_coin = MmCoinEnum::Test(TestCoin::default());
        let taker_coin = MmCoinEnum::Test(TestCoin::default());
        let (_maker_swap, _) =
            MakerSwap::load_from_saved(ctx.clone(), maker_coin, taker_coin, maker_saved_swap).unwrap();

        let actual = get_locked_amount(&ctx, "ticker");
        assert_eq!(actual, MmNumber::from(0));
    }

    #[test]
    fn test_recheck_swap_contract_address_if_none() {
        let ctx = mm_ctx_with_iguana(PASSPHRASE);

        // swap file contains neither maker_coin_swap_contract_address nor taker_coin_swap_contract_address
        let maker_saved_json = r#"{"error_events":["StartFailed","NegotiateFailed","TakerFeeValidateFailed","MakerPaymentTransactionFailed","MakerPaymentDataSendFailed","TakerPaymentValidateFailed","TakerPaymentSpendFailed","TakerPaymentSpendConfirmFailed","MakerPaymentRefunded","MakerPaymentRefundFailed"],"events":[{"event":{"data":{"lock_duration":7800,"maker_amount":"3.54932734","maker_coin":"KMD","maker_coin_start_block":1452970,"maker_payment_confirmations":1,"maker_payment_lock":1563759539,"my_persistent_pub":"031bb83b58ec130e28e0a6d5d2acf2eb01b0d3f1670e021d47d31db8a858219da8","secret":"0000000000000000000000000000000000000000000000000000000000000000","started_at":1563743939,"taker":"101ace6b08605b9424b0582b5cce044b70a3c8d8d10cb2965e039b0967ae92b9","taker_amount":"0.02004833998671660000000000","taker_coin":"ETH","taker_coin_start_block":8196380,"taker_payment_confirmations":1,"uuid":"3447b727-fe93-4357-8e5a-8cf2699b7e86"},"type":"Started"},"timestamp":1563743939211},{"event":{"data":{"taker_payment_locktime":1563751737,"taker_pubkey":"03101ace6b08605b9424b0582b5cce044b70a3c8d8d10cb2965e039b0967ae92b9"},"type":"Negotiated"},"timestamp":1563743979835},{"event":{"data":{"tx_hash":"a59203eb2328827de00bed699a29389792906e4f39fdea145eb40dc6b3821bd6","tx_hex":"f8690284ee6b280082520894d8997941dd1346e9231118d5685d866294f59e5b865af3107a4000801ca0743d2b7c9fad65805d882179062012261be328d7628ae12ee08eff8d7657d993a07eecbd051f49d35279416778faa4664962726d516ce65e18755c9b9406a9c2fd"},"type":"TakerFeeValidated"},"timestamp":1563744052878}],"success_events":["Started","Negotiated","TakerFeeValidated","MakerPaymentSent","TakerPaymentReceived","TakerPaymentWaitConfirmStarted","TakerPaymentValidatedAndConfirmed","TakerPaymentSpent","TakerPaymentSpendConfirmStarted","TakerPaymentSpendConfirmed","Finished"],"uuid":"3447b727-fe93-4357-8e5a-8cf2699b7e86"}"#;
        let maker_saved_swap: MakerSavedSwap = json::from_str(maker_saved_json).unwrap();

        TestCoin::ticker.mock_safe(|_| MockResult::Return("ticker"));
        static mut SWAP_CONTRACT_ADDRESS_CALLED: usize = 0;
        TestCoin::swap_contract_address.mock_safe(|_| {
            unsafe { SWAP_CONTRACT_ADDRESS_CALLED += 1 };
            MockResult::Return(Some(BytesJson::default()))
        });
        let maker_coin = MmCoinEnum::Test(TestCoin::default());
        let taker_coin = MmCoinEnum::Test(TestCoin::default());
        let (maker_swap, _) = MakerSwap::load_from_saved(ctx, maker_coin, taker_coin, maker_saved_swap).unwrap();

        assert_eq!(unsafe { SWAP_CONTRACT_ADDRESS_CALLED }, 2);
        assert_eq!(
            maker_swap.r().data.maker_coin_swap_contract_address,
            Some(BytesJson::default())
        );
        assert_eq!(
            maker_swap.r().data.taker_coin_swap_contract_address,
            Some(BytesJson::default())
        );
    }

    #[test]
    fn test_recheck_only_one_swap_contract_address() {
        let ctx = mm_ctx_with_iguana(PASSPHRASE);

        // swap file contains only maker_coin_swap_contract_address
        let maker_saved_json = r#"{"type":"Maker","uuid":"c52659d7-4e13-41f5-9c1a-30cc2f646033","events":[{"timestamp":1608541830095,"event":{"type":"Started","data":{"taker_coin":"JST","maker_coin":"ETH","taker":"031d4256c4bc9f99ac88bf3dba21773132281f65f9bf23a59928bce08961e2f3","secret":"dc45c1d22028970d8d30d1ddacbfc50eb92403b0d6076c94f2216c4c44512b41","secret_hash":"943e11f7c74e2d6493ef8ad01a06ef2ce9bd1fb3","my_persistent_pub":"03c6a78589e18b482aea046975e6d0acbdea7bf7dbf04d9d5bd67fda917815e3ed","lock_duration":7800,"maker_amount":"0.1","taker_amount":"0.1","maker_payment_confirmations":1,"maker_payment_requires_nota":false,"taker_payment_confirmations":1,"taker_payment_requires_nota":false,"maker_payment_lock":1608557429,"uuid":"c52659d7-4e13-41f5-9c1a-30cc2f646033","started_at":1608541829,"maker_coin_start_block":14353,"taker_coin_start_block":14353,"maker_coin_swap_contract_address":"a09ad3cd7e96586ebd05a2607ee56b56fb2db8fd"}}},{"timestamp":1608541830399,"event":{"type":"Negotiated","data":{"taker_payment_locktime":1608549629,"taker_pubkey":"02031d4256c4bc9f99ac88bf3dba21773132281f65f9bf23a59928bce08961e2f3"}}},{"timestamp":1608541831810,"event":{"type":"TakerFeeValidated","data":{"tx_hex":"f8a7821fb58083033450942b294f029fde858b2c62184e8390591755521d8e80b844a9059cbb000000000000000000000000d8997941dd1346e9231118d5685d866294f59e5b0000000000000000000000000000000000000000000000000000750d557426e01ba06ddad2dfe6933b8d70d5739beb3005c8f367bc72eac4e5609b81c2f8e5843cd9a07fa695cc42f8c6b6a7b10f6ae9e4dca3e750e37f64a85b54dec736236790f05e","tx_hash":"b13c3428f70b46d8c1d7f5863af020a27c380a8ede0927554beabf234998bcc8"}}},{"timestamp":1608541832884,"event":{"type":"MakerPaymentSent","data":{"tx_hex":"f8ef82021980830249f094a09ad3cd7e96586ebd05a2607ee56b56fb2db8fd88016345785d8a0000b884152cf3af7c7ce37fac65bd995eae3d58ccdc367d79f3a10e6ca55f609e6dcefac960982b000000000000000000000000bab36286672fbdc7b250804bf6d14be0df69fa29943e11f7c74e2d6493ef8ad01a06ef2ce9bd1fb3000000000000000000000000000000000000000000000000000000000000000000000000000000005fe0a3751ca03ab6306b8b8875c7d2cbaa71a3991eb8e7ae44e192dc9974cecc1f9dcfe5e4d6a04ec2808db06fe7b246134997fcce81ca201ced1257f1f8e93cacadd6554ca653","tx_hash":"ceba36dff0b2c7aec69cb2d5be7055858e09889959ba63f7957b45a15dceade4"}}},{"timestamp":1608541835207,"event":{"type":"TakerPaymentReceived","data":{"tx_hex":"f90127821fb680830249f094a09ad3cd7e96586ebd05a2607ee56b56fb2db8fd80b8c49b415b2a64bdf61f195a1767f547bb0886ed697f3c1a063ce928ff9a47222c0b5d099200000000000000000000000000000000000000000000000000016345785d8a00000000000000000000000000002b294f029fde858b2c62184e8390591755521d8e0000000000000000000000004b2d0d6c2c785217457b69b922a2a9cea98f71e9943e11f7c74e2d6493ef8ad01a06ef2ce9bd1fb3000000000000000000000000000000000000000000000000000000000000000000000000000000005fe084fd1ba0a5b6ef54217c5a03a588d01410ef1187ce6107bdb075306ced06a06e25a50984a03f541f1f392079ae2590d0f48f2065f8721a8b46c44a060ae53f00bfb5160118","tx_hash":"1247a1be3da89f3612ca33d83d493808388775e2897036f640c0efe69c3b162f"}}},{"timestamp":1608541835208,"event":{"type":"TakerPaymentWaitConfirmStarted"}},{"timestamp":1608541836196,"event":{"type":"TakerPaymentValidatedAndConfirmed"}},{"timestamp":1608541837173,"event":{"type":"TakerPaymentSpent","data":{"tx_hex":"f9010782021a80830249f094a09ad3cd7e96586ebd05a2607ee56b56fb2db8fd80b8a402ed292b64bdf61f195a1767f547bb0886ed697f3c1a063ce928ff9a47222c0b5d099200000000000000000000000000000000000000000000000000016345785d8a0000dc45c1d22028970d8d30d1ddacbfc50eb92403b0d6076c94f2216c4c44512b410000000000000000000000002b294f029fde858b2c62184e8390591755521d8e000000000000000000000000bab36286672fbdc7b250804bf6d14be0df69fa291ba053af89feb4ab066b26e76de9788c85ec1bf14ae6dcbdd7ff53e561e48e1b822ca043796d45bd4233500a120a1571b3fee95a34e8cc6b616c69552da4352c0d8e39","tx_hash":"d9a839c6eead3fbf538eca0a4ec39e28647104920a5c8b9c107524287dd90165"}}},{"timestamp":1608541837175,"event":{"type":"TakerPaymentSpendConfirmStarted"}},{"timestamp":1608541837612,"event":{"type":"TakerPaymentSpendConfirmed"}},{"timestamp":1608541837614,"event":{"type":"Finished"}}],"maker_amount":"0.1","maker_coin":"ETH","taker_amount":"0.1","taker_coin":"JST","gui":"nogui","mm_version":"1a6082121","success_events":["Started","Negotiated","TakerFeeValidated","MakerPaymentSent","TakerPaymentReceived","TakerPaymentWaitConfirmStarted","TakerPaymentValidatedAndConfirmed","TakerPaymentSpent","TakerPaymentSpendConfirmStarted","TakerPaymentSpendConfirmed","Finished"],"error_events":["StartFailed","NegotiateFailed","TakerFeeValidateFailed","MakerPaymentTransactionFailed","MakerPaymentDataSendFailed","MakerPaymentWaitConfirmFailed","TakerPaymentValidateFailed","TakerPaymentWaitConfirmFailed","TakerPaymentSpendFailed","TakerPaymentSpendConfirmFailed","MakerPaymentWaitRefundStarted","MakerPaymentRefunded","MakerPaymentRefundFailed"]}"#;
        let maker_saved_swap: MakerSavedSwap = json::from_str(maker_saved_json).unwrap();

        TestCoin::ticker.mock_safe(|_| MockResult::Return("ticker"));
        static mut SWAP_CONTRACT_ADDRESS_CALLED: usize = 0;
        TestCoin::swap_contract_address.mock_safe(|_| {
            unsafe { SWAP_CONTRACT_ADDRESS_CALLED += 1 };
            MockResult::Return(Some(BytesJson::default()))
        });
        let maker_coin = MmCoinEnum::Test(TestCoin::default());
        let taker_coin = MmCoinEnum::Test(TestCoin::default());
        let (maker_swap, _) = MakerSwap::load_from_saved(ctx, maker_coin, taker_coin, maker_saved_swap).unwrap();

        assert_eq!(unsafe { SWAP_CONTRACT_ADDRESS_CALLED }, 1);
        let expected_addr = addr_from_str("0xa09ad3cd7e96586ebd05a2607ee56b56fb2db8fd").unwrap();
        let expected = BytesJson::from(expected_addr.0.as_ref());
        assert_eq!(maker_swap.r().data.maker_coin_swap_contract_address, Some(expected));
        assert_eq!(
            maker_swap.r().data.taker_coin_swap_contract_address,
            Some(BytesJson::default())
        );
    }

    #[test]
    fn test_maker_swap_event_should_ban() {
        let event = MakerSwapEvent::TakerPaymentWaitConfirmFailed("err".into());
        assert!(!event.should_ban_taker());

        let event = MakerSwapEvent::MakerPaymentWaitConfirmFailed("err".into());
        assert!(!event.should_ban_taker());

        let event = MakerSwapEvent::TakerFeeValidateFailed("err".into());
        assert!(event.should_ban_taker());

        let event = MakerSwapEvent::TakerPaymentValidateFailed("err".into());
        assert!(event.should_ban_taker());
    }
}<|MERGE_RESOLUTION|>--- conflicted
+++ resolved
@@ -241,11 +241,7 @@
             .secret_hash
             .as_ref()
             .map(|bytes| bytes.0.clone())
-<<<<<<< HEAD
             .unwrap_or_else(|| self.secret_hash_algo.hash_secret(self.secret.as_slice()))
-=======
-            .unwrap_or_else(|| dhash160(self.secret.as_slice()).as_slice().to_vec())
->>>>>>> 4c66f02e
     }
 
     #[inline]
