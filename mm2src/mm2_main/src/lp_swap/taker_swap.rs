use super::check_balance::{check_my_coin_balance_for_swap, CheckBalanceError, CheckBalanceResult,
                           TakerFeeAdditionalInfo};
use super::pubkey_banning::ban_pubkey_on_failed_swap;
use super::swap_lock::{SwapLock, SwapLockOps};
use super::swap_watcher::{watcher_topic, SwapWatcherMsg};
use super::trade_preimage::{TradePreimageRequest, TradePreimageRpcError, TradePreimageRpcResult};
use super::{broadcast_my_swap_status, broadcast_swap_message, broadcast_swap_msg_every,
<<<<<<< HEAD
            check_other_coin_balance_for_swap, dex_fee_from_taker_coin, get_locked_amount, recv_swap_msg, swap_topic,
            wait_for_maker_payment_conf_until, AtomicSwap, LockedAmount, MySwapInfo, NegotiationDataMsg,
            NegotiationDataV2, NegotiationDataV3, RecoveredSwap, RecoveredSwapAction, SavedSwap, SavedSwapIo,
            SavedTradeFee, SwapConfirmationsSettings, SwapError, SwapMsg, SwapPubkeys, SwapTxDataMsg, SwapsContext,
            TransactionIdentifier, INCLUDE_REFUND_FEE, NO_REFUND_FEE, PRE_BURN_ACCOUNT_ACTIVE,
            WAIT_CONFIRM_INTERVAL_SEC};
use crate::mm2::lp_network::subscribe_to_topic;
use crate::mm2::lp_ordermatch::TakerOrderBuilder;
use crate::mm2::lp_swap::swap_v2_common::mark_swap_as_finished;
use crate::mm2::lp_swap::taker_restart::get_command_based_on_maker_or_watcher_activity;
use crate::mm2::lp_swap::{broadcast_p2p_tx_msg, broadcast_swap_msg_every_delayed, tx_helper_topic,
                          wait_for_maker_payment_conf_duration, TakerSwapWatcherData, MAX_STARTED_AT_DIFF};
=======
            check_other_coin_balance_for_swap, dex_fee_amount_from_taker_coin, dex_fee_rate, get_locked_amount,
            recv_swap_msg, swap_topic, wait_for_maker_payment_conf_until, AtomicSwap, LockedAmount, MySwapInfo,
            NegotiationDataMsg, NegotiationDataV2, NegotiationDataV3, RecoveredSwap, RecoveredSwapAction, SavedSwap,
            SavedSwapIo, SavedTradeFee, SwapConfirmationsSettings, SwapError, SwapMsg, SwapPubkeys, SwapTxDataMsg,
            SwapsContext, TransactionIdentifier, INCLUDE_REFUND_FEE, NO_REFUND_FEE, WAIT_CONFIRM_INTERVAL_SEC};
use crate::lp_network::subscribe_to_topic;
use crate::lp_ordermatch::TakerOrderBuilder;
use crate::lp_swap::swap_v2_common::mark_swap_as_finished;
use crate::lp_swap::taker_restart::get_command_based_on_maker_or_watcher_activity;
use crate::lp_swap::{broadcast_p2p_tx_msg, broadcast_swap_msg_every_delayed, tx_helper_topic,
                     wait_for_maker_payment_conf_duration, TakerSwapWatcherData, MAX_STARTED_AT_DIFF};
>>>>>>> 7723b50f
use coins::lp_price::fetch_swap_coins_price;
use coins::{lp_coinfind, CanRefundHtlc, CheckIfMyPaymentSentArgs, ConfirmPaymentInput, DexFee, FeeApproxStage,
            FoundSwapTxSpend, MmCoin, MmCoinEnum, PaymentInstructionArgs, PaymentInstructions, PaymentInstructionsErr,
            RefundPaymentArgs, SearchForSwapTxSpendInput, SendPaymentArgs, SpendPaymentArgs, SwapTxTypeWithSecretHash,
            TradeFee, TradePreimageValue, ValidatePaymentInput, WaitForHTLCTxSpendArgs};
use common::executor::Timer;
use common::log::{debug, error, info, warn};
use common::{bits256, now_ms, now_sec, wait_until_sec};
use crypto::{privkey::SerializableSecp256k1Keypair, CryptoCtx};
use futures::{compat::Future01CompatExt, future::try_join, select, FutureExt};
use http::Response;
use keys::KeyPair;
use mm2_core::mm_ctx::MmArc;
use mm2_err_handle::prelude::*;
use mm2_number::{BigDecimal, MmNumber};
use mm2_rpc::data::legacy::{MatchBy, OrderConfirmationsSettings, TakerAction};
use parking_lot::Mutex as PaMutex;
use primitives::hash::H264;
use rpc::v1::types::{Bytes as BytesJson, H256 as H256Json, H264 as H264Json};
use serde_json::{self as json, Value as Json};
use std::ops::Deref;
use std::path::PathBuf;
use std::sync::atomic::{AtomicBool, AtomicU64, Ordering};
use std::sync::{Arc, RwLock, RwLockReadGuard, RwLockWriteGuard};
use uuid::Uuid;

const TAKER_PAYMENT_SPEND_SEARCH_INTERVAL: f64 = 10.;

pub const TAKER_SUCCESS_EVENTS: [&str; 11] = [
    "Started",
    "Negotiated",
    "TakerFeeSent",
    "TakerPaymentInstructionsReceived",
    "MakerPaymentReceived",
    "MakerPaymentWaitConfirmStarted",
    "MakerPaymentValidatedAndConfirmed",
    "TakerPaymentSent",
    "TakerPaymentSpent",
    "MakerPaymentSpent",
    "Finished",
];

pub const TAKER_USING_WATCHERS_SUCCESS_EVENTS: [&str; 13] = [
    "Started",
    "Negotiated",
    "TakerFeeSent",
    "TakerPaymentInstructionsReceived",
    "MakerPaymentReceived",
    "MakerPaymentWaitConfirmStarted",
    "MakerPaymentValidatedAndConfirmed",
    "TakerPaymentSent",
    "WatcherMessageSent",
    "TakerPaymentSpent",
    "MakerPaymentSpent",
    "MakerPaymentSpentByWatcher",
    "Finished",
];

pub const TAKER_ERROR_EVENTS: [&str; 16] = [
    "StartFailed",
    "NegotiateFailed",
    "TakerFeeSendFailed",
    "MakerPaymentValidateFailed",
    "MakerPaymentWaitConfirmFailed",
    "TakerPaymentTransactionFailed",
    "TakerPaymentWaitConfirmFailed",
    "TakerPaymentDataSendFailed",
    "TakerPaymentWaitForSpendFailed",
    "MakerPaymentSpendFailed",
    "TakerPaymentWaitRefundStarted",
    "TakerPaymentRefundStarted",
    "TakerPaymentRefunded",
    "TakerPaymentRefundedByWatcher",
    "TakerPaymentRefundFailed",
    "TakerPaymentRefundFinished",
];

pub const REFUND_TEST_FAILURE_LOG: &str = "Explicit refund test failure...";
pub const WATCHER_MESSAGE_SENT_LOG: &str = "Watcher message sent...";
pub const MAKER_PAYMENT_SPENT_BY_WATCHER_LOG: &str = "Maker payment is spent by the watcher...";

#[cfg(not(target_arch = "wasm32"))]
pub fn stats_taker_swap_dir(ctx: &MmArc) -> PathBuf { ctx.dbdir().join("SWAPS").join("STATS").join("TAKER") }

#[cfg(not(target_arch = "wasm32"))]
pub fn stats_taker_swap_file_path(ctx: &MmArc, uuid: &Uuid) -> PathBuf {
    stats_taker_swap_dir(ctx).join(format!("{}.json", uuid))
}

async fn save_my_taker_swap_event(ctx: &MmArc, swap: &TakerSwap, event: TakerSavedEvent) -> Result<(), String> {
    let swap = match SavedSwap::load_my_swap_from_db(ctx, swap.uuid).await {
        Ok(Some(swap)) => swap,
        Ok(None) => SavedSwap::Taker(TakerSavedSwap {
            uuid: swap.uuid,
            my_order_uuid: swap.my_order_uuid,
            maker_amount: Some(swap.maker_amount.to_decimal()),
            maker_coin: Some(swap.maker_coin.ticker().to_owned()),
            maker_coin_usd_price: None,
            taker_amount: Some(swap.taker_amount.to_decimal()),
            taker_coin: Some(swap.taker_coin.ticker().to_owned()),
            taker_coin_usd_price: None,
            gui: ctx.gui().map(|g| g.to_owned()),
            mm_version: Some(ctx.mm_version.to_owned()),
            events: vec![],
            success_events: if ctx.use_watchers()
                && swap.taker_coin.is_supported_by_watchers()
                && swap.maker_coin.is_supported_by_watchers()
            {
                TAKER_USING_WATCHERS_SUCCESS_EVENTS
                    .iter()
                    .map(<&str>::to_string)
                    .collect()
            } else {
                TAKER_SUCCESS_EVENTS.iter().map(<&str>::to_string).collect()
            },
            error_events: TAKER_ERROR_EVENTS.iter().map(<&str>::to_string).collect(),
        }),
        Err(e) => return ERR!("{}", e),
    };

    if let SavedSwap::Taker(mut taker_swap) = swap {
        taker_swap.events.push(event);
        if taker_swap.is_success().unwrap_or(false) {
            taker_swap.fetch_and_set_usd_prices().await;
        }
        let new_swap = SavedSwap::Taker(taker_swap);
        try_s!(new_swap.save_to_db(ctx).await);
        Ok(())
    } else {
        ERR!("Expected SavedSwap::Taker, got {:?}", swap)
    }
}

#[derive(Debug, Deserialize, PartialEq, Serialize)]
pub struct TakerSavedEvent {
    pub timestamp: u64,
    pub event: TakerSwapEvent,
}

impl TakerSavedEvent {
    /// get the next swap command that must be executed after swap restore
    fn get_command(&self) -> Option<TakerSwapCommand> {
        match self.event {
            TakerSwapEvent::Started(_) => Some(TakerSwapCommand::Negotiate),
            TakerSwapEvent::StartFailed(_) => Some(TakerSwapCommand::Finish),
            TakerSwapEvent::Negotiated(_) => Some(TakerSwapCommand::SendTakerFee),
            TakerSwapEvent::NegotiateFailed(_) => Some(TakerSwapCommand::Finish),
            TakerSwapEvent::TakerFeeSent(_) => Some(TakerSwapCommand::WaitForMakerPayment),
            TakerSwapEvent::TakerFeeSendFailed(_) => Some(TakerSwapCommand::Finish),
            TakerSwapEvent::TakerPaymentInstructionsReceived(_) => Some(TakerSwapCommand::ValidateMakerPayment),
            TakerSwapEvent::MakerPaymentReceived(_) => Some(TakerSwapCommand::ValidateMakerPayment),
            TakerSwapEvent::MakerPaymentWaitConfirmStarted => Some(TakerSwapCommand::ValidateMakerPayment),
            TakerSwapEvent::MakerPaymentValidatedAndConfirmed => Some(TakerSwapCommand::SendTakerPayment),
            TakerSwapEvent::MakerPaymentValidateFailed(_) => Some(TakerSwapCommand::Finish),
            TakerSwapEvent::MakerPaymentWaitConfirmFailed(_) => Some(TakerSwapCommand::Finish),
            TakerSwapEvent::TakerPaymentSent(_) => Some(TakerSwapCommand::WaitForTakerPaymentSpend),
            TakerSwapEvent::WatcherMessageSent(_, _) => Some(TakerSwapCommand::WaitForTakerPaymentSpend),
            TakerSwapEvent::TakerPaymentTransactionFailed(_) => Some(TakerSwapCommand::Finish),
            TakerSwapEvent::TakerPaymentDataSendFailed(_) => Some(TakerSwapCommand::PrepareForTakerPaymentRefund),
            TakerSwapEvent::TakerPaymentSpent(_) => Some(TakerSwapCommand::SpendMakerPayment),
            TakerSwapEvent::TakerPaymentWaitForSpendFailed(_) => Some(TakerSwapCommand::PrepareForTakerPaymentRefund),
            TakerSwapEvent::TakerPaymentWaitConfirmFailed(_) => Some(TakerSwapCommand::PrepareForTakerPaymentRefund),
            TakerSwapEvent::MakerPaymentSpent(_) => Some(TakerSwapCommand::Finish),
            TakerSwapEvent::MakerPaymentSpentByWatcher(_) => Some(TakerSwapCommand::Finish),
            TakerSwapEvent::MakerPaymentSpendFailed(_) => Some(TakerSwapCommand::PrepareForTakerPaymentRefund),
            TakerSwapEvent::TakerPaymentWaitRefundStarted { .. } => {
                Some(TakerSwapCommand::PrepareForTakerPaymentRefund)
            },
            TakerSwapEvent::TakerPaymentRefundStarted => Some(TakerSwapCommand::RefundTakerPayment),
            TakerSwapEvent::TakerPaymentRefunded(_) => Some(TakerSwapCommand::FinalizeTakerPaymentRefund),
            TakerSwapEvent::TakerPaymentRefundFailed(_) => Some(TakerSwapCommand::Finish),
            TakerSwapEvent::TakerPaymentRefundFinished => Some(TakerSwapCommand::Finish),
            TakerSwapEvent::TakerPaymentRefundedByWatcher(_) => Some(TakerSwapCommand::Finish),
            TakerSwapEvent::Finished => None,
        }
    }
}

#[derive(Debug, Deserialize, PartialEq, Serialize)]
pub struct TakerSavedSwap {
    pub uuid: Uuid,
    pub my_order_uuid: Option<Uuid>,
    pub events: Vec<TakerSavedEvent>,
    pub maker_amount: Option<BigDecimal>,
    pub maker_coin: Option<String>,
    pub maker_coin_usd_price: Option<BigDecimal>,
    pub taker_amount: Option<BigDecimal>,
    pub taker_coin: Option<String>,
    pub taker_coin_usd_price: Option<BigDecimal>,
    pub gui: Option<String>,
    pub mm_version: Option<String>,
    pub success_events: Vec<String>,
    pub error_events: Vec<String>,
}

impl TakerSavedSwap {
    pub fn maker_coin(&self) -> Result<String, String> {
        match self.events.first() {
            Some(event) => match &event.event {
                TakerSwapEvent::Started(data) => Ok(data.maker_coin.clone()),
                _ => ERR!("First swap event must be Started"),
            },
            None => ERR!("Can't get maker coin, events are empty"),
        }
    }

    pub fn taker_coin(&self) -> Result<String, String> {
        match self.events.first() {
            Some(event) => match &event.event {
                TakerSwapEvent::Started(data) => Ok(data.taker_coin.clone()),
                _ => ERR!("First swap event must be Started"),
            },
            None => ERR!("Can't get maker coin, events are empty"),
        }
    }

    pub fn is_finished(&self) -> bool {
        match self.events.last() {
            Some(event) => event.event == TakerSwapEvent::Finished,
            None => false,
        }
    }

    pub fn get_my_info(&self) -> Option<MySwapInfo> {
        match self.events.first() {
            Some(event) => match &event.event {
                TakerSwapEvent::Started(data) => Some(MySwapInfo {
                    my_coin: data.taker_coin.clone(),
                    other_coin: data.maker_coin.clone(),
                    my_amount: data.taker_amount.clone(),
                    other_amount: data.maker_amount.clone(),
                    started_at: data.started_at,
                }),
                _ => None,
            },
            None => None,
        }
    }

    pub fn is_recoverable(&self) -> bool {
        if !self.is_finished() {
            return false;
        };
        for event in self.events.iter() {
            match event.event {
                TakerSwapEvent::StartFailed(_)
                | TakerSwapEvent::NegotiateFailed(_)
                | TakerSwapEvent::TakerFeeSendFailed(_)
                | TakerSwapEvent::MakerPaymentValidateFailed(_)
                | TakerSwapEvent::TakerPaymentRefunded(_)
                | TakerSwapEvent::TakerPaymentRefundedByWatcher(_)
                | TakerSwapEvent::MakerPaymentSpent(_)
                | TakerSwapEvent::MakerPaymentSpentByWatcher(_)
                | TakerSwapEvent::MakerPaymentWaitConfirmFailed(_) => {
                    return false;
                },
                _ => (),
            }
        }
        true
    }

    pub fn swap_data(&self) -> Result<&TakerSwapData, String> {
        match self.events.first() {
            Some(event) => match &event.event {
                TakerSwapEvent::Started(data) => Ok(data),
                _ => ERR!("First swap event must be Started"),
            },
            None => ERR!("Can't get swap_data, events are empty"),
        }
    }

    pub fn finished_at(&self) -> Result<u64, String> {
        match self.events.last() {
            Some(event) => match &event.event {
                TakerSwapEvent::Finished => Ok(event.timestamp / 1000),
                _ => ERR!("Last swap event must be Finished"),
            },
            None => ERR!("Can't get finished_at, events are empty"),
        }
    }

    pub fn is_success(&self) -> Result<bool, String> {
        if !self.is_finished() {
            return ERR!("Can not determine is_success state for not finished swap");
        }
        for event in self.events.iter() {
            if event.event.is_error() {
                return Ok(false);
            }
        }
        Ok(true)
    }

    pub fn watcher_message_sent(&self) -> bool {
        self.events
            .iter()
            .any(|e| matches!(e.event, TakerSwapEvent::WatcherMessageSent(_, _)))
    }

    pub async fn fetch_and_set_usd_prices(&mut self) {
        if let Some(rates) = fetch_swap_coins_price(self.maker_coin.clone(), self.taker_coin.clone()).await {
            self.maker_coin_usd_price = Some(rates.base);
            self.taker_coin_usd_price = Some(rates.rel);
        }
    }

    // TODO: Adjust for private coins when/if they are braodcasted
    // TODO: Adjust for HD wallet when completed
    pub fn swap_pubkeys(&self) -> Result<SwapPubkeys, String> {
        let taker = match &self.events.first() {
            Some(event) => match &event.event {
                TakerSwapEvent::Started(started) => started.my_persistent_pub.to_string(),
                _ => return ERR!("First swap event must be Started"),
            },
            None => return ERR!("Can't get taker's pubkey while events are empty"),
        };

        let maker = match self.events.get(1) {
            Some(event) => match &event.event {
                TakerSwapEvent::Negotiated(neg) => {
                    let Some(key) = neg.maker_coin_htlc_pubkey else {
                        return ERR!("maker's pubkey is empty");
                    };
                    key.to_string()
                },
                _ => return ERR!("Swap must be negotiated to get maker's pubkey"),
            },
            None => return ERR!("Can't get maker's pubkey while there's no Negotiated event"),
        };

        Ok(SwapPubkeys { maker, taker })
    }
}

#[allow(clippy::large_enum_variant)]
pub enum RunTakerSwapInput {
    StartNew(TakerSwap),
    KickStart {
        maker_coin: MmCoinEnum,
        taker_coin: MmCoinEnum,
        swap_uuid: Uuid,
    },
}

impl RunTakerSwapInput {
    fn uuid(&self) -> &Uuid {
        match self {
            RunTakerSwapInput::StartNew(swap) => &swap.uuid,
            RunTakerSwapInput::KickStart { swap_uuid, .. } => swap_uuid,
        }
    }
}

/// Starts the taker swap and drives it to completion (until None next command received).
/// Panics in case of command or event apply fails, not sure yet how to handle such situations
/// because it's usually means that swap is in invalid state which is possible only if there's developer error
/// Every produced event is saved to local DB. Swap status is broadcast to P2P network after completion.
pub async fn run_taker_swap(swap: RunTakerSwapInput, ctx: MmArc) {
    let uuid = swap.uuid().to_owned();
    let mut attempts = 0;
    let swap_lock = loop {
        match SwapLock::lock(&ctx, uuid, 40.).await {
            Ok(Some(l)) => break l,
            Ok(None) => {
                if attempts >= 1 {
                    warn!(
                        "Swap {} file lock is acquired by another process/thread, aborting",
                        uuid
                    );
                    return;
                } else {
                    attempts += 1;
                    Timer::sleep(40.).await;
                }
            },
            Err(e) => {
                error!("Swap {} file lock error: {}", uuid, e);
                return;
            },
        }
    };

    let (swap, mut command) = match swap {
        RunTakerSwapInput::StartNew(swap) => (swap, TakerSwapCommand::Start),
        RunTakerSwapInput::KickStart {
            maker_coin,
            taker_coin,
            swap_uuid,
        } => match TakerSwap::load_from_db_by_uuid(ctx, maker_coin, taker_coin, &swap_uuid).await {
            Ok((swap, command)) => match command {
                Some(c) => {
                    info!("Swap {} kick started.", uuid);
                    (swap, c)
                },
                None => {
                    warn!("Swap {} has been finished already, aborting.", uuid);
                    return;
                },
            },
            Err(e) => {
                error!("Error loading swap {}: {}", uuid, e);
                return;
            },
        },
    };

    let mut touch_loop = Box::pin(
        async move {
            loop {
                match swap_lock.touch().await {
                    Ok(_) => (),
                    Err(e) => warn!("Swap {} file lock error: {}", uuid, e),
                };
                Timer::sleep(30.).await;
            }
        }
        .fuse(),
    );

    let ctx = swap.ctx.clone();
    subscribe_to_topic(&ctx, swap_topic(&swap.uuid));
    let mut status = ctx.log.status_handle();
    let uuid = swap.uuid.to_string();
    let to_broadcast = !(swap.maker_coin.is_privacy() || swap.taker_coin.is_privacy());
    let running_swap = Arc::new(swap);
    let weak_ref = Arc::downgrade(&running_swap);
    let swap_ctx = SwapsContext::from_ctx(&ctx).unwrap();
    swap_ctx.init_msg_store(running_swap.uuid, running_swap.maker);
    swap_ctx.running_swaps.lock().unwrap().push(weak_ref);

    let mut swap_fut = Box::pin(
        async move {
            let mut events;
            loop {
                let res = running_swap.handle_command(command).await.expect("!handle_command");
                events = res.1;
                for event in events {
                    let to_save = TakerSavedEvent {
                        timestamp: now_ms(),
                        event: event.clone(),
                    };

                    save_my_taker_swap_event(&ctx, &running_swap, to_save)
                        .await
                        .expect("!save_my_taker_swap_event");
                    if event.should_ban_maker() {
                        ban_pubkey_on_failed_swap(
                            &ctx,
                            running_swap.maker.bytes.into(),
                            &running_swap.uuid,
                            event.clone().into(),
                        )
                    }

                    if event.is_error() {
                        error!("[swap uuid={uuid}] {event:?}");
                    }

                    status.status(&[&"swap", &("uuid", uuid.as_str())], &event.status_str());
                    running_swap.apply_event(event);
                }
                match res.0 {
                    Some(c) => {
                        command = c;
                    },
                    None => {
                        if let Err(e) = mark_swap_as_finished(ctx.clone(), running_swap.uuid).await {
                            error!("!mark_swap_finished({}): {}", uuid, e);
                        }

                        if to_broadcast {
                            if let Err(e) = broadcast_my_swap_status(&ctx, running_swap.uuid).await {
                                error!("!broadcast_my_swap_status({}): {}", uuid, e);
                            }
                        }
                        break;
                    },
                }
            }
        }
        .fuse(),
    );
    select! {
        _swap = swap_fut => (), // swap finished normally
        _touch = touch_loop => unreachable!("Touch loop can not stop!"),
    };
}

#[derive(Clone, Debug, Default, Deserialize, PartialEq, Serialize)]
pub struct TakerSwapData {
    pub taker_coin: String,
    pub maker_coin: String,
    pub maker: H256Json,
    pub my_persistent_pub: H264Json,
    pub lock_duration: u64,
    pub maker_amount: BigDecimal,
    pub taker_amount: BigDecimal,
    pub maker_payment_confirmations: u64,
    pub maker_payment_requires_nota: Option<bool>,
    pub taker_payment_confirmations: u64,
    pub taker_payment_requires_nota: Option<bool>,
    pub taker_payment_lock: u64,
    /// Allows to recognize one SWAP from the other in the logs. #274.
    pub uuid: Uuid,
    pub started_at: u64,
    pub maker_payment_wait: u64,
    pub maker_coin_start_block: u64,
    pub taker_coin_start_block: u64,
    /// A transaction fee that should be paid to send a `TakerFee`.
    /// Note this value is used to calculate locked amount only.
    pub fee_to_send_taker_fee: Option<SavedTradeFee>,
    /// A `TakerPayment` transaction fee.
    /// Note this value is used to calculate locked amount only.
    pub taker_payment_trade_fee: Option<SavedTradeFee>,
    /// A transaction fee that should be paid to spend a `MakerPayment`.
    /// Note this value is used to calculate locked amount only.
    pub maker_payment_spend_trade_fee: Option<SavedTradeFee>,
    #[serde(skip_serializing_if = "Option::is_none")]
    pub maker_coin_swap_contract_address: Option<BytesJson>,
    #[serde(skip_serializing_if = "Option::is_none")]
    pub taker_coin_swap_contract_address: Option<BytesJson>,
    /// Temporary pubkey used in HTLC redeem script when applicable for maker coin
    pub maker_coin_htlc_pubkey: Option<H264Json>,
    /// Temporary pubkey used in HTLC redeem script when applicable for taker coin
    pub taker_coin_htlc_pubkey: Option<H264Json>,
    /// Temporary privkey used to sign P2P messages when applicable
    pub p2p_privkey: Option<SerializableSecp256k1Keypair>,
}

pub struct TakerSwapMut {
    pub data: TakerSwapData,
    pub other_maker_coin_htlc_pub: H264,
    pub other_taker_coin_htlc_pub: H264,
    taker_fee: Option<TransactionIdentifier>,
    pub maker_payment: Option<TransactionIdentifier>,
    pub taker_payment: Option<TransactionIdentifier>,
    maker_payment_spend: Option<TransactionIdentifier>,
    taker_payment_spend: Option<TransactionIdentifier>,
    maker_payment_spend_preimage: Option<Vec<u8>>,
    taker_payment_refund_preimage: Option<Vec<u8>>,
    taker_payment_refund: Option<TransactionIdentifier>,
    pub secret_hash: BytesJson,
    secret: H256Json,
    pub watcher_reward: bool,
    reward_amount: Option<BigDecimal>,
    payment_instructions: Option<PaymentInstructions>,
}

#[cfg(any(test, feature = "run-docker-tests"))]
#[derive(Eq, PartialEq, Debug)]
pub enum FailAt {
    TakerPayment,
    WaitForTakerPaymentSpendPanic,
    MakerPaymentSpend,
    MakerPaymentSpendPanic,
    TakerPaymentRefund,
    TakerPaymentRefundPanic,
}

#[cfg(any(test, feature = "run-docker-tests"))]
impl From<String> for FailAt {
    fn from(str: String) -> Self {
        match str.as_str() {
            "taker_payment" => FailAt::TakerPayment,
            "wait_for_taker_payment_spend_panic" => FailAt::WaitForTakerPaymentSpendPanic,
            "maker_payment_spend" => FailAt::MakerPaymentSpend,
            "maker_payment_spend_panic" => FailAt::MakerPaymentSpendPanic,
            "taker_payment_refund" => FailAt::TakerPaymentRefund,
            "taker_payment_refund_panic" => FailAt::TakerPaymentRefundPanic,
            _ => panic!("Invalid TAKER_FAIL_AT value"),
        }
    }
}

pub struct TakerSwap {
    ctx: MmArc,
    pub maker_coin: MmCoinEnum,
    pub taker_coin: MmCoinEnum,
    pub maker_amount: MmNumber,
    pub taker_amount: MmNumber,
    my_persistent_pub: H264,
    maker: bits256,
    uuid: Uuid,
    my_order_uuid: Option<Uuid>,
    pub maker_payment_lock: AtomicU64,
    maker_payment_confirmed: AtomicBool,
    errors: PaMutex<Vec<SwapError>>,
    finished_at: AtomicU64,
    mutable: RwLock<TakerSwapMut>,
    conf_settings: SwapConfirmationsSettings,
    payment_locktime: u64,
    p2p_privkey: Option<KeyPair>,
    #[cfg(any(test, feature = "run-docker-tests"))]
    pub(super) fail_at: Option<FailAt>,
}

#[derive(Clone, Debug, Deserialize, PartialEq, Serialize)]
pub struct TakerPaymentSpentData {
    pub transaction: TransactionIdentifier,
    pub secret: H256Json,
}

#[derive(Clone, Debug, Deserialize, PartialEq, Serialize)]
pub struct MakerNegotiationData {
    pub maker_payment_locktime: u64,
    pub maker_pubkey: H264Json,
    pub secret_hash: BytesJson,
    pub maker_coin_swap_contract_addr: Option<BytesJson>,
    pub taker_coin_swap_contract_addr: Option<BytesJson>,
    pub maker_coin_htlc_pubkey: Option<H264Json>,
    pub taker_coin_htlc_pubkey: Option<H264Json>,
}

impl MakerNegotiationData {
    fn other_maker_coin_htlc_pub(&self) -> H264 { self.maker_coin_htlc_pubkey.unwrap_or(self.maker_pubkey).into() }

    fn other_taker_coin_htlc_pub(&self) -> H264 { self.taker_coin_htlc_pubkey.unwrap_or(self.maker_pubkey).into() }
}

#[derive(Clone, Debug, Deserialize, PartialEq, Serialize)]
#[serde(tag = "type", content = "data")]
#[allow(clippy::large_enum_variant)]
pub enum TakerSwapEvent {
    Started(TakerSwapData),
    StartFailed(SwapError),
    Negotiated(MakerNegotiationData),
    NegotiateFailed(SwapError),
    TakerFeeSent(TransactionIdentifier),
    TakerFeeSendFailed(SwapError),
    TakerPaymentInstructionsReceived(Option<PaymentInstructions>),
    MakerPaymentReceived(TransactionIdentifier),
    MakerPaymentWaitConfirmStarted,
    MakerPaymentValidatedAndConfirmed,
    MakerPaymentValidateFailed(SwapError),
    MakerPaymentWaitConfirmFailed(SwapError),
    TakerPaymentSent(TransactionIdentifier),
    WatcherMessageSent(Option<Vec<u8>>, Option<Vec<u8>>),
    TakerPaymentTransactionFailed(SwapError),
    TakerPaymentDataSendFailed(SwapError),
    TakerPaymentWaitConfirmFailed(SwapError),
    TakerPaymentSpent(TakerPaymentSpentData),
    TakerPaymentWaitForSpendFailed(SwapError),
    MakerPaymentSpent(TransactionIdentifier),
    MakerPaymentSpentByWatcher(TransactionIdentifier),
    MakerPaymentSpendFailed(SwapError),
    TakerPaymentWaitRefundStarted { wait_until: u64 },
    TakerPaymentRefundStarted,
    TakerPaymentRefunded(Option<TransactionIdentifier>),
    TakerPaymentRefundFailed(SwapError),
    TakerPaymentRefundFinished,
    TakerPaymentRefundedByWatcher(Option<TransactionIdentifier>),
    Finished,
}

impl TakerSwapEvent {
    pub fn status_str(&self) -> String {
        match self {
            TakerSwapEvent::Started(_) => "Started...".to_owned(),
            TakerSwapEvent::StartFailed(_) => "Start failed...".to_owned(),
            TakerSwapEvent::Negotiated(_) => "Negotiated...".to_owned(),
            TakerSwapEvent::NegotiateFailed(_) => "Negotiate failed...".to_owned(),
            TakerSwapEvent::TakerFeeSent(_) => "Taker fee sent...".to_owned(),
            TakerSwapEvent::TakerFeeSendFailed(_) => "Taker fee send failed...".to_owned(),
            TakerSwapEvent::TakerPaymentInstructionsReceived(_) => "Taker payment instructions received...".to_owned(),
            TakerSwapEvent::MakerPaymentReceived(_) => "Maker payment received...".to_owned(),
            TakerSwapEvent::MakerPaymentWaitConfirmStarted => "Maker payment wait confirm started...".to_owned(),
            TakerSwapEvent::MakerPaymentValidatedAndConfirmed => "Maker payment validated and confirmed...".to_owned(),
            TakerSwapEvent::MakerPaymentValidateFailed(_) => "Maker payment validate failed...".to_owned(),
            TakerSwapEvent::MakerPaymentWaitConfirmFailed(_) => {
                "Maker payment wait for confirmation failed...".to_owned()
            },
            TakerSwapEvent::TakerPaymentSent(_) => "Taker payment sent...".to_owned(),
            TakerSwapEvent::WatcherMessageSent(_, _) => WATCHER_MESSAGE_SENT_LOG.to_owned(),
            TakerSwapEvent::TakerPaymentTransactionFailed(_) => "Taker payment transaction failed...".to_owned(),
            TakerSwapEvent::TakerPaymentDataSendFailed(_) => "Taker payment data send failed...".to_owned(),
            TakerSwapEvent::TakerPaymentWaitConfirmFailed(_) => {
                "Taker payment wait for confirmation failed...".to_owned()
            },
            TakerSwapEvent::TakerPaymentSpent(_) => "Taker payment spent...".to_owned(),
            TakerSwapEvent::TakerPaymentWaitForSpendFailed(_) => "Taker payment wait for spend failed...".to_owned(),
            TakerSwapEvent::MakerPaymentSpent(_) => "Maker payment spent...".to_owned(),
            TakerSwapEvent::MakerPaymentSpentByWatcher(_) => "Maker payment spent by watcher...".to_owned(),
            TakerSwapEvent::MakerPaymentSpendFailed(_) => "Maker payment spend failed...".to_owned(),
            TakerSwapEvent::TakerPaymentWaitRefundStarted { wait_until } => {
                format!("Taker payment wait refund till {} started...", wait_until)
            },
            TakerSwapEvent::TakerPaymentRefundStarted => "Taker payment refund started...".to_owned(),
            TakerSwapEvent::TakerPaymentRefunded(_) => "Taker payment refunded...".to_owned(),
            TakerSwapEvent::TakerPaymentRefundFailed(_) => "Taker payment refund failed...".to_owned(),
            TakerSwapEvent::TakerPaymentRefundFinished => "Taker payment refund finished...".to_owned(),
            TakerSwapEvent::TakerPaymentRefundedByWatcher(_) => "Taker payment refunded by watcher...".to_owned(),
            TakerSwapEvent::Finished => "Finished".to_owned(),
        }
    }

    fn should_ban_maker(&self) -> bool {
        matches!(
            self,
            TakerSwapEvent::MakerPaymentValidateFailed(_) | TakerSwapEvent::TakerPaymentWaitForSpendFailed(_)
        )
    }

    fn is_success(&self) -> bool {
        matches!(
            self,
            TakerSwapEvent::Started(_)
                | TakerSwapEvent::Negotiated(_)
                | TakerSwapEvent::TakerFeeSent(_)
                | TakerSwapEvent::TakerPaymentInstructionsReceived(_)
                | TakerSwapEvent::MakerPaymentReceived(_)
                | TakerSwapEvent::MakerPaymentWaitConfirmStarted
                | TakerSwapEvent::WatcherMessageSent(_, _)
                | TakerSwapEvent::MakerPaymentValidatedAndConfirmed
                | TakerSwapEvent::TakerPaymentSent(_)
                | TakerSwapEvent::TakerPaymentSpent(_)
                | TakerSwapEvent::MakerPaymentSpent(_)
                | TakerSwapEvent::MakerPaymentSpentByWatcher(_)
                | TakerSwapEvent::Finished
        )
    }

    fn is_error(&self) -> bool { !self.is_success() }
}

#[derive(Debug)]
pub enum TakerSwapCommand {
    Start,
    Negotiate,
    SendTakerFee,
    WaitForMakerPayment,
    ValidateMakerPayment,
    SendTakerPayment,
    WaitForTakerPaymentSpend,
    SpendMakerPayment,
    PrepareForTakerPaymentRefund,
    RefundTakerPayment,
    FinalizeTakerPaymentRefund,
    Finish,
}

impl TakerSwap {
    #[inline]
    fn w(&self) -> RwLockWriteGuard<TakerSwapMut> { self.mutable.write().unwrap() }

    #[inline]
    pub fn r(&self) -> RwLockReadGuard<TakerSwapMut> { self.mutable.read().unwrap() }

    #[inline]
    fn my_maker_coin_htlc_pub(&self) -> H264Json {
        self.r()
            .data
            .maker_coin_htlc_pubkey
            .unwrap_or_else(|| self.my_persistent_pub.into())
    }

    #[inline]
    fn my_taker_coin_htlc_pub(&self) -> H264Json {
        self.r()
            .data
            .taker_coin_htlc_pubkey
            .unwrap_or_else(|| self.my_persistent_pub.into())
    }

    #[inline]
    fn wait_refund_until(&self) -> u64 { self.r().data.taker_payment_lock + 3700 }

    pub(crate) fn apply_event(&self, event: TakerSwapEvent) {
        match event {
            TakerSwapEvent::Started(data) => {
                self.w().data = data;
                log_tag!(
                    self.ctx,
                    "";
                    fmt = "Taker swap {} has successfully started",
                    self.uuid
                );
            },
            TakerSwapEvent::StartFailed(err) => self.errors.lock().push(err),
            TakerSwapEvent::Negotiated(data) => {
                self.maker_payment_lock
                    .store(data.maker_payment_locktime, Ordering::Relaxed);
                self.w().other_maker_coin_htlc_pub = data.other_maker_coin_htlc_pub();
                self.w().other_taker_coin_htlc_pub = data.other_taker_coin_htlc_pub();
                self.w().secret_hash = data.secret_hash;

                if data.maker_coin_swap_contract_addr.is_some() {
                    self.w().data.maker_coin_swap_contract_address = data.maker_coin_swap_contract_addr;
                }

                if data.taker_coin_swap_contract_addr.is_some() {
                    self.w().data.taker_coin_swap_contract_address = data.taker_coin_swap_contract_addr;
                }
            },
            TakerSwapEvent::NegotiateFailed(err) => self.errors.lock().push(err),
            TakerSwapEvent::TakerFeeSent(tx) => self.w().taker_fee = Some(tx),
            TakerSwapEvent::TakerFeeSendFailed(err) => self.errors.lock().push(err),
            TakerSwapEvent::TakerPaymentInstructionsReceived(instructions) => {
                self.w().payment_instructions = instructions
            },
            TakerSwapEvent::MakerPaymentReceived(tx) => self.w().maker_payment = Some(tx),
            TakerSwapEvent::MakerPaymentWaitConfirmStarted => (),
            TakerSwapEvent::MakerPaymentValidatedAndConfirmed => {
                self.maker_payment_confirmed.store(true, Ordering::Relaxed)
            },
            TakerSwapEvent::MakerPaymentValidateFailed(err) => self.errors.lock().push(err),
            TakerSwapEvent::MakerPaymentWaitConfirmFailed(err) => self.errors.lock().push(err),
            TakerSwapEvent::TakerPaymentSent(tx) => self.w().taker_payment = Some(tx),
            TakerSwapEvent::WatcherMessageSent(maker_payment_spend_preimage, taker_payment_refund_preimage) => {
                self.w().maker_payment_spend_preimage = maker_payment_spend_preimage;
                self.w().taker_payment_refund_preimage = taker_payment_refund_preimage;
            },
            TakerSwapEvent::TakerPaymentTransactionFailed(err) => self.errors.lock().push(err),
            TakerSwapEvent::TakerPaymentDataSendFailed(err) => self.errors.lock().push(err),
            TakerSwapEvent::TakerPaymentWaitConfirmFailed(err) => self.errors.lock().push(err),
            TakerSwapEvent::TakerPaymentSpent(data) => {
                self.w().taker_payment_spend = Some(data.transaction);
                self.w().secret = data.secret;
            },
            TakerSwapEvent::TakerPaymentWaitForSpendFailed(err) => self.errors.lock().push(err),
            TakerSwapEvent::MakerPaymentSpent(tx) => self.w().maker_payment_spend = Some(tx),
            TakerSwapEvent::MakerPaymentSpentByWatcher(tx) => self.w().maker_payment_spend = Some(tx),
            TakerSwapEvent::MakerPaymentSpendFailed(err) => self.errors.lock().push(err),
            TakerSwapEvent::TakerPaymentWaitRefundStarted { .. } => (),
            TakerSwapEvent::TakerPaymentRefundStarted => (),
            TakerSwapEvent::TakerPaymentRefunded(tx) => self.w().taker_payment_refund = tx,
            TakerSwapEvent::TakerPaymentRefundFailed(err) => self.errors.lock().push(err),
            TakerSwapEvent::TakerPaymentRefundFinished => (),
            TakerSwapEvent::TakerPaymentRefundedByWatcher(tx) => self.w().taker_payment_refund = tx,
            TakerSwapEvent::Finished => self.finished_at.store(now_sec(), Ordering::Relaxed),
        }
    }

    async fn handle_command(
        &self,
        command: TakerSwapCommand,
    ) -> Result<(Option<TakerSwapCommand>, Vec<TakerSwapEvent>), String> {
        match command {
            TakerSwapCommand::Start => self.start().await,
            TakerSwapCommand::Negotiate => self.negotiate().await,
            TakerSwapCommand::SendTakerFee => self.send_taker_fee().await,
            TakerSwapCommand::WaitForMakerPayment => self.wait_for_maker_payment().await,
            TakerSwapCommand::ValidateMakerPayment => self.validate_maker_payment().await,
            TakerSwapCommand::SendTakerPayment => self.send_taker_payment().await,
            TakerSwapCommand::WaitForTakerPaymentSpend => self.wait_for_taker_payment_spend().await,
            TakerSwapCommand::SpendMakerPayment => self.spend_maker_payment().await,
            TakerSwapCommand::PrepareForTakerPaymentRefund => self.prepare_for_taker_payment_refund().await,
            TakerSwapCommand::RefundTakerPayment => self.refund_taker_payment().await,
            TakerSwapCommand::FinalizeTakerPaymentRefund => self.finalize_taker_payment_refund().await,
            TakerSwapCommand::Finish => Ok((None, vec![TakerSwapEvent::Finished])),
        }
    }

    #[allow(clippy::too_many_arguments)]
    pub fn new(
        ctx: MmArc,
        maker: bits256,
        maker_amount: MmNumber,
        taker_amount: MmNumber,
        my_persistent_pub: H264,
        uuid: Uuid,
        my_order_uuid: Option<Uuid>,
        conf_settings: SwapConfirmationsSettings,
        maker_coin: MmCoinEnum,
        taker_coin: MmCoinEnum,
        payment_locktime: u64,
        p2p_privkey: Option<KeyPair>,
        #[cfg(any(test, feature = "run-docker-tests"))] fail_at: Option<FailAt>,
    ) -> Self {
        TakerSwap {
            maker_coin,
            taker_coin,
            maker_amount,
            taker_amount,
            my_persistent_pub,
            maker,
            uuid,
            my_order_uuid,
            maker_payment_confirmed: AtomicBool::new(false),
            finished_at: AtomicU64::new(0),
            maker_payment_lock: AtomicU64::new(0),
            errors: PaMutex::new(Vec::new()),
            conf_settings,
            payment_locktime,
            p2p_privkey,
            mutable: RwLock::new(TakerSwapMut {
                data: TakerSwapData::default(),
                other_maker_coin_htlc_pub: H264::default(),
                other_taker_coin_htlc_pub: H264::default(),
                taker_fee: None,
                maker_payment: None,
                taker_payment: None,
                taker_payment_spend: None,
                maker_payment_spend_preimage: None,
                taker_payment_refund_preimage: None,
                maker_payment_spend: None,
                taker_payment_refund: None,
                secret_hash: BytesJson::default(),
                secret: H256Json::default(),
                watcher_reward: false,
                reward_amount: None,
                payment_instructions: None,
            }),
            ctx,
            #[cfg(any(test, feature = "run-docker-tests"))]
            fail_at,
        }
    }

    fn get_my_negotiation_data(
        &self,
        secret_hash: Vec<u8>,
        maker_coin_swap_contract: Vec<u8>,
        taker_coin_swap_contract: Vec<u8>,
    ) -> NegotiationDataMsg {
        let r = self.r();

        let equal = r.data.maker_coin_htlc_pubkey == r.data.taker_coin_htlc_pubkey;
        let same_as_persistent = r.data.maker_coin_htlc_pubkey == Some(r.data.my_persistent_pub);
        println!("TakerSwap::get_my_negotiation_data equal={equal} same_as_persistent={same_as_persistent} maker_coin_htlc_pubkey={:?} taker_coin_htlc_pubkey={:?} my_persistent_pub={:?}", 
            r.data.maker_coin_htlc_pubkey,
            r.data.taker_coin_htlc_pubkey,
            r.data.my_persistent_pub);

        if equal && same_as_persistent {
            NegotiationDataMsg::V2(NegotiationDataV2 {
                started_at: r.data.started_at,
                secret_hash,
                payment_locktime: r.data.taker_payment_lock,
                persistent_pubkey: self.my_persistent_pub.to_vec(),
                maker_coin_swap_contract,
                taker_coin_swap_contract,
            })
        } else {
            NegotiationDataMsg::V3(NegotiationDataV3 {
                started_at: r.data.started_at,
                payment_locktime: r.data.taker_payment_lock,
                secret_hash,
                maker_coin_swap_contract,
                taker_coin_swap_contract,
                maker_coin_htlc_pub: self.my_maker_coin_htlc_pub().into(),
                taker_coin_htlc_pub: self.my_taker_coin_htlc_pub().into(),
            })
        }
    }

    /// # Panic
    ///
    /// Panic if taker_fee of [`TakerSwapMut`] is [`Option::None`].
    async fn get_taker_fee_data(&self) -> Result<SwapTxDataMsg, MmError<PaymentInstructionsErr>> {
        // If taker fee is a lightning payment the payment hash will be sent in the message
        let taker_fee_data = self
            .r()
            .taker_fee
            .as_ref()
            .expect("TakerSwapMut::taker_fee must be some value to use get_taker_fee_data")
            .tx_hex
            .0
            .clone();
        let secret_hash = self.r().secret_hash.0.clone();
        let maker_amount = self.maker_amount.clone().into();
        let maker_lock_duration =
            (self.r().data.lock_duration as f64 * self.taker_coin.maker_locktime_multiplier()).ceil() as u64;
        let expires_in = wait_for_maker_payment_conf_duration(self.r().data.lock_duration);

        let watcher_reward = self.r().watcher_reward && self.taker_coin.is_eth();
        let wait_until = wait_for_maker_payment_conf_until(self.r().data.started_at, self.r().data.lock_duration);
        let instructions = self
            .maker_coin
            .maker_payment_instructions(PaymentInstructionArgs {
                secret_hash: &secret_hash,
                amount: maker_amount,
                maker_lock_duration,
                expires_in,
                watcher_reward,
                wait_until,
            })
            .await?;
        Ok(SwapTxDataMsg::new(taker_fee_data, instructions))
    }

    async fn start(&self) -> Result<(Option<TakerSwapCommand>, Vec<TakerSwapEvent>), String> {
        // do not use self.r().data here as it is not initialized at this step yet
        let stage = FeeApproxStage::StartSwap;
        let dex_fee = dex_fee_from_taker_coin(
            self.taker_coin.deref(),
            self.maker_coin.ticker(),
            &self.taker_amount,
            PRE_BURN_ACCOUNT_ACTIVE,
        );
        let preimage_value = TradePreimageValue::Exact(self.taker_amount.to_decimal());

        let fee_to_send_dex_fee_fut = self.taker_coin.get_fee_to_send_taker_fee(dex_fee.clone(), stage);
        let fee_to_send_dex_fee = match fee_to_send_dex_fee_fut.await {
            Ok(fee) => fee,
            Err(e) => {
                return Ok((Some(TakerSwapCommand::Finish), vec![TakerSwapEvent::StartFailed(
                    ERRL!("!taker_coin.get_fee_to_send_taker_fee {}", e).into(),
                )]))
            },
        };
        let get_sender_trade_fee_fut = self
            .taker_coin
            .get_sender_trade_fee(preimage_value, stage, NO_REFUND_FEE);
        let taker_payment_trade_fee = match get_sender_trade_fee_fut.await {
            Ok(fee) => fee,
            Err(e) => {
                return Ok((Some(TakerSwapCommand::Finish), vec![TakerSwapEvent::StartFailed(
                    ERRL!("!taker_coin.get_sender_trade_fee {}", e).into(),
                )]))
            },
        };
        let maker_payment_spend_trade_fee_fut = self.maker_coin.get_receiver_trade_fee(stage);
        let maker_payment_spend_trade_fee = match maker_payment_spend_trade_fee_fut.compat().await {
            Ok(fee) => fee,
            Err(e) => {
                return Ok((Some(TakerSwapCommand::Finish), vec![TakerSwapEvent::StartFailed(
                    ERRL!("!maker_coin.get_receiver_trade_fee {}", e).into(),
                )]))
            },
        };

        let params = TakerSwapPreparedParams {
            dex_fee: dex_fee.total_spend_amount(),
            fee_to_send_dex_fee: fee_to_send_dex_fee.clone(),
            taker_payment_trade_fee: taker_payment_trade_fee.clone(),
            maker_payment_spend_trade_fee: maker_payment_spend_trade_fee.clone(),
        };
        let check_balance_f = check_balance_for_taker_swap(
            &self.ctx,
            self.taker_coin.deref(),
            self.maker_coin.deref(),
            self.taker_amount.clone(),
            Some(&self.uuid),
            Some(params),
            stage,
        );
        if let Err(e) = check_balance_f.await {
            return Ok((Some(TakerSwapCommand::Finish), vec![TakerSwapEvent::StartFailed(
                ERRL!("!check_balance_for_taker_swap {}", e).into(),
            )]));
        }

        let started_at = now_sec();

        let maker_coin_start_block = match self.maker_coin.current_block().compat().await {
            Ok(b) => b,
            Err(e) => {
                return Ok((Some(TakerSwapCommand::Finish), vec![TakerSwapEvent::StartFailed(
                    ERRL!("!maker_coin.current_block {}", e).into(),
                )]))
            },
        };

        let taker_coin_start_block = match self.taker_coin.current_block().compat().await {
            Ok(b) => b,
            Err(e) => {
                return Ok((Some(TakerSwapCommand::Finish), vec![TakerSwapEvent::StartFailed(
                    ERRL!("!taker_coin.current_block {}", e).into(),
                )]))
            },
        };

        let maker_coin_swap_contract_address = self.maker_coin.swap_contract_address();
        let taker_coin_swap_contract_address = self.taker_coin.swap_contract_address();

        let unique_data = self.unique_swap_data();
        let maker_coin_htlc_pubkey = self.maker_coin.derive_htlc_pubkey(&unique_data);
        let taker_coin_htlc_pubkey = self.taker_coin.derive_htlc_pubkey(&unique_data);
        println!("TakerSwap::start unique_data={} maker_coin_htlc_pubkey={:?} taker_coin_htlc_pubkey={:?} my_persistent_pub={:?}", 
            hex::encode(unique_data),
            maker_coin_htlc_pubkey,
            taker_coin_htlc_pubkey,
            self.my_persistent_pub);

        let data = TakerSwapData {
            taker_coin: self.taker_coin.ticker().to_owned(),
            maker_coin: self.maker_coin.ticker().to_owned(),
            maker: self.maker.bytes.into(),
            started_at,
            lock_duration: self.payment_locktime,
            maker_amount: self.maker_amount.to_decimal(),
            taker_amount: self.taker_amount.to_decimal(),
            maker_payment_confirmations: self.conf_settings.maker_coin_confs,
            maker_payment_requires_nota: Some(self.conf_settings.maker_coin_nota),
            taker_payment_confirmations: self.conf_settings.taker_coin_confs,
            taker_payment_requires_nota: Some(self.conf_settings.taker_coin_nota),
            taker_payment_lock: started_at + self.payment_locktime,
            my_persistent_pub: self.my_persistent_pub.into(),
            uuid: self.uuid,
            maker_payment_wait: wait_for_maker_payment_conf_until(started_at, self.payment_locktime),
            maker_coin_start_block,
            taker_coin_start_block,
            fee_to_send_taker_fee: Some(SavedTradeFee::from(fee_to_send_dex_fee)),
            taker_payment_trade_fee: Some(SavedTradeFee::from(taker_payment_trade_fee)),
            maker_payment_spend_trade_fee: Some(SavedTradeFee::from(maker_payment_spend_trade_fee)),
            maker_coin_swap_contract_address,
            taker_coin_swap_contract_address,
            maker_coin_htlc_pubkey: Some(maker_coin_htlc_pubkey.as_slice().into()),
            taker_coin_htlc_pubkey: Some(taker_coin_htlc_pubkey.as_slice().into()),
            p2p_privkey: self.p2p_privkey.map(SerializableSecp256k1Keypair::from),
        };

        // This will be done during order match
        self.w().watcher_reward = std::env::var("USE_WATCHER_REWARD").is_ok();

        Ok((Some(TakerSwapCommand::Negotiate), vec![TakerSwapEvent::Started(data)]))
    }

    async fn negotiate(&self) -> Result<(Option<TakerSwapCommand>, Vec<TakerSwapEvent>), String> {
        const NEGOTIATE_TIMEOUT_SEC: u64 = 90;

        let recv_fut = recv_swap_msg(
            self.ctx.clone(),
            |store| store.negotiation.take(),
            &self.uuid,
            NEGOTIATE_TIMEOUT_SEC,
        );
        let maker_data = match recv_fut.await {
            Ok(d) => d,
            Err(e) => {
                return Ok((Some(TakerSwapCommand::Finish), vec![TakerSwapEvent::NegotiateFailed(
                    ERRL!("{:?}", e).into(),
                )]))
            },
        };

        debug!("Received maker negotiation data {:?}", maker_data);
        let time_dif = self.r().data.started_at.abs_diff(maker_data.started_at());
        if time_dif > MAX_STARTED_AT_DIFF {
            return Ok((Some(TakerSwapCommand::Finish), vec![TakerSwapEvent::NegotiateFailed(
                ERRL!("The time difference between you and the maker cannot be longer than 60 seconds. Current difference: {}. Please make sure that your system clock is synced to the correct time before starting another swap!", time_dif).into(),
            )]));
        }

        let customized_lock_duration =
            (self.r().data.lock_duration as f64 * self.taker_coin.maker_locktime_multiplier()).ceil() as u64;
        let expected_lock_time = maker_data.started_at().checked_add(customized_lock_duration);
        if Some(maker_data.payment_locktime()) != expected_lock_time {
            return Ok((Some(TakerSwapCommand::Finish), vec![TakerSwapEvent::NegotiateFailed(
                ERRL!(
                    "maker_data.payment_locktime {:?} not equal to expected {:?}",
                    maker_data.payment_locktime(),
                    expected_lock_time
                )
                .into(),
            )]));
        }

        let maker_coin_swap_contract_addr = match self
            .maker_coin
            .negotiate_swap_contract_addr(maker_data.maker_coin_swap_contract())
        {
            Ok(addr) => addr,
            Err(e) => match self.maker_coin.fallback_swap_contract() {
                // try to negotiate using fallback
                Some(addr) => Some(addr),
                None => {
                    return Ok((Some(TakerSwapCommand::Finish), vec![TakerSwapEvent::NegotiateFailed(
                        ERRL!("!maker_coin.negotiate_swap_contract_addr {}", e).into(),
                    )]))
                },
            },
        };

        let taker_coin_swap_contract_addr = match self
            .taker_coin
            .negotiate_swap_contract_addr(maker_data.taker_coin_swap_contract())
        {
            Ok(addr) => addr,
            Err(e) => match self.taker_coin.fallback_swap_contract() {
                // try to negotiate using fallback
                Some(addr) => Some(addr),
                None => {
                    return Ok((Some(TakerSwapCommand::Finish), vec![TakerSwapEvent::NegotiateFailed(
                        ERRL!("!taker_coin.negotiate_swap_contract_addr {}", e).into(),
                    )]))
                },
            },
        };

        // Validate maker_coin_htlc_pubkey realness
        if let Err(err) = self.maker_coin.validate_other_pubkey(maker_data.maker_coin_htlc_pub()) {
            return Ok((Some(TakerSwapCommand::Finish), vec![TakerSwapEvent::NegotiateFailed(
                ERRL!("!maker_data.maker_coin_htlc_pub {}", err).into(),
            )]));
        };

        // Validate taker_coin_htlc_pubkey realness
        if let Err(err) = self.taker_coin.validate_other_pubkey(maker_data.taker_coin_htlc_pub()) {
            return Ok((Some(TakerSwapCommand::Finish), vec![TakerSwapEvent::NegotiateFailed(
                ERRL!("!maker_data.taker_coin_htlc_pub {}", err).into(),
            )]));
        };

        if !(maker_data.secret_hash().len() == 20 || maker_data.secret_hash().len() == 32) {
            return Ok((Some(TakerSwapCommand::Finish), vec![TakerSwapEvent::NegotiateFailed(
                ERRL!("!maker_data.secret_hash: secret_hash validation failed").into(),
            )]));
        }

        let maker_coin_swap_contract_bytes = maker_coin_swap_contract_addr
            .clone()
            .map_or_else(Vec::new, |bytes| bytes.0);
        let taker_coin_swap_contract_bytes = taker_coin_swap_contract_addr
            .clone()
            .map_or_else(Vec::new, |bytes| bytes.0);

        let my_negotiation_data = self.get_my_negotiation_data(
            maker_data.secret_hash().to_vec(),
            maker_coin_swap_contract_bytes,
            taker_coin_swap_contract_bytes,
        );

        let taker_data = SwapMsg::NegotiationReply(my_negotiation_data);
        debug!("Sending taker negotiation data {:?}", taker_data);
        let send_abort_handle = broadcast_swap_msg_every(
            self.ctx.clone(),
            swap_topic(&self.uuid),
            vec![taker_data],
            NEGOTIATE_TIMEOUT_SEC as f64 / 6.,
            self.p2p_privkey,
        );
        let recv_fut = recv_swap_msg(
            self.ctx.clone(),
            |store| store.negotiated.take(),
            &self.uuid,
            NEGOTIATE_TIMEOUT_SEC,
        );
        let negotiated = match recv_fut.await {
            Ok(d) => d,
            Err(e) => {
                return Ok((Some(TakerSwapCommand::Finish), vec![TakerSwapEvent::NegotiateFailed(
                    ERRL!("{:?}", e).into(),
                )]))
            },
        };
        drop(send_abort_handle);

        if !negotiated {
            return Ok((Some(TakerSwapCommand::Finish), vec![TakerSwapEvent::NegotiateFailed(
                ERRL!("Maker sent negotiated = false").into(),
            )]));
        }

        Ok((Some(TakerSwapCommand::SendTakerFee), vec![TakerSwapEvent::Negotiated(
            MakerNegotiationData {
                maker_payment_locktime: maker_data.payment_locktime(),
                // using default to avoid misuse of this field
                // maker_coin_htlc_pubkey and taker_coin_htlc_pubkey must be used instead
                maker_pubkey: H264Json::default(),
                secret_hash: maker_data.secret_hash().into(),
                maker_coin_swap_contract_addr,
                taker_coin_swap_contract_addr,
                maker_coin_htlc_pubkey: Some(maker_data.maker_coin_htlc_pub().into()),
                taker_coin_htlc_pubkey: Some(maker_data.taker_coin_htlc_pub().into()),
            },
        )]))
    }

    async fn send_taker_fee(&self) -> Result<(Option<TakerSwapCommand>, Vec<TakerSwapEvent>), String> {
        let expire_at = self.r().data.started_at + self.r().data.lock_duration / 3;
        let now = now_sec();
        if now > expire_at {
            return Ok((Some(TakerSwapCommand::Finish), vec![
                TakerSwapEvent::TakerFeeSendFailed(ERRL!("Timeout {} > {}", now, expire_at).into()),
            ]));
        }

        let dex_fee = dex_fee_from_taker_coin(
            self.taker_coin.deref(),
            &self.r().data.maker_coin,
            &self.taker_amount,
            PRE_BURN_ACCOUNT_ACTIVE,
        );
        let fee_tx = self
            .taker_coin
            .send_taker_fee(dex_fee, self.uuid.as_bytes(), expire_at)
            .compat()
            .await;
        let transaction = match fee_tx {
            Ok(t) => t,
            Err(err) => {
                return Ok((Some(TakerSwapCommand::Finish), vec![
                    TakerSwapEvent::TakerFeeSendFailed(ERRL!("{}", err.get_plain_text_format()).into()),
                ]));
            },
        };

        let tx_hash = transaction.tx_hash_as_bytes();
        info!("Taker fee tx hash {:02x}", tx_hash);
        let tx_ident = TransactionIdentifier {
            tx_hex: BytesJson::from(transaction.tx_hex()),
            tx_hash,
        };

        Ok((Some(TakerSwapCommand::WaitForMakerPayment), vec![
            TakerSwapEvent::TakerFeeSent(tx_ident),
        ]))
    }

    async fn wait_for_maker_payment(&self) -> Result<(Option<TakerSwapCommand>, Vec<TakerSwapEvent>), String> {
        const MAKER_PAYMENT_WAIT_TIMEOUT_SEC: u64 = 600;

        let payment_data_msg = match self.get_taker_fee_data().await {
            Ok(data) => data,
            Err(e) => {
                return Ok((Some(TakerSwapCommand::Finish), vec![
                    TakerSwapEvent::MakerPaymentValidateFailed(e.to_string().into()),
                ]))
            },
        };

        let msg = SwapMsg::TakerFee(payment_data_msg);
        let abort_send_handle = broadcast_swap_msg_every(
            self.ctx.clone(),
            swap_topic(&self.uuid),
            vec![msg],
            MAKER_PAYMENT_WAIT_TIMEOUT_SEC as f64 / 6.,
            self.p2p_privkey,
        );

        let recv_fut = recv_swap_msg(
            self.ctx.clone(),
            |store| store.maker_payment.take(),
            &self.uuid,
            MAKER_PAYMENT_WAIT_TIMEOUT_SEC,
        );
        let payload = match recv_fut.await {
            Ok(p) => p,
            Err(e) => {
                return Ok((Some(TakerSwapCommand::Finish), vec![
                    TakerSwapEvent::MakerPaymentValidateFailed(
                        ERRL!("Error waiting for 'maker-payment' data: {}", e).into(),
                    ),
                ]))
            },
        };
        drop(abort_send_handle);

        let mut swap_events = Vec::with_capacity(3);
        let instructions = match payload.instructions() {
            Some(instructions) => {
                match self
                    .taker_coin
                    .validate_taker_payment_instructions(instructions, PaymentInstructionArgs {
                        secret_hash: &self.r().secret_hash.0,
                        amount: self.taker_amount.to_decimal(),
                        ..Default::default()
                    }) {
                    Ok(instructions) => Some(instructions),
                    Err(e) => {
                        return Ok((Some(TakerSwapCommand::Finish), vec![
                            TakerSwapEvent::MakerPaymentValidateFailed(e.to_string().into()),
                        ]))
                    },
                }
            },
            None => None,
        };
        swap_events.push(TakerSwapEvent::TakerPaymentInstructionsReceived(instructions));

        let maker_payment = match self.maker_coin.tx_enum_from_bytes(payload.data()) {
            Ok(p) => p,
            Err(e) => {
                return Ok((Some(TakerSwapCommand::Finish), vec![
                    TakerSwapEvent::MakerPaymentValidateFailed(
                        ERRL!("Error parsing the 'maker-payment': {:?}", e).into(),
                    ),
                ]))
            },
        };

        let tx_hash = maker_payment.tx_hash_as_bytes();
        info!("Got maker payment {:02x}", tx_hash);
        let tx_ident = TransactionIdentifier {
            tx_hex: BytesJson::from(maker_payment.tx_hex()),
            tx_hash,
        };

        swap_events.push(TakerSwapEvent::MakerPaymentReceived(tx_ident));
        swap_events.push(TakerSwapEvent::MakerPaymentWaitConfirmStarted);

        Ok((Some(TakerSwapCommand::ValidateMakerPayment), swap_events))
    }

    async fn validate_maker_payment(&self) -> Result<(Option<TakerSwapCommand>, Vec<TakerSwapEvent>), String> {
        info!("Before wait confirm");
        let confirmations = self.r().data.maker_payment_confirmations;
        let confirm_maker_payment_input = ConfirmPaymentInput {
            payment_tx: self.r().maker_payment.clone().unwrap().tx_hex.0,
            confirmations,
            requires_nota: self.r().data.maker_payment_requires_nota.unwrap_or(false),
            wait_until: self.r().data.maker_payment_wait,
            check_every: WAIT_CONFIRM_INTERVAL_SEC,
        };

        let f = self.maker_coin.wait_for_confirmations(confirm_maker_payment_input);
        if let Err(err) = f.compat().await {
            return Ok((Some(TakerSwapCommand::Finish), vec![
                TakerSwapEvent::MakerPaymentWaitConfirmFailed(
                    ERRL!("!wait for maker payment confirmations: {}", err).into(),
                ),
            ]));
        }
        info!("After wait confirm");

        let reward_amount = self.r().reward_amount.clone();
        let wait_maker_payment_until = self.r().data.maker_payment_wait;
        let watcher_reward = if self.r().watcher_reward {
            match self
                .maker_coin
                .get_maker_watcher_reward(&self.taker_coin, reward_amount, wait_maker_payment_until)
                .await
            {
                Ok(reward) => reward,
                Err(err) => {
                    return Ok((Some(TakerSwapCommand::Finish), vec![
                        TakerSwapEvent::TakerPaymentTransactionFailed(err.into_inner().to_string().into()),
                    ]))
                },
            }
        } else {
            None
        };

        let validate_input = ValidatePaymentInput {
            payment_tx: self.r().maker_payment.clone().unwrap().tx_hex.0,
            time_lock_duration: self.r().data.lock_duration,
            time_lock: self.maker_payment_lock.load(Ordering::Relaxed),
            other_pub: self.r().other_maker_coin_htlc_pub.to_vec(),
            secret_hash: self.r().secret_hash.0.to_vec(),
            amount: self.maker_amount.to_decimal(),
            swap_contract_address: self.r().data.maker_coin_swap_contract_address.clone(),
            try_spv_proof_until: self.r().data.maker_payment_wait,
            confirmations,
            unique_swap_data: self.unique_swap_data(),
            watcher_reward,
        };
        let validated = self.maker_coin.validate_maker_payment(validate_input).await;

        if let Err(e) = validated {
            return Ok((Some(TakerSwapCommand::Finish), vec![
                TakerSwapEvent::MakerPaymentValidateFailed(ERRL!("!validate maker payment: {}", e).into()),
            ]));
        }

        Ok((Some(TakerSwapCommand::SendTakerPayment), vec![
            TakerSwapEvent::MakerPaymentValidatedAndConfirmed,
        ]))
    }

    fn create_watcher_data(
        &self,
        taker_payment_hash: Vec<u8>,
        maker_payment_spend_preimage: Vec<u8>,
        taker_payment_refund_preimage: Vec<u8>,
    ) -> TakerSwapWatcherData {
        TakerSwapWatcherData {
            uuid: self.uuid,
            secret_hash: self.r().secret_hash.clone().into(),
            maker_payment_spend_preimage,
            taker_payment_refund_preimage,
            swap_started_at: self.r().data.started_at,
            lock_duration: self.r().data.lock_duration,
            taker_coin: self.r().data.taker_coin.clone(),
            taker_fee_hash: self.r().taker_fee.as_ref().unwrap().tx_hash.0.clone(),
            taker_payment_hash,
            taker_coin_start_block: self.r().data.taker_coin_start_block,
            taker_payment_confirmations: self.r().data.taker_payment_confirmations,
            taker_payment_requires_nota: self.r().data.taker_payment_requires_nota,
            maker_coin: self.r().data.maker_coin.clone(),
            maker_pub: self.r().other_maker_coin_htlc_pub.to_vec(),
            maker_payment_hash: self.r().maker_payment.as_ref().unwrap().tx_hash.0.clone(),
            maker_coin_start_block: self.r().data.maker_coin_start_block,
        }
    }

    async fn send_taker_payment(&self) -> Result<(Option<TakerSwapCommand>, Vec<TakerSwapEvent>), String> {
        #[cfg(test)]
        if self.fail_at == Some(FailAt::TakerPayment) {
            return Ok((Some(TakerSwapCommand::Finish), vec![
                TakerSwapEvent::TakerPaymentTransactionFailed("Explicit test failure".into()),
            ]));
        }

        let timeout = self.r().data.maker_payment_wait;
        let now = now_sec();
        if now > timeout {
            return Ok((Some(TakerSwapCommand::Finish), vec![
                TakerSwapEvent::TakerPaymentTransactionFailed(ERRL!("Timeout {} > {}", now, timeout).into()),
            ]));
        }

        let unique_data = self.unique_swap_data();
        let f = self.taker_coin.check_if_my_payment_sent(CheckIfMyPaymentSentArgs {
            time_lock: self.r().data.taker_payment_lock,
            other_pub: self.r().other_taker_coin_htlc_pub.as_slice(),
            secret_hash: &self.r().secret_hash.0,
            search_from_block: self.r().data.taker_coin_start_block,
            swap_contract_address: &self.r().data.taker_coin_swap_contract_address,
            swap_unique_data: &unique_data,
            amount: &self.taker_amount.to_decimal(),
            payment_instructions: &self.r().payment_instructions,
        });

        let reward_amount = self.r().reward_amount.clone();
        let wait_until = self.r().data.taker_payment_lock;
        let watcher_reward = if self.r().watcher_reward {
            match self
                .taker_coin
                .get_taker_watcher_reward(
                    &self.maker_coin,
                    Some(self.taker_amount.clone().into()),
                    Some(self.maker_amount.clone().into()),
                    reward_amount,
                    wait_until,
                )
                .await
            {
                Ok(reward) => Some(reward),
                Err(err) => {
                    return Ok((Some(TakerSwapCommand::Finish), vec![
                        TakerSwapEvent::TakerPaymentTransactionFailed(
                            ERRL!("Watcher reward error: {}", err.to_string()).into(),
                        ),
                    ]))
                },
            }
        } else {
            None
        };

        let transaction = match f.compat().await {
            Ok(res) => match res {
                Some(tx) => tx,
                None => {
                    let time_lock = match std::env::var("USE_TEST_LOCKTIME") {
                        Ok(_) => self.r().data.started_at,
                        Err(_) => self.r().data.taker_payment_lock,
                    };
                    let payment_fut = self.taker_coin.send_taker_payment(SendPaymentArgs {
                        time_lock_duration: self.r().data.lock_duration,
                        time_lock,
                        other_pubkey: &*self.r().other_taker_coin_htlc_pub,
                        secret_hash: &self.r().secret_hash.0,
                        amount: self.taker_amount.to_decimal(),
                        swap_contract_address: &self.r().data.taker_coin_swap_contract_address,
                        swap_unique_data: &unique_data,
                        payment_instructions: &self.r().payment_instructions,
                        watcher_reward,
                        wait_for_confirmation_until: self.r().data.taker_payment_lock,
                    });

                    match payment_fut.compat().await {
                        Ok(t) => t,
                        Err(err) => {
                            return Ok((Some(TakerSwapCommand::Finish), vec![
                                TakerSwapEvent::TakerPaymentTransactionFailed(
                                    ERRL!("{}", err.get_plain_text_format()).into(),
                                ),
                            ]));
                        },
                    }
                },
            },
            Err(e) => {
                return Ok((Some(TakerSwapCommand::Finish), vec![
                    TakerSwapEvent::TakerPaymentTransactionFailed(ERRL!("{}", e).into()),
                ]))
            },
        };

        let tx_hash = transaction.tx_hash_as_bytes();
        let tx_hex = BytesJson::from(transaction.tx_hex());
        info!("Taker payment tx hash {:02x}", tx_hash);
        let tx_ident = TransactionIdentifier {
            tx_hex: tx_hex.clone(),
            tx_hash,
        };

        let mut swap_events = vec![TakerSwapEvent::TakerPaymentSent(tx_ident)];
        if self.ctx.use_watchers()
            && self.taker_coin.is_supported_by_watchers()
            && self.maker_coin.is_supported_by_watchers()
        {
            let maker_payment_spend_preimage_fut = self.maker_coin.create_maker_payment_spend_preimage(
                &self.r().maker_payment.as_ref().unwrap().tx_hex,
                self.maker_payment_lock.load(Ordering::Relaxed),
                self.r().other_maker_coin_htlc_pub.as_slice(),
                &self.r().secret_hash.0,
                &self.unique_swap_data()[..],
            );

            let time_lock = match std::env::var("USE_TEST_LOCKTIME") {
                Ok(_) => self.r().data.started_at,
                Err(_) => self.r().data.taker_payment_lock,
            };
            let taker_payment_refund_preimage_fut = self.taker_coin.create_taker_payment_refund_preimage(
                &transaction.tx_hex(),
                time_lock,
                &*self.r().other_taker_coin_htlc_pub,
                &self.r().secret_hash.0,
                &self.r().data.taker_coin_swap_contract_address,
                &self.unique_swap_data(),
            );
            let payment_fut_pair = try_join(
                maker_payment_spend_preimage_fut.compat(),
                taker_payment_refund_preimage_fut.compat(),
            );

            match payment_fut_pair.await {
                Ok((maker_payment_spend, taker_payment_refund)) => {
                    let watcher_data = self.create_watcher_data(
                        transaction.tx_hash_as_bytes().into_vec(),
                        maker_payment_spend.tx_hex(),
                        taker_payment_refund.tx_hex(),
                    );
                    let swpmsg_watcher = SwapWatcherMsg::TakerSwapWatcherMsg(watcher_data);

                    let htlc_keypair = self.taker_coin.derive_htlc_key_pair(&self.unique_swap_data());
                    broadcast_swap_message(
                        &self.ctx,
                        watcher_topic(&self.r().data.taker_coin),
                        swpmsg_watcher,
                        &Some(htlc_keypair),
                    );

                    swap_events.push(TakerSwapEvent::WatcherMessageSent(
                        Some(maker_payment_spend.tx_hex()),
                        Some(taker_payment_refund.tx_hex()),
                    ));
                    info!("{}", WATCHER_MESSAGE_SENT_LOG);
                },
                Err(e) => error!(
                    "The watcher message could not be sent, error creating at least one of the preimages: {}",
                    e.get_plain_text_format()
                ),
            }
        }

        Ok((Some(TakerSwapCommand::WaitForTakerPaymentSpend), swap_events))
    }

    async fn wait_for_taker_payment_spend(&self) -> Result<(Option<TakerSwapCommand>, Vec<TakerSwapEvent>), String> {
        const BROADCAST_MSG_INTERVAL_SEC: f64 = 600.;

        let tx_hex = self.r().taker_payment.as_ref().unwrap().tx_hex.0.clone();
        let mut watcher_broadcast_abort_handle = None;
        // Watchers cannot be used for lightning swaps for now
        // Todo: Check if watchers can work in some cases with lightning and implement it if it's possible, this part will probably work if only the taker is lightning since the preimage is available
        if self.ctx.use_watchers()
            && self.taker_coin.is_supported_by_watchers()
            && self.maker_coin.is_supported_by_watchers()
        {
            if let (Some(maker_payment_spend), Some(taker_payment_refund)) = (
                self.r().maker_payment_spend_preimage.clone(),
                self.r().taker_payment_refund_preimage.clone(),
            ) {
                let watcher_data = self.create_watcher_data(
                    self.r().taker_payment.as_ref().unwrap().tx_hash.0.clone(),
                    maker_payment_spend,
                    taker_payment_refund,
                );
                let swpmsg_watcher = SwapWatcherMsg::TakerSwapWatcherMsg(watcher_data);
                let htlc_keypair = self.taker_coin.derive_htlc_key_pair(&self.unique_swap_data());
                watcher_broadcast_abort_handle = Some(broadcast_swap_msg_every_delayed(
                    self.ctx.clone(),
                    watcher_topic(&self.r().data.taker_coin),
                    swpmsg_watcher,
                    BROADCAST_MSG_INTERVAL_SEC,
                    Some(htlc_keypair),
                ));
            }
        }

        // Todo: taker_payment should be a message on lightning network not a swap message
        let msg = SwapMsg::TakerPayment(tx_hex);
        let send_abort_handle = broadcast_swap_msg_every(
            self.ctx.clone(),
            swap_topic(&self.uuid),
            vec![msg],
            BROADCAST_MSG_INTERVAL_SEC,
            self.p2p_privkey,
        );

        let confirm_taker_payment_input = ConfirmPaymentInput {
            payment_tx: self.r().taker_payment.clone().unwrap().tx_hex.0,
            confirmations: self.r().data.taker_payment_confirmations,
            requires_nota: self.r().data.taker_payment_requires_nota.unwrap_or(false),
            wait_until: self.r().data.taker_payment_lock,
            check_every: WAIT_CONFIRM_INTERVAL_SEC,
        };
        let wait_f = self
            .taker_coin
            .wait_for_confirmations(confirm_taker_payment_input)
            .compat();
        if let Err(err) = wait_f.await {
            return Ok((Some(TakerSwapCommand::PrepareForTakerPaymentRefund), vec![
                TakerSwapEvent::TakerPaymentWaitConfirmFailed(
                    ERRL!("!taker_coin.wait_for_confirmations: {}", err).into(),
                ),
                TakerSwapEvent::TakerPaymentWaitRefundStarted {
                    wait_until: self.wait_refund_until(),
                },
            ]));
        }

        #[cfg(any(test, feature = "run-docker-tests"))]
        if self.fail_at == Some(FailAt::WaitForTakerPaymentSpendPanic) {
            panic!("Taker panicked unexpectedly at wait for taker payment spend");
        }

        info!("Taker payment confirmed");

        let wait_until = match std::env::var("USE_TEST_LOCKTIME") {
            Ok(_) => self.r().data.started_at,
            Err(_) => self.r().data.taker_payment_lock,
        };

        let f = self.taker_coin.wait_for_htlc_tx_spend(WaitForHTLCTxSpendArgs {
            tx_bytes: &self.r().taker_payment.clone().unwrap().tx_hex,
            secret_hash: &self.r().secret_hash.0,
            wait_until,
            from_block: self.r().data.taker_coin_start_block,
            swap_contract_address: &self.r().data.taker_coin_swap_contract_address,
            check_every: TAKER_PAYMENT_SPEND_SEARCH_INTERVAL,
            watcher_reward: self.r().watcher_reward,
        });
        let tx = match f.compat().await {
            Ok(t) => t,
            Err(err) => {
                return Ok((Some(TakerSwapCommand::PrepareForTakerPaymentRefund), vec![
                    TakerSwapEvent::TakerPaymentWaitForSpendFailed(err.get_plain_text_format().into()),
                    TakerSwapEvent::TakerPaymentWaitRefundStarted {
                        wait_until: self.wait_refund_until(),
                    },
                ]));
            },
        };
        drop(send_abort_handle);
        drop(watcher_broadcast_abort_handle);
        let tx_hash = tx.tx_hash_as_bytes();
        info!("Taker payment spend tx {:02x}", tx_hash);
        let tx_ident = TransactionIdentifier {
            tx_hex: BytesJson::from(tx.tx_hex()),
            tx_hash,
        };

        let secret_hash = self.r().secret_hash.clone();
        let watcher_reward = self.r().watcher_reward;
        let secret = match self
            .taker_coin
            .extract_secret(&secret_hash.0, &tx_ident.tx_hex, watcher_reward)
            .await
        {
            Ok(bytes) => H256Json::from(bytes.as_slice()),
            Err(e) => {
                return Ok((Some(TakerSwapCommand::Finish), vec![
                    TakerSwapEvent::TakerPaymentWaitForSpendFailed(ERRL!("{}", e).into()),
                ]))
            },
        };

        Ok((Some(TakerSwapCommand::SpendMakerPayment), vec![
            TakerSwapEvent::TakerPaymentSpent(TakerPaymentSpentData {
                transaction: tx_ident,
                secret,
            }),
        ]))
    }

    async fn spend_maker_payment(&self) -> Result<(Option<TakerSwapCommand>, Vec<TakerSwapEvent>), String> {
        #[cfg(any(test, feature = "run-docker-tests"))]
        if self.fail_at == Some(FailAt::MakerPaymentSpend) {
            return Ok((Some(TakerSwapCommand::Finish), vec![
                TakerSwapEvent::MakerPaymentSpendFailed("Explicit test failure".into()),
            ]));
        } else if self.fail_at == Some(FailAt::MakerPaymentSpendPanic) {
            panic!("Taker panicked unexpectedly at maker payment spend");
        }

        let other_maker_coin_htlc_pub = self.r().other_maker_coin_htlc_pub;
        let secret = self.r().secret;
        let taker_spends_payment_args = SpendPaymentArgs {
            other_payment_tx: &self.r().maker_payment.clone().unwrap().tx_hex,
            time_lock: self.maker_payment_lock.load(Ordering::Relaxed),
            other_pubkey: &*other_maker_coin_htlc_pub,
            secret: &secret.0,
            secret_hash: &self.r().secret_hash.clone().0,
            swap_contract_address: &self.r().data.maker_coin_swap_contract_address.clone(),
            swap_unique_data: &self.unique_swap_data(),
            watcher_reward: self.r().watcher_reward,
        };
        let maybe_spend_tx = self
            .maker_coin
            .send_taker_spends_maker_payment(taker_spends_payment_args)
            .await;
        let transaction = match maybe_spend_tx {
            Ok(t) => t,
            Err(err) => {
                if let Some(tx) = err.get_tx() {
                    broadcast_p2p_tx_msg(
                        &self.ctx,
                        tx_helper_topic(self.maker_coin.ticker()),
                        &tx,
                        &self.p2p_privkey,
                    );
                };

                return Ok((Some(TakerSwapCommand::Finish), vec![
                    TakerSwapEvent::MakerPaymentSpendFailed(ERRL!("{}", err.get_plain_text_format()).into()),
                ]));
            },
        };

        broadcast_p2p_tx_msg(
            &self.ctx,
            tx_helper_topic(self.maker_coin.ticker()),
            &transaction,
            &self.p2p_privkey,
        );

        let tx_hash = transaction.tx_hash_as_bytes();
        info!("Maker payment spend tx {:02x}", tx_hash);
        let tx_ident = TransactionIdentifier {
            tx_hex: BytesJson::from(transaction.tx_hex()),
            tx_hash,
        };

        Ok((Some(TakerSwapCommand::Finish), vec![TakerSwapEvent::MakerPaymentSpent(
            tx_ident,
        )]))
    }

    async fn prepare_for_taker_payment_refund(
        &self,
    ) -> Result<(Option<TakerSwapCommand>, Vec<TakerSwapEvent>), String> {
        let maker_payment = self.r().maker_payment.clone().unwrap().tx_hex;
        if let Err(e) = self.maker_coin.on_taker_payment_refund_start(&maker_payment).await {
            error!("Error {} on calling on_taker_payment_refund_start!", e)
        }

        Ok((Some(TakerSwapCommand::RefundTakerPayment), vec![
            TakerSwapEvent::TakerPaymentRefundStarted,
        ]))
    }

    async fn refund_taker_payment(&self) -> Result<(Option<TakerSwapCommand>, Vec<TakerSwapEvent>), String> {
        #[cfg(any(test, feature = "run-docker-tests"))]
        if self.fail_at == Some(FailAt::TakerPaymentRefund) {
            return Ok((Some(TakerSwapCommand::Finish), vec![
                TakerSwapEvent::TakerPaymentRefundFailed("Explicit test failure".into()),
            ]));
        } else if self.fail_at == Some(FailAt::TakerPaymentRefundPanic) {
            panic!("{}", REFUND_TEST_FAILURE_LOG);
        }

        let taker_payment = self.r().taker_payment.clone().unwrap().tx_hex;
        let locktime = self.r().data.taker_payment_lock;
        if self.taker_coin.is_auto_refundable() {
            return match self.taker_coin.wait_for_htlc_refund(&taker_payment, locktime).await {
                Ok(()) => Ok((Some(TakerSwapCommand::FinalizeTakerPaymentRefund), vec![
                    TakerSwapEvent::TakerPaymentRefunded(None),
                ])),
                Err(err) => Ok((Some(TakerSwapCommand::Finish), vec![
                    TakerSwapEvent::TakerPaymentRefundFailed(
                        ERRL!("!taker_coin.wait_for_htlc_refund: {}", err.to_string()).into(),
                    ),
                ])),
            };
        }

        loop {
            match self.taker_coin.can_refund_htlc(locktime).compat().await {
                Ok(CanRefundHtlc::CanRefundNow) => break,
                Ok(CanRefundHtlc::HaveToWait(to_sleep)) => Timer::sleep(to_sleep as f64).await,
                Err(e) => {
                    error!("Error {} on can_refund_htlc, retrying in 30 seconds", e);
                    Timer::sleep(30.).await;
                },
            }
        }

        let other_taker_coin_htlc_pub = self.r().other_taker_coin_htlc_pub;
        let secret_hash = self.r().secret_hash.clone();
        let swap_contract_address = self.r().data.taker_coin_swap_contract_address.clone();
        let watcher_reward = self.r().watcher_reward;
        let refund_result = self
            .taker_coin
            .send_taker_refunds_payment(RefundPaymentArgs {
                payment_tx: &taker_payment,
                time_lock: locktime,
                other_pubkey: other_taker_coin_htlc_pub.as_slice(),
                tx_type_with_secret_hash: SwapTxTypeWithSecretHash::TakerOrMakerPayment {
                    maker_secret_hash: &secret_hash,
                },
                swap_contract_address: &swap_contract_address,
                swap_unique_data: &self.unique_swap_data(),
                watcher_reward,
            })
            .await;

        let transaction = match refund_result {
            Ok(t) => t,
            Err(err) => {
                if let Some(tx) = err.get_tx() {
                    broadcast_p2p_tx_msg(
                        &self.ctx,
                        tx_helper_topic(self.taker_coin.ticker()),
                        &tx,
                        &self.p2p_privkey,
                    );
                }

                return Ok((Some(TakerSwapCommand::Finish), vec![
                    TakerSwapEvent::TakerPaymentRefundFailed(ERRL!("{:?}", err.get_plain_text_format()).into()),
                ]));
            },
        };

        broadcast_p2p_tx_msg(
            &self.ctx,
            tx_helper_topic(self.taker_coin.ticker()),
            &transaction,
            &self.p2p_privkey,
        );

        let tx_hash = transaction.tx_hash_as_bytes();
        info!("Taker refund tx hash {:02x}", tx_hash);
        let tx_ident = TransactionIdentifier {
            tx_hex: BytesJson::from(transaction.tx_hex()),
            tx_hash,
        };

        Ok((Some(TakerSwapCommand::FinalizeTakerPaymentRefund), vec![
            TakerSwapEvent::TakerPaymentRefunded(Some(tx_ident)),
        ]))
    }

    async fn finalize_taker_payment_refund(&self) -> Result<(Option<TakerSwapCommand>, Vec<TakerSwapEvent>), String> {
        let maker_payment = self.r().maker_payment.clone().unwrap().tx_hex;
        if let Err(e) = self.maker_coin.on_taker_payment_refund_success(&maker_payment).await {
            error!("Error {} on calling on_taker_payment_refund_success!", e)
        }

        Ok((Some(TakerSwapCommand::Finish), vec![
            TakerSwapEvent::TakerPaymentRefundFinished,
        ]))
    }

    pub async fn load_from_db_by_uuid(
        ctx: MmArc,
        maker_coin: MmCoinEnum,
        taker_coin: MmCoinEnum,
        swap_uuid: &Uuid,
    ) -> Result<(Self, Option<TakerSwapCommand>), String> {
        let saved = match SavedSwap::load_my_swap_from_db(&ctx, *swap_uuid).await {
            Ok(Some(saved)) => saved,
            Ok(None) => return ERR!("Couldn't find a swap with the uuid '{}'", swap_uuid),
            Err(e) => return ERR!("{}", e),
        };
        let saved = match saved {
            SavedSwap::Taker(swap) => swap,
            SavedSwap::Maker(_) => return ERR!("Can not load TakerSwap from SavedSwap::Maker uuid: {}", swap_uuid),
        };
        Self::load_from_saved(ctx, maker_coin, taker_coin, saved).await
    }

    pub async fn load_from_saved(
        ctx: MmArc,
        maker_coin: MmCoinEnum,
        taker_coin: MmCoinEnum,
        mut saved: TakerSavedSwap,
    ) -> Result<(Self, Option<TakerSwapCommand>), String> {
        if saved.events.is_empty() {
            return ERR!("Can't restore swap from empty events set");
        };

        let data = match saved.events[0].event {
            TakerSwapEvent::Started(ref mut data) => data,
            _ => return ERR!("First swap event must be Started"),
        };

        // refresh swap contract addresses if the swap file is out-dated (doesn't contain the fields yet)
        if data.maker_coin_swap_contract_address.is_none() {
            data.maker_coin_swap_contract_address = maker_coin.swap_contract_address();
        }
        if data.taker_coin_swap_contract_address.is_none() {
            data.taker_coin_swap_contract_address = taker_coin.swap_contract_address();
        }

        let crypto_ctx = try_s!(CryptoCtx::from_ctx(&ctx));
        let my_persistent_pub = H264::from(&**crypto_ctx.mm2_internal_key_pair().public());

        let mut maker = bits256::from([0; 32]);
        maker.bytes = data.maker.0;
        let conf_settings = SwapConfirmationsSettings {
            maker_coin_confs: data.maker_payment_confirmations,
            maker_coin_nota: data
                .maker_payment_requires_nota
                .unwrap_or_else(|| maker_coin.requires_notarization()),
            taker_coin_confs: data.taker_payment_confirmations,
            taker_coin_nota: data
                .taker_payment_requires_nota
                .unwrap_or_else(|| taker_coin.requires_notarization()),
        };

        #[cfg(any(test, feature = "run-docker-tests"))]
        let fail_at = std::env::var("TAKER_FAIL_AT").map(FailAt::from).ok();

        let swap = TakerSwap::new(
            ctx.clone(),
            maker,
            data.maker_amount.clone().into(),
            data.taker_amount.clone().into(),
            my_persistent_pub,
            saved.uuid,
            Some(saved.uuid),
            conf_settings,
            maker_coin.clone(),
            taker_coin.clone(),
            data.lock_duration,
            data.p2p_privkey.map(SerializableSecp256k1Keypair::into_inner),
            #[cfg(any(test, feature = "run-docker-tests"))]
            fail_at,
        );

        for saved_event in &saved.events {
            swap.apply_event(saved_event.event.clone());
        }

        let mut command = match saved.events.last().unwrap().get_command() {
            Some(command) => command,
            None => return Ok((swap, None)),
        };

        if taker_coin.is_supported_by_watchers()
            && maker_coin.is_supported_by_watchers()
            && saved.watcher_message_sent()
        {
            // discover events occurred while taker was offline, due to maker or watcher activity
            command = get_command_based_on_maker_or_watcher_activity(&ctx, &swap, saved, command).await?;
        }
        drop_mutability!(command);

        Ok((swap, Some(command)))
    }

    pub async fn recover_funds(&self) -> Result<RecoveredSwap, String> {
        if self.finished_at.load(Ordering::Relaxed) == 0 {
            return ERR!("Swap must be finished before recover funds attempt");
        }

        if self.r().taker_payment_refund.is_some() {
            return ERR!("Taker payment is refunded, swap is not recoverable");
        }

        if self.r().maker_payment_spend.is_some() {
            return ERR!("Maker payment is spent, swap is not recoverable");
        }

        let maker_payment = match &self.r().maker_payment {
            Some(tx) => tx.tx_hex.0.clone(),
            None => return ERR!("No info about maker payment, swap is not recoverable"),
        };

        // have to do this because std::sync::RwLockReadGuard returned by r() is not Send,
        // so it can't be used across await
        let other_maker_coin_htlc_pub = self.r().other_maker_coin_htlc_pub;
        let other_taker_coin_htlc_pub = self.r().other_taker_coin_htlc_pub;
        let secret_hash = self.r().secret_hash.0.clone();
        let maker_coin_start_block = self.r().data.maker_coin_start_block;
        let maker_coin_swap_contract_address = self.r().data.maker_coin_swap_contract_address.clone();

        let taker_payment_lock = self.r().data.taker_payment_lock;
        let taker_coin_start_block = self.r().data.taker_coin_start_block;
        let taker_coin_swap_contract_address = self.r().data.taker_coin_swap_contract_address.clone();
        let watcher_reward = self.r().watcher_reward;

        let unique_data = self.unique_swap_data();
        macro_rules! check_maker_payment_is_not_spent {
            // validate that maker payment is not spent
            () => {
                let search_input = SearchForSwapTxSpendInput {
                    time_lock: self.maker_payment_lock.load(Ordering::Relaxed),
                    other_pub: other_maker_coin_htlc_pub.as_slice(),
                    secret_hash: &secret_hash,
                    tx: &maker_payment,
                    search_from_block: maker_coin_start_block,
                    swap_contract_address: &maker_coin_swap_contract_address,
                    swap_unique_data: &unique_data,
                    watcher_reward,
                };

                match self.maker_coin.search_for_swap_tx_spend_other(search_input).await {
                    Ok(Some(FoundSwapTxSpend::Spent(tx))) => {
                        return ERR!(
                            "Maker payment was already spent by {} tx {:02x}",
                            self.maker_coin.ticker(),
                            tx.tx_hash_as_bytes()
                        )
                    },
                    Ok(Some(FoundSwapTxSpend::Refunded(tx))) => {
                        return ERR!(
                            "Maker payment was already refunded by {} tx {:02x}",
                            self.maker_coin.ticker(),
                            tx.tx_hash_as_bytes()
                        )
                    },
                    Err(e) => return ERR!("Error {} when trying to find maker payment spend", e),
                    Ok(None) => (), // payment is not spent, continue
                }
            };
        }

        let maybe_taker_payment = self.r().taker_payment.clone();
        let payment_instructions = self.r().payment_instructions.clone();

        let taker_payment = match maybe_taker_payment {
            Some(tx) => tx.tx_hex.0,
            None => {
                let maybe_sent = try_s!(
                    self.taker_coin
                        .check_if_my_payment_sent(CheckIfMyPaymentSentArgs {
                            time_lock: taker_payment_lock,
                            other_pub: other_taker_coin_htlc_pub.as_slice(),
                            secret_hash: &secret_hash,
                            search_from_block: taker_coin_start_block,
                            swap_contract_address: &taker_coin_swap_contract_address,
                            swap_unique_data: &unique_data,
                            amount: &self.taker_amount.to_decimal(),
                            payment_instructions: &payment_instructions,
                        })
                        .compat()
                        .await
                );
                match maybe_sent {
                    Some(tx) => tx.tx_hex(),
                    None => return ERR!("Taker payment is not found, swap is not recoverable"),
                }
            },
        };

        if self.r().taker_payment_spend.is_some() {
            check_maker_payment_is_not_spent!();
            // has to do this because std::sync::RwLockReadGuard returned by r() is not Send,
            // so it can't be used across await
            let other_maker_coin_htlc_pub = self.r().other_maker_coin_htlc_pub;
            let secret = self.r().secret.0;
            let maker_coin_swap_contract_address = self.r().data.maker_coin_swap_contract_address.clone();
            let watcher_reward = self.r().watcher_reward;

            let maybe_spend_tx = self
                .maker_coin
                .send_taker_spends_maker_payment(SpendPaymentArgs {
                    other_payment_tx: &maker_payment,
                    time_lock: self.maker_payment_lock.load(Ordering::Relaxed),
                    other_pubkey: other_maker_coin_htlc_pub.as_slice(),
                    secret: &secret,
                    secret_hash: &secret_hash,
                    swap_contract_address: &maker_coin_swap_contract_address,
                    swap_unique_data: &unique_data,
                    watcher_reward,
                })
                .await;

            let transaction = match maybe_spend_tx {
                Ok(t) => t,
                Err(err) => {
                    if let Some(tx) = err.get_tx() {
                        broadcast_p2p_tx_msg(
                            &self.ctx,
                            tx_helper_topic(self.maker_coin.ticker()),
                            &tx,
                            &self.p2p_privkey,
                        );
                    }

                    return ERR!("{}", err.get_plain_text_format());
                },
            };

            return Ok(RecoveredSwap {
                action: RecoveredSwapAction::SpentOtherPayment,
                coin: self.maker_coin.ticker().to_string(),
                transaction,
            });
        }

        let search_input = SearchForSwapTxSpendInput {
            time_lock: taker_payment_lock,
            other_pub: other_taker_coin_htlc_pub.as_slice(),
            secret_hash: &secret_hash,
            tx: &taker_payment,
            search_from_block: taker_coin_start_block,
            swap_contract_address: &taker_coin_swap_contract_address,
            swap_unique_data: &unique_data,
            watcher_reward,
        };
        let taker_payment_spend = try_s!(self.taker_coin.search_for_swap_tx_spend_my(search_input).await);

        match taker_payment_spend {
            Some(spend) => match spend {
                FoundSwapTxSpend::Spent(tx) => {
                    check_maker_payment_is_not_spent!();
                    let secret_hash = self.r().secret_hash.clone();
                    let tx_hex = tx.tx_hex();
                    let secret = try_s!(
                        self.taker_coin
                            .extract_secret(&secret_hash.0, &tx_hex, watcher_reward)
                            .await
                    );

                    let taker_spends_payment_args = SpendPaymentArgs {
                        other_payment_tx: &maker_payment,
                        time_lock: self.maker_payment_lock.load(Ordering::Relaxed),
                        other_pubkey: other_maker_coin_htlc_pub.as_slice(),
                        secret: &secret,
                        secret_hash: &secret_hash,
                        swap_contract_address: &maker_coin_swap_contract_address,
                        swap_unique_data: &unique_data,
                        watcher_reward: self.r().watcher_reward,
                    };
                    let maybe_spend_tx = self
                        .maker_coin
                        .send_taker_spends_maker_payment(taker_spends_payment_args)
                        .await;

                    let transaction = match maybe_spend_tx {
                        Ok(t) => t,
                        Err(err) => {
                            if let Some(tx) = err.get_tx() {
                                broadcast_p2p_tx_msg(
                                    &self.ctx,
                                    tx_helper_topic(self.maker_coin.ticker()),
                                    &tx,
                                    &self.p2p_privkey,
                                );
                            }

                            return ERR!("{}", err.get_plain_text_format());
                        },
                    };

                    Ok(RecoveredSwap {
                        action: RecoveredSwapAction::SpentOtherPayment,
                        coin: self.maker_coin.ticker().to_string(),
                        transaction,
                    })
                },
                FoundSwapTxSpend::Refunded(tx) => ERR!(
                    "Taker payment has been refunded already by transaction {:02x}",
                    tx.tx_hash_as_bytes()
                ),
            },
            None => {
                if self.taker_coin.is_auto_refundable() {
                    return ERR!("Taker payment will be refunded automatically!");
                }

                let can_refund = try_s!(self.taker_coin.can_refund_htlc(taker_payment_lock).compat().await);
                if let CanRefundHtlc::HaveToWait(seconds_to_wait) = can_refund {
                    return ERR!("Too early to refund, wait until {}", wait_until_sec(seconds_to_wait));
                }

                let fut = self.taker_coin.send_taker_refunds_payment(RefundPaymentArgs {
                    payment_tx: &taker_payment,
                    time_lock: taker_payment_lock,
                    other_pubkey: other_taker_coin_htlc_pub.as_slice(),
                    tx_type_with_secret_hash: SwapTxTypeWithSecretHash::TakerOrMakerPayment {
                        maker_secret_hash: secret_hash.as_slice(),
                    },
                    swap_contract_address: &taker_coin_swap_contract_address,
                    swap_unique_data: &unique_data,
                    watcher_reward,
                });

                let transaction = match fut.await {
                    Ok(t) => t,
                    Err(err) => {
                        if let Some(tx) = err.get_tx() {
                            broadcast_p2p_tx_msg(
                                &self.ctx,
                                tx_helper_topic(self.taker_coin.ticker()),
                                &tx,
                                &self.p2p_privkey,
                            );
                        }

                        return ERR!("{:?}", err.get_plain_text_format());
                    },
                };

                Ok(RecoveredSwap {
                    action: RecoveredSwapAction::RefundedMyPayment,
                    coin: self.taker_coin.ticker().to_string(),
                    transaction,
                })
            },
        }
    }
}

impl AtomicSwap for TakerSwap {
    fn locked_amount(&self) -> Vec<LockedAmount> {
        let mut result = Vec::new();

        // if taker fee is not sent yet it must be virtually locked
        let taker_fee = dex_fee_from_taker_coin(
            self.taker_coin.deref(),
            &self.r().data.maker_coin,
            &self.taker_amount,
            PRE_BURN_ACCOUNT_ACTIVE,
        );
        let trade_fee = self.r().data.fee_to_send_taker_fee.clone().map(TradeFee::from);
        if self.r().taker_fee.is_none() {
            result.push(LockedAmount {
                coin: self.taker_coin.ticker().to_owned(),
                amount: taker_fee.total_spend_amount(),
                trade_fee,
            });
        }

        // if taker payment is not sent yet it must be virtually locked
        if self.r().taker_payment.is_none() {
            let trade_fee = self.r().data.taker_payment_trade_fee.clone().map(TradeFee::from);
            result.push(LockedAmount {
                coin: self.taker_coin.ticker().to_owned(),
                amount: self.taker_amount.clone(),
                trade_fee,
            });
        }

        // if maker payment is not spent yet the `MakerPaymentSpend` tx fee must be virtually locked
        if self.r().maker_payment_spend.is_none() {
            let trade_fee = self.r().data.maker_payment_spend_trade_fee.clone().map(TradeFee::from);
            result.push(LockedAmount {
                coin: self.maker_coin.ticker().to_owned(),
                amount: 0.into(),
                trade_fee,
            });
        }

        result
    }

    #[inline]
    fn uuid(&self) -> &Uuid { &self.uuid }

    #[inline]
    fn maker_coin(&self) -> &str { self.maker_coin.ticker() }

    #[inline]
    fn taker_coin(&self) -> &str { self.taker_coin.ticker() }

    #[inline]
    fn unique_swap_data(&self) -> Vec<u8> {
        // Taker generates swap UUID so it's safe for him to use it for privkey derivation
        self.uuid.as_bytes().to_vec()
    }
}

pub struct TakerSwapPreparedParams {
    pub(super) dex_fee: MmNumber,
    pub(super) fee_to_send_dex_fee: TradeFee,
    pub(super) taker_payment_trade_fee: TradeFee,
    pub(super) maker_payment_spend_trade_fee: TradeFee,
}

pub async fn check_balance_for_taker_swap(
    ctx: &MmArc,
    my_coin: &dyn MmCoin,
    other_coin: &dyn MmCoin,
    volume: MmNumber,
    swap_uuid: Option<&Uuid>,
    prepared_params: Option<TakerSwapPreparedParams>,
    stage: FeeApproxStage,
) -> CheckBalanceResult<()> {
    let params = match prepared_params {
        Some(params) => params,
        None => {
            let dex_fee = dex_fee_from_taker_coin(my_coin, other_coin.ticker(), &volume, PRE_BURN_ACCOUNT_ACTIVE);
            let fee_to_send_dex_fee = my_coin
                .get_fee_to_send_taker_fee(dex_fee.clone(), stage)
                .await
                .mm_err(|e| CheckBalanceError::from_trade_preimage_error(e, my_coin.ticker()))?;
            let preimage_value = TradePreimageValue::Exact(volume.to_decimal());
            let taker_payment_trade_fee = my_coin
                .get_sender_trade_fee(preimage_value, stage, INCLUDE_REFUND_FEE)
                .await
                .mm_err(|e| CheckBalanceError::from_trade_preimage_error(e, my_coin.ticker()))?;
            let maker_payment_spend_trade_fee = other_coin
                .get_receiver_trade_fee(stage)
                .compat()
                .await
                .mm_err(|e| CheckBalanceError::from_trade_preimage_error(e, other_coin.ticker()))?;
            TakerSwapPreparedParams {
                dex_fee: dex_fee.total_spend_amount(),
                fee_to_send_dex_fee,
                taker_payment_trade_fee,
                maker_payment_spend_trade_fee,
            }
        },
    };

    let taker_fee = TakerFeeAdditionalInfo {
        dex_fee: params.dex_fee,
        fee_to_send_dex_fee: params.fee_to_send_dex_fee,
    };

    check_my_coin_balance_for_swap(
        ctx,
        my_coin,
        swap_uuid,
        volume,
        params.taker_payment_trade_fee,
        Some(taker_fee),
    )
    .await?;
    if !params.maker_payment_spend_trade_fee.paid_from_trading_vol {
        check_other_coin_balance_for_swap(ctx, other_coin, swap_uuid, params.maker_payment_spend_trade_fee).await?;
    }
    Ok(())
}

pub struct TakerTradePreimage {
    /// The fee is paid per swap concerning the `base` coin.
    pub base_coin_fee: TradeFee,
    /// The fee is paid per swap concerning the `rel` coin.
    pub rel_coin_fee: TradeFee,
    /// The dex fee to be paid by taker coin.
    pub taker_fee: TradeFee,
    /// The miner fee is paid to send the dex fee.
    pub fee_to_send_taker_fee: TradeFee,
}

pub async fn taker_swap_trade_preimage(
    ctx: &MmArc,
    req: TradePreimageRequest,
    base_coin: MmCoinEnum,
    rel_coin: MmCoinEnum,
) -> TradePreimageRpcResult<TakerTradePreimage> {
    let action = req
        .swap_method
        .to_taker_action()
        .map_to_mm(TradePreimageRpcError::InternalError)?;
    let (my_coin, other_coin) = match action {
        TakerAction::Sell => (base_coin.clone(), rel_coin.clone()),
        TakerAction::Buy => (rel_coin.clone(), base_coin.clone()),
    };
    let my_coin_ticker = my_coin.ticker();
    let other_coin_ticker = other_coin.ticker();

    if req.max {
        return MmError::err(TradePreimageRpcError::InvalidParam {
            param: "max".to_owned(),
            reason: "'max' cannot be used with 'sell' or 'buy' method".to_owned(),
        });
    }

    let base_amount = req.volume.clone();
    let rel_amount = &req.price * &req.volume;

    let stage = FeeApproxStage::TradePreimage;
    let my_coin_volume = match action {
        TakerAction::Sell => base_amount.clone(),
        TakerAction::Buy => rel_amount.clone(),
    };

    let dex_fee = dex_fee_from_taker_coin(
        my_coin.deref(),
        other_coin_ticker,
        &my_coin_volume,
        PRE_BURN_ACCOUNT_ACTIVE,
    );
    let taker_fee = TradeFee {
        coin: my_coin_ticker.to_owned(),
        amount: dex_fee.total_spend_amount(),
        paid_from_trading_vol: false,
    };

    let fee_to_send_taker_fee = my_coin
        .get_fee_to_send_taker_fee(dex_fee.clone(), stage)
        .await
        .mm_err(|e| TradePreimageRpcError::from_trade_preimage_error(e, my_coin_ticker))?;

    let preimage_value = TradePreimageValue::Exact(my_coin_volume.to_decimal());
    let my_coin_trade_fee = my_coin
        .get_sender_trade_fee(preimage_value, stage, NO_REFUND_FEE)
        .await
        .mm_err(|e| TradePreimageRpcError::from_trade_preimage_error(e, my_coin_ticker))?;
    let other_coin_trade_fee = other_coin
        .get_receiver_trade_fee(stage)
        .compat()
        .await
        .mm_err(|e| TradePreimageRpcError::from_trade_preimage_error(e, other_coin_ticker))?;

    let prepared_params = TakerSwapPreparedParams {
        dex_fee: dex_fee.total_spend_amount(),
        fee_to_send_dex_fee: fee_to_send_taker_fee.clone(),
        taker_payment_trade_fee: my_coin_trade_fee.clone(),
        maker_payment_spend_trade_fee: other_coin_trade_fee.clone(),
    };
    check_balance_for_taker_swap(
        ctx,
        my_coin.deref(),
        other_coin.deref(),
        my_coin_volume.clone(),
        None,
        Some(prepared_params),
        stage,
    )
    .await?;

    let conf_settings = OrderConfirmationsSettings {
        base_confs: base_coin.required_confirmations(),
        base_nota: base_coin.requires_notarization(),
        rel_confs: rel_coin.required_confirmations(),
        rel_nota: rel_coin.requires_notarization(),
    };
    let our_public_id = CryptoCtx::from_ctx(ctx)?.mm2_internal_public_id();
    let order_builder = TakerOrderBuilder::new(&base_coin, &rel_coin)
        .with_base_amount(base_amount)
        .with_rel_amount(rel_amount)
        .with_action(action.clone())
        .with_match_by(MatchBy::Any)
        .with_conf_settings(conf_settings)
        .with_sender_pubkey(H256Json::from(our_public_id.bytes));
    let _ = order_builder
        .build()
        .map_to_mm(|e| TradePreimageRpcError::from_taker_order_build_error(e, &req.base, &req.rel))?;

    let (base_coin_fee, rel_coin_fee) = match action {
        TakerAction::Sell => (my_coin_trade_fee, other_coin_trade_fee),
        TakerAction::Buy => (other_coin_trade_fee, my_coin_trade_fee),
    };
    Ok(TakerTradePreimage {
        base_coin_fee,
        rel_coin_fee,
        taker_fee,
        fee_to_send_taker_fee,
    })
}

#[derive(Deserialize)]
struct MaxTakerVolRequest {
    coin: String,
    trade_with: Option<String>,
}

pub async fn max_taker_vol(ctx: MmArc, req: Json) -> Result<Response<Vec<u8>>, String> {
    let req: MaxTakerVolRequest = try_s!(json::from_value(req));
    let coin = match lp_coinfind(&ctx, &req.coin).await {
        Ok(Some(t)) => t,
        Ok(None) => return ERR!("No such coin: {}", req.coin),
        Err(err) => return ERR!("!lp_coinfind({}): {}", req.coin, err),
    };
    let other_coin = req.trade_with.as_ref().unwrap_or(&req.coin);
    let fut = calc_max_taker_vol(&ctx, &coin, other_coin, FeeApproxStage::TradePreimage);
    let max_vol = match fut.await {
        Ok(max_vol) => max_vol,
        Err(e) if e.get_inner().not_sufficient_balance() => {
            warn!("{}", e);
            MmNumber::from(0)
        },
        Err(err) => {
            return ERR!("{}", err);
        },
    };

    let res = try_s!(json::to_vec(&json!({
        "result": max_vol.to_fraction(),
        "coin": coin.ticker(),
    })));
    Ok(try_s!(Response::builder().body(res)))
}

/// If we want to calculate the maximum taker volume, we should solve the following equation:
/// `max_vol = balance - locked_amount - trade_fee(max_vol) - fee_to_send_taker_fee(dex_fee(max_vol)) - dex_fee(max_vol)`
///
/// 1) If the `trade_fee` and `fee_to_send_taker_fee` should be paid in base coin, the equation can be simplified:
/// `max_vol = balance - locked_amount - dex_fee(max_vol)`,
/// where we can calculate the exact `max_vol` since the function inverse to `dex_fee(x)` can be obtained.
///
/// 2) Otherwise we cannot express the `max_vol` from the equation above, but we can find smallest of the largest `max_vol`.
/// It means if we find the largest `trade_fee` and `fee_to_send_taker_fee` values and pass them into the equation, we will get:
/// `min_max_vol = balance - locked_amount - max_trade_fee - max_fee_to_send_taker_fee - dex_fee(max_vol)`
/// and then `min_max_vol` can be calculated as in the first case.
///
/// Please note the following condition is satisfied for any `x` and `y`:
/// `if x < y then trade_fee(x) <= trade_fee(y) and fee_to_send_taker_fee(x) <= fee_to_send_taker_fee(y) and dex_fee(x) <= dex_fee(y)`
/// Let `real_max_vol` is a real desired volume.
/// Performing the following steps one by one, we will get an approximate maximum volume:
/// - `max_possible = balance - locked_amount` is a largest possible max volume. Hint, we've replaced unknown subtracted `trade_fee`, `fee_to_send_taker_fee`, `dex_fee` variables with zeros.
/// - `max_trade_fee = trade_fee(max_possible)` is a largest possible `trade_fee` value.
/// - `max_possible_2 = balance - locked_amount - max_trade_fee` is more accurate max volume than `max_possible`. Please note `real_max_vol <= max_possible_2 <= max_possible`.
/// - `max_dex_fee = dex_fee(max_possible_2)` is an intermediate value that will be passed into the `fee_to_send_taker_fee`.
/// - `max_fee_to_send_taker_fee = fee_to_send_taker_fee(max_dex_fee)`
/// After that `min_max_vol = balance - locked_amount - max_trade_fee - max_fee_to_send_taker_fee - dex_fee(max_vol)` can be solved as in the first case.
pub async fn calc_max_taker_vol(
    ctx: &MmArc,
    coin: &MmCoinEnum,
    other_coin: &str,
    stage: FeeApproxStage,
) -> CheckBalanceResult<MmNumber> {
    let my_coin = coin.ticker();
    let balance: MmNumber = coin.my_spendable_balance().compat().await?.into();
    let locked = get_locked_amount(ctx, my_coin);
    let min_tx_amount = MmNumber::from(coin.min_tx_amount());

    let max_possible = &balance - &locked;
    let preimage_value = TradePreimageValue::UpperBound(max_possible.to_decimal());
    let max_trade_fee = coin
        .get_sender_trade_fee(preimage_value, stage, INCLUDE_REFUND_FEE)
        .await
        .mm_err(|e| CheckBalanceError::from_trade_preimage_error(e, my_coin))?;

    let max_vol = if my_coin == max_trade_fee.coin {
        // second case
        let max_possible_2 = &max_possible - &max_trade_fee.amount;
        let max_dex_fee = dex_fee_from_taker_coin(coin.deref(), other_coin, &max_possible_2, PRE_BURN_ACCOUNT_ACTIVE);
        let max_fee_to_send_taker_fee = coin
            .get_fee_to_send_taker_fee(max_dex_fee.clone(), stage)
            .await
            .mm_err(|e| CheckBalanceError::from_trade_preimage_error(e, my_coin))?;
        let min_max_possible = &max_possible_2 - &max_fee_to_send_taker_fee.amount;

        debug!(
            "max_taker_vol case 2: min_max_possible {:?}, balance {:?}, locked {:?}, max_trade_fee {:?}, max_dex_fee {:?}, max_fee_to_send_taker_fee {:?}",
            min_max_possible.to_fraction(),
            balance.to_fraction(),
            locked.to_fraction(),
            max_trade_fee.amount.to_fraction(),
            max_dex_fee.total_spend_amount().to_fraction(),
            max_fee_to_send_taker_fee.amount.to_fraction()
        );
        max_taker_vol_from_available(min_max_possible, my_coin, other_coin, &min_tx_amount)
            .mm_err(|e| CheckBalanceError::from_max_taker_vol_error(e, my_coin.to_owned(), locked.to_decimal()))?
    } else {
        // first case
        debug!(
            "max_taker_vol case 1: balance {:?}, locked {:?}",
            balance.to_fraction(),
            locked.to_fraction()
        );
        max_taker_vol_from_available(max_possible, my_coin, other_coin, &min_tx_amount)
            .mm_err(|e| CheckBalanceError::from_max_taker_vol_error(e, my_coin.to_owned(), locked.to_decimal()))?
    };
    // do not check if `max_vol < min_tx_amount`, because it is checked within `max_taker_vol_from_available` already
    Ok(max_vol)
}

#[derive(Debug)]
pub struct MaxTakerVolumeLessThanDust {
    pub max_vol: MmNumber,
    pub min_tx_amount: MmNumber,
}

#[allow(clippy::result_large_err)]
pub fn max_taker_vol_from_available(
    available: MmNumber,
    base: &str,
    rel: &str,
    min_tx_amount: &MmNumber,
) -> Result<MmNumber, MmError<MaxTakerVolumeLessThanDust>> {
    let dex_fee_rate = DexFee::dex_fee_rate(base, rel);
    let threshold_coef = &(&MmNumber::from(1) + &dex_fee_rate) / &dex_fee_rate;
    let max_vol = if available > min_tx_amount * &threshold_coef {
        available / (MmNumber::from(1) + dex_fee_rate)
    } else {
        &available - min_tx_amount
    };

    if &max_vol <= min_tx_amount {
        return MmError::err(MaxTakerVolumeLessThanDust {
            max_vol,
            min_tx_amount: min_tx_amount.clone(),
        });
    }
    Ok(max_vol)
}

#[cfg(all(test, not(target_arch = "wasm32")))]
mod taker_swap_tests {
    use super::*;
<<<<<<< HEAD
    use crate::mm2::lp_swap::{get_locked_amount_by_other_swaps, PRE_BURN_ACCOUNT_ACTIVE};
=======
    use crate::lp_swap::{dex_fee_amount, get_locked_amount_by_other_swaps};
>>>>>>> 7723b50f
    use coins::eth::{addr_from_str, signed_eth_tx_from_bytes, SignedEthTx};
    use coins::utxo::UtxoTx;
    use coins::{DexFee, FoundSwapTxSpend, MarketCoinOps, MmCoin, SwapOps, TestCoin};
    use common::{block_on, new_uuid};
    use mm2_test_helpers::for_tests::{mm_ctx_with_iguana, ETH_SEPOLIA_SWAP_CONTRACT};
    use mocktopus::mocking::*;

    const PASSPHRASE: Option<&str> =
        Some("spice describe gravity federal blast come thank unfair canal monkey style afraid");

    fn eth_tx_for_test() -> SignedEthTx {
        // raw transaction bytes of https://etherscan.io/tx/0x0869be3e5d4456a29d488a533ad6c118620fef450f36778aecf31d356ff8b41f
        let tx_bytes = [
            248, 240, 3, 133, 1, 42, 5, 242, 0, 131, 2, 73, 240, 148, 133, 0, 175, 192, 188, 82, 20, 114, 128, 130, 22,
            51, 38, 194, 255, 12, 115, 244, 168, 113, 135, 110, 205, 245, 24, 127, 34, 254, 184, 132, 21, 44, 243, 175,
            73, 33, 143, 82, 117, 16, 110, 27, 133, 82, 200, 114, 233, 42, 140, 198, 35, 21, 201, 249, 187, 180, 20,
            46, 148, 40, 9, 228, 193, 130, 71, 199, 0, 0, 0, 0, 0, 0, 0, 0, 0, 0, 0, 0, 152, 41, 132, 9, 201, 73, 19,
            94, 237, 137, 35, 61, 4, 194, 207, 239, 152, 75, 175, 245, 157, 174, 10, 214, 161, 207, 67, 70, 87, 246,
            231, 212, 47, 216, 119, 68, 237, 197, 125, 141, 0, 0, 0, 0, 0, 0, 0, 0, 0, 0, 0, 0, 0, 0, 0, 0, 0, 0, 0, 0,
            0, 0, 0, 0, 0, 0, 0, 0, 0, 0, 0, 0, 0, 0, 0, 0, 0, 0, 0, 0, 93, 72, 125, 102, 28, 159, 180, 237, 198, 97,
            87, 80, 82, 200, 104, 40, 245, 221, 7, 28, 122, 104, 91, 99, 1, 159, 140, 25, 131, 101, 74, 87, 50, 168,
            146, 187, 90, 160, 51, 1, 123, 247, 6, 108, 165, 181, 188, 40, 56, 47, 211, 229, 221, 73, 5, 15, 89, 81,
            117, 225, 216, 108, 98, 226, 119, 232, 94, 184, 42, 106,
        ];
        signed_eth_tx_from_bytes(&tx_bytes).unwrap()
    }

    #[test]
    fn test_recover_funds_taker_swap_maker_payment_spend_errored() {
        let ctx = mm_ctx_with_iguana(PASSPHRASE);

        let taker_saved_json = r#"{"error_events":["StartFailed","NegotiateFailed","TakerFeeSendFailed","MakerPaymentValidateFailed","TakerPaymentTransactionFailed","TakerPaymentDataSendFailed","TakerPaymentWaitForSpendFailed","MakerPaymentSpendFailed","TakerPaymentRefunded","TakerPaymentRefundedByWatcher","TakerPaymentRefundFailed"],"events":[{"event":{"data":{"lock_duration":7800,"maker":"1bb83b58ec130e28e0a6d5d2acf2eb01b0d3f1670e021d47d31db8a858219da8","maker_amount":"0.12596566232185483","maker_coin":"KMD","maker_coin_start_block":1458035,"maker_payment_confirmations":1,"maker_payment_wait":1564053079,"my_persistent_pub":"0326846707a52a233cfc49a61ef51b1698bbe6aa78fa8b8d411c02743c09688f0a","started_at":1564050479,"taker_amount":"50.000000000000001504212457800000","taker_coin":"DOGE","taker_coin_start_block":2823448,"taker_payment_confirmations":1,"taker_payment_lock":1564058279,"uuid":"41383f43-46a5-478c-9386-3b2cce0aca20"},"type":"Started"},"timestamp":1564050480269},{"event":{"data":{"maker_payment_locktime":1564066080,"maker_pubkey":"031bb83b58ec130e28e0a6d5d2acf2eb01b0d3f1670e021d47d31db8a858219da8","secret_hash":"3669eb83a007a3c507448d79f45a9f06ec2f36a8"},"type":"Negotiated"},"timestamp":1564050540991},{"event":{"data":{"tx_hash":"bdde828b492d6d1cc25cd2322fd592dafd722fcc7d8b0fedce4d3bb4a1a8c8ff","tx_hex":"0100000002c7efa995c8b7be0a8b6c2d526c6c444c1634d65584e9ee89904e9d8675eac88c010000006a473044022051f34d5e3b7d0b9098d5e35333f3550f9cb9e57df83d5e4635b7a8d2986d6d5602200288c98da05de6950e01229a637110a1800ba643e75cfec59d4eb1021ad9b40801210326846707a52a233cfc49a61ef51b1698bbe6aa78fa8b8d411c02743c09688f0affffffffae6c233989efa7c7d2aa6534adc96078917ff395b7f09f734a147b2f44ade164000000006a4730440220393a784c2da74d0e2a28ec4f7df6c8f9d8b2af6ae6957f1e68346d744223a8fd02201b7a96954ac06815a43a6c7668d829ae9cbb5de76fa77189ddfd9e3038df662c01210326846707a52a233cfc49a61ef51b1698bbe6aa78fa8b8d411c02743c09688f0affffffff02115f5800000000001976a914ca1e04745e8ca0c60d8c5881531d51bec470743f88ac41a84641020000001976a914444f0e1099709ba4d742454a7d98a5c9c162ceab88ac6d84395d"},"type":"TakerFeeSent"},"timestamp":1564050545296},{"event":{"data":{"tx_hash":"0a0f11fa82802c2c30862c50ab2162185dae8de7f7235f32c506f814c142b382","tx_hex":"0400008085202f8902ace337db2dd4c56b0697f58fb8cfb6bd1cd6f469d925fc0376d1dcfb7581bf82000000006b483045022100d1f95be235c5c8880f5d703ace287e2768548792c58c5dbd27f5578881b30ea70220030596106e21c7e0057ee0dab283f9a1fe273f15208cba80870c447bd559ef0d0121031bb83b58ec130e28e0a6d5d2acf2eb01b0d3f1670e021d47d31db8a858219da8ffffffff9f339752567c404427fd77f2b35cecdb4c21489edc64e25e729fdb281785e423000000006a47304402203179e95877dbc107123a417f1e648e3ff13d384890f1e4a67b6dd5087235152e0220102a8ab799fadb26b5d89ceb9c7bc721a7e0c2a0d0d7e46bbe0cf3d130010d430121031bb83b58ec130e28e0a6d5d2acf2eb01b0d3f1670e021d47d31db8a858219da8ffffffff025635c0000000000017a91480a95d366d65e34a465ab17b0c9eb1d5a33bae08876cbfce05000000001976a914c3f710deb7320b0efa6edb14e3ebeeb9155fa90d88ac8d7c395d000000000000000000000000000000"},"type":"MakerPaymentReceived"},"timestamp":1564050588176},{"event":{"type":"MakerPaymentWaitConfirmStarted"},"timestamp":1564050588178},{"event":{"type":"MakerPaymentValidatedAndConfirmed"},"timestamp":1564050693585},{"event":{"data":{"tx_hash":"539cb6dbdc25465bbccc575554f05d1bb04c70efce4316e41194e747375c3659","tx_hex":"0100000001ffc8a8a1b43b4dceed0f8b7dcc2f72fdda92d52f32d25cc21c6d2d498b82debd010000006a47304402203967b7f9f5532fa47116585c7d1bcba51861ea2059cca00409f34660db18e33a0220640991911852533a12fdfeb039fb9c8ca2c45482c6993bd84636af3670d49c1501210326846707a52a233cfc49a61ef51b1698bbe6aa78fa8b8d411c02743c09688f0affffffff0200f2052a0100000017a914f2fa08ae416b576779ae5da975e5442663215fce87415173f9000000001976a914444f0e1099709ba4d742454a7d98a5c9c162ceab88ac0585395d"},"type":"TakerPaymentSent"},"timestamp":1564050695611},{"event":{"data":{"secret":"1b8886b8a2cdb62505699400b694ac20f04d7bd4abd80e1ab154aa8d861fc093","transaction":{"tx_hash":"cc5af1cf68d246419fee49c3d74c0cd173599d115b86efe274368a614951bc47","tx_hex":"010000000159365c3747e79411e41643ceef704cb01b5df0545557ccbc5b4625dcdbb69c5300000000d747304402200e78e27d2f1c18676f98ca3dfa4e4a9eeaa8209b55f57b4dd5d9e1abdf034cfa0220623b5c22b62234cec230342aa306c497e43494b44ec2425b84e236b1bf01257001201b8886b8a2cdb62505699400b694ac20f04d7bd4abd80e1ab154aa8d861fc093004c6b6304a7a2395db175210326846707a52a233cfc49a61ef51b1698bbe6aa78fa8b8d411c02743c09688f0aac6782012088a9143669eb83a007a3c507448d79f45a9f06ec2f36a88821031bb83b58ec130e28e0a6d5d2acf2eb01b0d3f1670e021d47d31db8a858219da8ac68ffffffff01008d380c010000001976a914c3f710deb7320b0efa6edb14e3ebeeb9155fa90d88ac8c77395d"}},"type":"TakerPaymentSpent"},"timestamp":1564051092890},{"event":{"data":{"error":"lp_swap:1981] utxo:891] rpc_clients:738] JsonRpcError { request: JsonRpcRequest { jsonrpc: \"2.0\", id: \"67\", method: \"blockchain.transaction.broadcast\", params: [String(\"0400008085202f890182b342c114f806c5325f23f7e78dae5d186221ab502c86302c2c8082fa110f0a00000000d7473044022035791ea5548f87484065c9e1f0bdca9ebc699f2c7f51182c84f360102e32dc3d02200612ed53bca52d9c2568437f087598531534badf26229fe0f652ea72ddf03ca501201b8886b8a2cdb62505699400b694ac20f04d7bd4abd80e1ab154aa8d861fc093004c6b630420c1395db17521031bb83b58ec130e28e0a6d5d2acf2eb01b0d3f1670e021d47d31db8a858219da8ac6782012088a9143669eb83a007a3c507448d79f45a9f06ec2f36a888210326846707a52a233cfc49a61ef51b1698bbe6aa78fa8b8d411c02743c09688f0aac68ffffffff01460ec000000000001976a914444f0e1099709ba4d742454a7d98a5c9c162ceab88ac967e395d000000000000000000000000000000\")] }, error: Transport(\"rpc_clients:668] All electrums are currently disconnected\") }"},"type":"MakerPaymentSpendFailed"},"timestamp":1564051092897},{"event":{"type":"Finished"},"timestamp":1564051092900}],"success_events":["Started","Negotiated","TakerFeeSent","MakerPaymentReceived","MakerPaymentWaitConfirmStarted","MakerPaymentValidatedAndConfirmed","TakerPaymentSent","TakerPaymentSpent","MakerPaymentSpent","Finished"],"uuid":"41383f43-46a5-478c-9386-3b2cce0aca20"}"#;
        let taker_saved_swap: TakerSavedSwap = json::from_str(taker_saved_json).unwrap();

        TestCoin::ticker.mock_safe(|_| MockResult::Return("ticker"));
        TestCoin::swap_contract_address.mock_safe(|_| MockResult::Return(None));

        static mut MAKER_PAYMENT_SPEND_CALLED: bool = false;
        TestCoin::send_taker_spends_maker_payment.mock_safe(|_, _| {
            unsafe { MAKER_PAYMENT_SPEND_CALLED = true };
            MockResult::Return(Box::pin(futures::future::ready(Ok(eth_tx_for_test().into()))))
        });
        TestCoin::search_for_swap_tx_spend_other
            .mock_safe(|_, _| MockResult::Return(Box::pin(futures::future::ready(Ok(None)))));
        let maker_coin = MmCoinEnum::Test(TestCoin::default());
        let taker_coin = MmCoinEnum::Test(TestCoin::default());
        let (taker_swap, _) = block_on(TakerSwap::load_from_saved(
            ctx,
            maker_coin,
            taker_coin,
            taker_saved_swap,
        ))
        .unwrap();
        let actual = block_on(taker_swap.recover_funds()).unwrap();
        let expected = RecoveredSwap {
            action: RecoveredSwapAction::SpentOtherPayment,
            coin: "ticker".to_string(),
            transaction: eth_tx_for_test().into(),
        };
        assert_eq!(expected, actual);
        assert!(unsafe { MAKER_PAYMENT_SPEND_CALLED });
    }

    #[test]
    fn test_recover_funds_taker_swap_taker_payment_errored_but_sent_not_spent() {
        let ctx = mm_ctx_with_iguana(PASSPHRASE);

        let taker_saved_json = r#"{"error_events":["StartFailed","NegotiateFailed","TakerFeeSendFailed","MakerPaymentValidateFailed","TakerPaymentTransactionFailed","TakerPaymentDataSendFailed","TakerPaymentWaitForSpendFailed","MakerPaymentSpendFailed","TakerPaymentRefunded","TakerPaymentRefundedByWatcher","TakerPaymentRefundFailed"],"events":[{"event":{"data":{"lock_duration":7800,"maker":"1bb83b58ec130e28e0a6d5d2acf2eb01b0d3f1670e021d47d31db8a858219da8","maker_amount":"3.54932734","maker_coin":"KMD","maker_coin_start_block":1452970,"maker_payment_confirmations":1,"maker_payment_wait":1563746537,"my_persistent_pub":"03101ace6b08605b9424b0582b5cce044b70a3c8d8d10cb2965e039b0967ae92b9","started_at":1563743937,"taker_amount":"0.02004833998671660000000000","taker_coin":"ETH","taker_coin_start_block":8196380,"taker_payment_confirmations":1,"taker_payment_lock":1563751737,"uuid":"3447b727-fe93-4357-8e5a-8cf2699b7e86"},"type":"Started"},"timestamp":1563743937741},{"event":{"data":{"maker_payment_locktime":1563759539,"maker_pubkey":"031bb83b58ec130e28e0a6d5d2acf2eb01b0d3f1670e021d47d31db8a858219da8","secret_hash":"432c8272ac59b47dea2d299b5cf1ee64ea1917b9"},"type":"Negotiated"},"timestamp":1563744003530},{"event":{"data":{"tx_hash":"a59203eb2328827de00bed699a29389792906e4f39fdea145eb40dc6b3821bd6","tx_hex":"f8690284ee6b280082520894d8997941dd1346e9231118d5685d866294f59e5b865af3107a4000801ca0743d2b7c9fad65805d882179062012261be328d7628ae12ee08eff8d7657d993a07eecbd051f49d35279416778faa4664962726d516ce65e18755c9b9406a9c2fd"},"type":"TakerFeeSent"},"timestamp":1563744020598},{"event":{"data":{"tx_hash":"0cf4acbcefde53645851c5c6053ea61fe0cbb5f828a906d69eb809e0b071a03b","tx_hex":"0400008085202f89025d5ae3e8c87418c9b735f8f2f7d29e26820c33c9f30d53f2d31f8b99ea9b1490010000006a47304402201185c06ca575261c539b287175751b7de642eb7466c59128639a19b4c2dd2f9b02201c8c4167d581864bedd4d1deb5596472e6e3ce29fe9e7996907a7b59c905d5490121031bb83b58ec130e28e0a6d5d2acf2eb01b0d3f1670e021d47d31db8a858219da8ffffffff06dbf9971c8dfd4a0c8c49f4f15c51de59ba13b2efa702682e26869843af9a87000000006a473044022012b47c12c7f6ad7d8b778fc4b5dcfd56a39325daf302f56e7b84753ba5216cfa022076bf571cf9e20facf70d2f134e8ed2de67aa08581a27ff3128bf93a9b594ac770121031bb83b58ec130e28e0a6d5d2acf2eb01b0d3f1670e021d47d31db8a858219da8ffffffff02fed727150000000017a914d5268b31131a652f9b6ddf57db62f02285cdfad1874e1d7835000000001976a914c3f710deb7320b0efa6edb14e3ebeeb9155fa90d88ac37cf345d000000000000000000000000000000"},"type":"MakerPaymentReceived"},"timestamp":1563744071778},{"event":{"type":"MakerPaymentWaitConfirmStarted"},"timestamp":1563744071781},{"event":{"type":"MakerPaymentValidatedAndConfirmed"},"timestamp":1563744118073},{"event":{"data":{"error":"lp_swap:1888] eth:654] RPC error: Error { code: ServerError(-32010), message: \"Transaction with the same hash was already imported.\", data: None }"},"type":"TakerPaymentTransactionFailed"},"timestamp":1563744118577},{"event":{"type":"Finished"},"timestamp":1563744118580}],"success_events":["Started","Negotiated","TakerFeeSent","MakerPaymentReceived","MakerPaymentWaitConfirmStarted","MakerPaymentValidatedAndConfirmed","TakerPaymentSent","TakerPaymentSpent","MakerPaymentSpent","Finished"],"uuid":"3447b727-fe93-4357-8e5a-8cf2699b7e86"}"#;
        let taker_saved_swap: TakerSavedSwap = json::from_str(taker_saved_json).unwrap();

        TestCoin::ticker.mock_safe(|_| MockResult::Return("ticker"));
        TestCoin::swap_contract_address.mock_safe(|_| MockResult::Return(None));
        TestCoin::can_refund_htlc
            .mock_safe(|_, _| MockResult::Return(Box::new(futures01::future::ok(CanRefundHtlc::CanRefundNow))));

        static mut MY_PAYMENT_SENT_CALLED: bool = false;
        TestCoin::check_if_my_payment_sent.mock_safe(|_, _| {
            unsafe { MY_PAYMENT_SENT_CALLED = true };
            MockResult::Return(Box::new(futures01::future::ok(Some(eth_tx_for_test().into()))))
        });

        static mut TX_SPEND_CALLED: bool = false;
        TestCoin::search_for_swap_tx_spend_my.mock_safe(|_, _| {
            unsafe { TX_SPEND_CALLED = true };
            MockResult::Return(Box::pin(futures::future::ready(Ok(None))))
        });

        static mut TAKER_PAYMENT_REFUND_CALLED: bool = false;
        TestCoin::send_taker_refunds_payment.mock_safe(|_, _| {
            unsafe { TAKER_PAYMENT_REFUND_CALLED = true };
            MockResult::Return(Box::pin(futures::future::ok(eth_tx_for_test().into())))
        });
        let maker_coin = MmCoinEnum::Test(TestCoin::default());
        let taker_coin = MmCoinEnum::Test(TestCoin::default());
        let (taker_swap, _) = block_on(TakerSwap::load_from_saved(
            ctx,
            maker_coin,
            taker_coin,
            taker_saved_swap,
        ))
        .unwrap();
        let actual = block_on(taker_swap.recover_funds()).unwrap();
        let expected = RecoveredSwap {
            action: RecoveredSwapAction::RefundedMyPayment,
            coin: "ticker".to_string(),
            transaction: eth_tx_for_test().into(),
        };
        assert_eq!(expected, actual);
        assert!(unsafe { MY_PAYMENT_SENT_CALLED });
        assert!(unsafe { TX_SPEND_CALLED });
        assert!(unsafe { TAKER_PAYMENT_REFUND_CALLED });
    }

    #[test]
    fn test_recover_funds_taker_swap_taker_payment_errored_but_sent_and_spent_by_maker() {
        let ctx = mm_ctx_with_iguana(PASSPHRASE);

        let taker_saved_json = r#"{"error_events":["StartFailed","NegotiateFailed","TakerFeeSendFailed","MakerPaymentValidateFailed","TakerPaymentTransactionFailed","TakerPaymentDataSendFailed","TakerPaymentWaitForSpendFailed","MakerPaymentSpendFailed","TakerPaymentRefunded","TakerPaymentRefundedByWatcher","TakerPaymentRefundFailed"],"events":[{"event":{"data":{"lock_duration":7800,"maker":"1bb83b58ec130e28e0a6d5d2acf2eb01b0d3f1670e021d47d31db8a858219da8","maker_amount":"3.54932734","maker_coin":"KMD","maker_coin_start_block":1452970,"maker_payment_confirmations":1,"maker_payment_wait":1563746537,"my_persistent_pub":"03101ace6b08605b9424b0582b5cce044b70a3c8d8d10cb2965e039b0967ae92b9","started_at":1563743937,"taker_amount":"0.02004833998671660000000000","taker_coin":"ETH","taker_coin_start_block":8196380,"taker_payment_confirmations":1,"taker_payment_lock":1563751737,"uuid":"3447b727-fe93-4357-8e5a-8cf2699b7e86"},"type":"Started"},"timestamp":1563743937741},{"event":{"data":{"maker_payment_locktime":1563759539,"maker_pubkey":"031bb83b58ec130e28e0a6d5d2acf2eb01b0d3f1670e021d47d31db8a858219da8","secret_hash":"432c8272ac59b47dea2d299b5cf1ee64ea1917b9"},"type":"Negotiated"},"timestamp":1563744003530},{"event":{"data":{"tx_hash":"a59203eb2328827de00bed699a29389792906e4f39fdea145eb40dc6b3821bd6","tx_hex":"f8690284ee6b280082520894d8997941dd1346e9231118d5685d866294f59e5b865af3107a4000801ca0743d2b7c9fad65805d882179062012261be328d7628ae12ee08eff8d7657d993a07eecbd051f49d35279416778faa4664962726d516ce65e18755c9b9406a9c2fd"},"type":"TakerFeeSent"},"timestamp":1563744020598},{"event":{"data":{"tx_hash":"0cf4acbcefde53645851c5c6053ea61fe0cbb5f828a906d69eb809e0b071a03b","tx_hex":"0400008085202f89025d5ae3e8c87418c9b735f8f2f7d29e26820c33c9f30d53f2d31f8b99ea9b1490010000006a47304402201185c06ca575261c539b287175751b7de642eb7466c59128639a19b4c2dd2f9b02201c8c4167d581864bedd4d1deb5596472e6e3ce29fe9e7996907a7b59c905d5490121031bb83b58ec130e28e0a6d5d2acf2eb01b0d3f1670e021d47d31db8a858219da8ffffffff06dbf9971c8dfd4a0c8c49f4f15c51de59ba13b2efa702682e26869843af9a87000000006a473044022012b47c12c7f6ad7d8b778fc4b5dcfd56a39325daf302f56e7b84753ba5216cfa022076bf571cf9e20facf70d2f134e8ed2de67aa08581a27ff3128bf93a9b594ac770121031bb83b58ec130e28e0a6d5d2acf2eb01b0d3f1670e021d47d31db8a858219da8ffffffff02fed727150000000017a914d5268b31131a652f9b6ddf57db62f02285cdfad1874e1d7835000000001976a914c3f710deb7320b0efa6edb14e3ebeeb9155fa90d88ac37cf345d000000000000000000000000000000"},"type":"MakerPaymentReceived"},"timestamp":1563744071778},{"event":{"type":"MakerPaymentWaitConfirmStarted"},"timestamp":1563744071781},{"event":{"type":"MakerPaymentValidatedAndConfirmed"},"timestamp":1563744118073},{"event":{"data":{"error":"lp_swap:1888] eth:654] RPC error: Error { code: ServerError(-32010), message: \"Transaction with the same hash was already imported.\", data: None }"},"type":"TakerPaymentTransactionFailed"},"timestamp":1563744118577},{"event":{"type":"Finished"},"timestamp":1563744118580}],"success_events":["Started","Negotiated","TakerFeeSent","MakerPaymentReceived","MakerPaymentWaitConfirmStarted","MakerPaymentValidatedAndConfirmed","TakerPaymentSent","TakerPaymentSpent","MakerPaymentSpent","Finished"],"uuid":"3447b727-fe93-4357-8e5a-8cf2699b7e86"}"#;
        let taker_saved_swap: TakerSavedSwap = json::from_str(taker_saved_json).unwrap();

        TestCoin::ticker.mock_safe(|_| MockResult::Return("ticker"));
        TestCoin::swap_contract_address.mock_safe(|_| MockResult::Return(None));
        TestCoin::extract_secret.mock_safe(|_, _, _, _| MockResult::Return(Box::pin(async move { Ok(vec![]) })));

        static mut MY_PAYMENT_SENT_CALLED: bool = false;
        TestCoin::check_if_my_payment_sent.mock_safe(|_, _| {
            unsafe { MY_PAYMENT_SENT_CALLED = true };
            MockResult::Return(Box::new(futures01::future::ok(Some(eth_tx_for_test().into()))))
        });

        static mut SEARCH_TX_SPEND_CALLED: bool = false;
        TestCoin::search_for_swap_tx_spend_my.mock_safe(|_, _| {
            unsafe { SEARCH_TX_SPEND_CALLED = true };
            let tx: UtxoTx = "0100000001de7aa8d29524906b2b54ee2e0281f3607f75662cbc9080df81d1047b78e21dbc00000000d7473044022079b6c50820040b1fbbe9251ced32ab334d33830f6f8d0bf0a40c7f1336b67d5b0220142ccf723ddabb34e542ed65c395abc1fbf5b6c3e730396f15d25c49b668a1a401209da937e5609680cb30bff4a7661364ca1d1851c2506fa80c443f00a3d3bf7365004c6b6304f62b0e5cb175210270e75970bb20029b3879ec76c4acd320a8d0589e003636264d01a7d566504bfbac6782012088a9142fb610d856c19fd57f2d0cffe8dff689074b3d8a882103f368228456c940ac113e53dad5c104cf209f2f102a409207269383b6ab9b03deac68ffffffff01d0dc9800000000001976a9146d9d2b554d768232320587df75c4338ecc8bf37d88ac40280e5c".into();
            MockResult::Return(Box::pin(futures::future::ready(Ok(Some(FoundSwapTxSpend::Spent(tx.into()))))))
        });

        TestCoin::search_for_swap_tx_spend_other
            .mock_safe(|_, _| MockResult::Return(Box::pin(futures::future::ready(Ok(None)))));

        static mut MAKER_PAYMENT_SPEND_CALLED: bool = false;
        TestCoin::send_taker_spends_maker_payment.mock_safe(|_, _| {
            unsafe { MAKER_PAYMENT_SPEND_CALLED = true };
            MockResult::Return(Box::pin(futures::future::ready(Ok(eth_tx_for_test().into()))))
        });
        let maker_coin = MmCoinEnum::Test(TestCoin::default());
        let taker_coin = MmCoinEnum::Test(TestCoin::default());
        let (taker_swap, _) = block_on(TakerSwap::load_from_saved(
            ctx,
            maker_coin,
            taker_coin,
            taker_saved_swap,
        ))
        .unwrap();
        let actual = block_on(taker_swap.recover_funds()).unwrap();
        let expected = RecoveredSwap {
            action: RecoveredSwapAction::SpentOtherPayment,
            coin: "ticker".to_string(),
            transaction: eth_tx_for_test().into(),
        };
        assert_eq!(expected, actual);
        assert!(unsafe { MY_PAYMENT_SENT_CALLED });
        assert!(unsafe { SEARCH_TX_SPEND_CALLED });
        assert!(unsafe { MAKER_PAYMENT_SPEND_CALLED });
    }

    #[test]
    fn test_recover_funds_taker_swap_taker_payment_refund_failed_not_spent() {
        let ctx = mm_ctx_with_iguana(PASSPHRASE);

        let taker_saved_json = r#"{"error_events":["StartFailed","NegotiateFailed","TakerFeeSendFailed","MakerPaymentValidateFailed","TakerPaymentTransactionFailed","TakerPaymentDataSendFailed","TakerPaymentWaitForSpendFailed","MakerPaymentSpendFailed","TakerPaymentRefunded","TakerPaymentRefundedByWatcher","TakerPaymentRefundFailed"],"events":[{"event":{"data":{"lock_duration":7800,"maker":"1bb83b58ec130e28e0a6d5d2acf2eb01b0d3f1670e021d47d31db8a858219da8","maker_amount":"0.58610590","maker_coin":"KMD","maker_coin_start_block":1450923,"maker_payment_confirmations":1,"maker_payment_wait":1563623475,"my_persistent_pub":"02713015d3fa4d30259e90be5f131beb593bf0131f3af2dcdb304e3322d8d52b91","started_at":1563620875,"taker_amount":"0.0077700000552410000000000","taker_coin":"LTC","taker_coin_start_block":1670837,"taker_payment_confirmations":1,"taker_payment_lock":1563628675,"uuid":"9db641f5-4300-4527-9fa6-f1c391d42c35"},"type":"Started"},"timestamp":1563620875766},{"event":{"data":{"maker_payment_locktime":1563636475,"maker_pubkey":"031bb83b58ec130e28e0a6d5d2acf2eb01b0d3f1670e021d47d31db8a858219da8","secret_hash":"7ed38daab6085c1a1e4426e61dc87a3c2c081a95"},"type":"Negotiated"},"timestamp":1563620955014},{"event":{"data":{"tx_hash":"6740136eaaa615d9d231969e3a9599d0fc59e53989237a8d31cd6fc86c160013","tx_hex":"0100000001a2586ea8294cedc55741bef625ba72c646399903391a7f6c604a58c6263135f2000000006b4830450221009c78c8ba4a7accab6b09f9a95da5bc59c81f4fc1e60b288ec3c5462b4d02ef01022056b63be1629cf17751d3cc5ffec51bcb1d7f9396e9ce9ca254d0f34104f7263a012102713015d3fa4d30259e90be5f131beb593bf0131f3af2dcdb304e3322d8d52b91ffffffff0210270000000000001976a914ca1e04745e8ca0c60d8c5881531d51bec470743f88ac78aa1900000000001976a91406ccabfd5f9075ecd5e8d0d31c0e973a54d51e8288ac5bf6325d"},"type":"TakerFeeSent"},"timestamp":1563620958220},{"event":{"data":{"tx_hash":"d0f6e664cea9d89fe7b5cf8005fdca070d1ab1d05a482aaef95c08cdaecddf0a","tx_hex":"0400008085202f89019f1cbda354342cdf982046b331bbd3791f53b692efc6e4becc36be495b2977d9000000006b483045022100fa9d4557394141f6a8b9bfb8cd594a521fd8bcd1965dbf8bc4e04abc849ac66e0220589f521814c10a7561abfd5e432f7a2ee60d4875fe4604618af3207dae531ac00121031bb83b58ec130e28e0a6d5d2acf2eb01b0d3f1670e021d47d31db8a858219da8ffffffff029e537e030000000017a9145534898009f1467191065f6890b96914b39a1c018791857702000000001976a914c3f710deb7320b0efa6edb14e3ebeeb9155fa90d88ac72ee325d000000000000000000000000000000"},"type":"MakerPaymentReceived"},"timestamp":1563620999307},{"event":{"type":"MakerPaymentWaitConfirmStarted"},"timestamp":1563620999310},{"event":{"type":"MakerPaymentValidatedAndConfirmed"},"timestamp":1563621244153},{"event":{"data":{"tx_hash":"1e883eb2f3991e84ba27f53651f89b7dda708678a5b9813d043577f222b9ca30","tx_hex":"01000000011300166cc86fcd318d7a238939e559fcd099953a9e9631d2d915a6aa6e134067010000006a47304402206781d5f2db2ff13d2ec7e266f774ea5630cc2dba4019e18e9716131b8b026051022006ebb33857b6d180f13aa6be2fc532f9734abde9d00ae14757e7d7ba3741c08c012102713015d3fa4d30259e90be5f131beb593bf0131f3af2dcdb304e3322d8d52b91ffffffff0228db0b000000000017a91483818667161bf94adda3964a81a231cbf6f5338187b0480c00000000001976a91406ccabfd5f9075ecd5e8d0d31c0e973a54d51e8288ac7cf7325d"},"type":"TakerPaymentSent"},"timestamp":1563621246370},{"event":{"data":{"error":"utxo:1145] rpc_clients:782] Waited too long until 1563628675 for output TransactionOutput { value: 777000, script_pubkey: a91483818667161bf94adda3964a81a231cbf6f5338187 } to be spent "},"type":"TakerPaymentWaitForSpendFailed"},"timestamp":1563638060370},{"event":{"data":{"error":"lp_swap:2025] utxo:938] rpc_clients:719] JsonRpcError { request: JsonRpcRequest { jsonrpc: \"2.0\", id: \"9\", method: \"blockchain.transaction.broadcast\", params: [String(\"010000000130cab922f27735043d81b9a5788670da7d9bf85136f527ba841e99f3b23e881e00000000b6473044022058a0c1da6bcf8c1418899ff8475f3ab6dddbff918528451c1fe71c2f7dad176302204c2e0bcf8f9b5f09e02ccfeb9256e9b34fb355ea655a5704a8a3fa920079b91501514c6b63048314335db1752102713015d3fa4d30259e90be5f131beb593bf0131f3af2dcdb304e3322d8d52b91ac6782012088a9147ed38daab6085c1a1e4426e61dc87a3c2c081a958821031bb83b58ec130e28e0a6d5d2acf2eb01b0d3f1670e021d47d31db8a858219da8ac68feffffff0188540a00000000001976a91406ccabfd5f9075ecd5e8d0d31c0e973a54d51e8288ac1c2b335d\")] }, error: Response(Object({\"code\": Number(1), \"message\": String(\"the transaction was rejected by network rules.\\n\\nMissing inputs\\n[010000000130cab922f27735043d81b9a5788670da7d9bf85136f527ba841e99f3b23e881e00000000b6473044022058a0c1da6bcf8c1418899ff8475f3ab6dddbff918528451c1fe71c2f7dad176302204c2e0bcf8f9b5f09e02ccfeb9256e9b34fb355ea655a5704a8a3fa920079b91501514c6b63048314335db1752102713015d3fa4d30259e90be5f131beb593bf0131f3af2dcdb304e3322d8d52b91ac6782012088a9147ed38daab6085c1a1e4426e61dc87a3c2c081a958821031bb83b58ec130e28e0a6d5d2acf2eb01b0d3f1670e021d47d31db8a858219da8ac68feffffff0188540a00000000001976a91406ccabfd5f9075ecd5e8d0d31c0e973a54d51e8288ac1c2b335d]\")})) }"},"type":"TakerPaymentRefundFailed"},"timestamp":1563638060583},{"event":{"type":"Finished"},"timestamp":1563638060585}],"success_events":["Started","Negotiated","TakerFeeSent","MakerPaymentReceived","MakerPaymentWaitConfirmStarted","MakerPaymentValidatedAndConfirmed","TakerPaymentSent","TakerPaymentSpent","MakerPaymentSpent","Finished"],"uuid":"9db641f5-4300-4527-9fa6-f1c391d42c35"}"#;
        let taker_saved_swap: TakerSavedSwap = json::from_str(taker_saved_json).unwrap();

        TestCoin::ticker.mock_safe(|_| MockResult::Return("ticker"));
        TestCoin::swap_contract_address.mock_safe(|_| MockResult::Return(None));
        TestCoin::can_refund_htlc
            .mock_safe(|_, _| MockResult::Return(Box::new(futures01::future::ok(CanRefundHtlc::CanRefundNow))));

        static mut SEARCH_TX_SPEND_CALLED: bool = false;
        TestCoin::search_for_swap_tx_spend_my.mock_safe(|_, _| {
            unsafe { SEARCH_TX_SPEND_CALLED = true };
            MockResult::Return(Box::pin(futures::future::ready(Ok(None))))
        });

        static mut REFUND_CALLED: bool = false;
        TestCoin::send_taker_refunds_payment.mock_safe(|_, _| {
            unsafe { REFUND_CALLED = true };
            MockResult::Return(Box::pin(futures::future::ok(eth_tx_for_test().into())))
        });
        let maker_coin = MmCoinEnum::Test(TestCoin::default());
        let taker_coin = MmCoinEnum::Test(TestCoin::default());
        let (taker_swap, _) = block_on(TakerSwap::load_from_saved(
            ctx,
            maker_coin,
            taker_coin,
            taker_saved_swap,
        ))
        .unwrap();
        let actual = block_on(taker_swap.recover_funds()).unwrap();
        let expected = RecoveredSwap {
            action: RecoveredSwapAction::RefundedMyPayment,
            coin: "ticker".to_string(),
            transaction: eth_tx_for_test().into(),
        };
        assert_eq!(expected, actual);
        assert!(unsafe { SEARCH_TX_SPEND_CALLED });
        assert!(unsafe { REFUND_CALLED });
    }

    #[test]
    fn test_recover_funds_taker_swap_taker_payment_refund_failed_not_spent_too_early_to_refund() {
        let ctx = mm_ctx_with_iguana(PASSPHRASE);

        let taker_saved_json = r#"{"error_events":["StartFailed","NegotiateFailed","TakerFeeSendFailed","MakerPaymentValidateFailed","TakerPaymentTransactionFailed","TakerPaymentDataSendFailed","TakerPaymentWaitForSpendFailed","MakerPaymentSpendFailed","TakerPaymentRefunded","TakerPaymentRefundedByWatcher","TakerPaymentRefundFailed"],"events":[{"event":{"data":{"lock_duration":7800,"maker":"1bb83b58ec130e28e0a6d5d2acf2eb01b0d3f1670e021d47d31db8a858219da8","maker_amount":"0.58610590","maker_coin":"KMD","maker_coin_start_block":1450923,"maker_payment_confirmations":1,"maker_payment_wait":1563623475,"my_persistent_pub":"02713015d3fa4d30259e90be5f131beb593bf0131f3af2dcdb304e3322d8d52b91","started_at":1563620875,"taker_amount":"0.0077700000552410000000000","taker_coin":"LTC","taker_coin_start_block":1670837,"taker_payment_confirmations":1,"taker_payment_lock":1563628675,"uuid":"9db641f5-4300-4527-9fa6-f1c391d42c35"},"type":"Started"},"timestamp":1563620875766},{"event":{"data":{"maker_payment_locktime":1563636475,"maker_pubkey":"031bb83b58ec130e28e0a6d5d2acf2eb01b0d3f1670e021d47d31db8a858219da8","secret_hash":"7ed38daab6085c1a1e4426e61dc87a3c2c081a95"},"type":"Negotiated"},"timestamp":1563620955014},{"event":{"data":{"tx_hash":"6740136eaaa615d9d231969e3a9599d0fc59e53989237a8d31cd6fc86c160013","tx_hex":"0100000001a2586ea8294cedc55741bef625ba72c646399903391a7f6c604a58c6263135f2000000006b4830450221009c78c8ba4a7accab6b09f9a95da5bc59c81f4fc1e60b288ec3c5462b4d02ef01022056b63be1629cf17751d3cc5ffec51bcb1d7f9396e9ce9ca254d0f34104f7263a012102713015d3fa4d30259e90be5f131beb593bf0131f3af2dcdb304e3322d8d52b91ffffffff0210270000000000001976a914ca1e04745e8ca0c60d8c5881531d51bec470743f88ac78aa1900000000001976a91406ccabfd5f9075ecd5e8d0d31c0e973a54d51e8288ac5bf6325d"},"type":"TakerFeeSent"},"timestamp":1563620958220},{"event":{"data":{"tx_hash":"d0f6e664cea9d89fe7b5cf8005fdca070d1ab1d05a482aaef95c08cdaecddf0a","tx_hex":"0400008085202f89019f1cbda354342cdf982046b331bbd3791f53b692efc6e4becc36be495b2977d9000000006b483045022100fa9d4557394141f6a8b9bfb8cd594a521fd8bcd1965dbf8bc4e04abc849ac66e0220589f521814c10a7561abfd5e432f7a2ee60d4875fe4604618af3207dae531ac00121031bb83b58ec130e28e0a6d5d2acf2eb01b0d3f1670e021d47d31db8a858219da8ffffffff029e537e030000000017a9145534898009f1467191065f6890b96914b39a1c018791857702000000001976a914c3f710deb7320b0efa6edb14e3ebeeb9155fa90d88ac72ee325d000000000000000000000000000000"},"type":"MakerPaymentReceived"},"timestamp":1563620999307},{"event":{"type":"MakerPaymentWaitConfirmStarted"},"timestamp":1563620999310},{"event":{"type":"MakerPaymentValidatedAndConfirmed"},"timestamp":1563621244153},{"event":{"data":{"tx_hash":"1e883eb2f3991e84ba27f53651f89b7dda708678a5b9813d043577f222b9ca30","tx_hex":"01000000011300166cc86fcd318d7a238939e559fcd099953a9e9631d2d915a6aa6e134067010000006a47304402206781d5f2db2ff13d2ec7e266f774ea5630cc2dba4019e18e9716131b8b026051022006ebb33857b6d180f13aa6be2fc532f9734abde9d00ae14757e7d7ba3741c08c012102713015d3fa4d30259e90be5f131beb593bf0131f3af2dcdb304e3322d8d52b91ffffffff0228db0b000000000017a91483818667161bf94adda3964a81a231cbf6f5338187b0480c00000000001976a91406ccabfd5f9075ecd5e8d0d31c0e973a54d51e8288ac7cf7325d"},"type":"TakerPaymentSent"},"timestamp":1563621246370},{"event":{"data":{"error":"utxo:1145] rpc_clients:782] Waited too long until 1563628675 for output TransactionOutput { value: 777000, script_pubkey: a91483818667161bf94adda3964a81a231cbf6f5338187 } to be spent "},"type":"TakerPaymentWaitForSpendFailed"},"timestamp":1563638060370},{"event":{"data":{"error":"lp_swap:2025] utxo:938] rpc_clients:719] JsonRpcError { request: JsonRpcRequest { jsonrpc: \"2.0\", id: \"9\", method: \"blockchain.transaction.broadcast\", params: [String(\"010000000130cab922f27735043d81b9a5788670da7d9bf85136f527ba841e99f3b23e881e00000000b6473044022058a0c1da6bcf8c1418899ff8475f3ab6dddbff918528451c1fe71c2f7dad176302204c2e0bcf8f9b5f09e02ccfeb9256e9b34fb355ea655a5704a8a3fa920079b91501514c6b63048314335db1752102713015d3fa4d30259e90be5f131beb593bf0131f3af2dcdb304e3322d8d52b91ac6782012088a9147ed38daab6085c1a1e4426e61dc87a3c2c081a958821031bb83b58ec130e28e0a6d5d2acf2eb01b0d3f1670e021d47d31db8a858219da8ac68feffffff0188540a00000000001976a91406ccabfd5f9075ecd5e8d0d31c0e973a54d51e8288ac1c2b335d\")] }, error: Response(Object({\"code\": Number(1), \"message\": String(\"the transaction was rejected by network rules.\\n\\nMissing inputs\\n[010000000130cab922f27735043d81b9a5788670da7d9bf85136f527ba841e99f3b23e881e00000000b6473044022058a0c1da6bcf8c1418899ff8475f3ab6dddbff918528451c1fe71c2f7dad176302204c2e0bcf8f9b5f09e02ccfeb9256e9b34fb355ea655a5704a8a3fa920079b91501514c6b63048314335db1752102713015d3fa4d30259e90be5f131beb593bf0131f3af2dcdb304e3322d8d52b91ac6782012088a9147ed38daab6085c1a1e4426e61dc87a3c2c081a958821031bb83b58ec130e28e0a6d5d2acf2eb01b0d3f1670e021d47d31db8a858219da8ac68feffffff0188540a00000000001976a91406ccabfd5f9075ecd5e8d0d31c0e973a54d51e8288ac1c2b335d]\")})) }"},"type":"TakerPaymentRefundFailed"},"timestamp":1563638060583},{"event":{"type":"Finished"},"timestamp":1563638060585}],"success_events":["Started","Negotiated","TakerFeeSent","MakerPaymentReceived","MakerPaymentWaitConfirmStarted","MakerPaymentValidatedAndConfirmed","TakerPaymentSent","TakerPaymentSpent","MakerPaymentSpent","Finished"],"uuid":"9db641f5-4300-4527-9fa6-f1c391d42c35"}"#;
        let taker_saved_swap: TakerSavedSwap = json::from_str(taker_saved_json).unwrap();

        TestCoin::ticker.mock_safe(|_| MockResult::Return("ticker"));
        TestCoin::swap_contract_address.mock_safe(|_| MockResult::Return(None));
        TestCoin::can_refund_htlc
            .mock_safe(|_, _| MockResult::Return(Box::new(futures01::future::ok(CanRefundHtlc::HaveToWait(1000)))));

        static mut SEARCH_TX_SPEND_CALLED: bool = false;
        TestCoin::search_for_swap_tx_spend_my.mock_safe(|_, _| {
            unsafe { SEARCH_TX_SPEND_CALLED = true };
            MockResult::Return(Box::pin(futures::future::ready(Ok(None))))
        });
        let maker_coin = MmCoinEnum::Test(TestCoin::default());
        let taker_coin = MmCoinEnum::Test(TestCoin::default());
        let (taker_swap, _) = block_on(TakerSwap::load_from_saved(
            ctx,
            maker_coin,
            taker_coin,
            taker_saved_swap,
        ))
        .unwrap();
        let error = block_on(taker_swap.recover_funds()).unwrap_err();
        assert!(error.contains("Too early to refund"));
        assert!(unsafe { SEARCH_TX_SPEND_CALLED });
    }

    #[test]
    fn test_recover_funds_taker_swap_taker_payment_refund_failed_spent_by_maker() {
        let ctx = mm_ctx_with_iguana(PASSPHRASE);

        let taker_saved_json = r#"{"error_events":["StartFailed","NegotiateFailed","TakerFeeSendFailed","MakerPaymentValidateFailed","TakerPaymentTransactionFailed","TakerPaymentDataSendFailed","TakerPaymentWaitForSpendFailed","MakerPaymentSpendFailed","TakerPaymentRefunded","TakerPaymentRefundedByWatcher","TakerPaymentRefundFailed"],"events":[{"event":{"data":{"lock_duration":7800,"maker":"1bb83b58ec130e28e0a6d5d2acf2eb01b0d3f1670e021d47d31db8a858219da8","maker_amount":"0.58610590","maker_coin":"KMD","maker_coin_start_block":1450923,"maker_payment_confirmations":1,"maker_payment_wait":1563623475,"my_persistent_pub":"02713015d3fa4d30259e90be5f131beb593bf0131f3af2dcdb304e3322d8d52b91","started_at":1563620875,"taker_amount":"0.0077700000552410000000000","taker_coin":"LTC","taker_coin_start_block":1670837,"taker_payment_confirmations":1,"taker_payment_lock":1563628675,"uuid":"9db641f5-4300-4527-9fa6-f1c391d42c35"},"type":"Started"},"timestamp":1563620875766},{"event":{"data":{"maker_payment_locktime":1563636475,"maker_pubkey":"031bb83b58ec130e28e0a6d5d2acf2eb01b0d3f1670e021d47d31db8a858219da8","secret_hash":"7ed38daab6085c1a1e4426e61dc87a3c2c081a95"},"type":"Negotiated"},"timestamp":1563620955014},{"event":{"data":{"tx_hash":"6740136eaaa615d9d231969e3a9599d0fc59e53989237a8d31cd6fc86c160013","tx_hex":"0100000001a2586ea8294cedc55741bef625ba72c646399903391a7f6c604a58c6263135f2000000006b4830450221009c78c8ba4a7accab6b09f9a95da5bc59c81f4fc1e60b288ec3c5462b4d02ef01022056b63be1629cf17751d3cc5ffec51bcb1d7f9396e9ce9ca254d0f34104f7263a012102713015d3fa4d30259e90be5f131beb593bf0131f3af2dcdb304e3322d8d52b91ffffffff0210270000000000001976a914ca1e04745e8ca0c60d8c5881531d51bec470743f88ac78aa1900000000001976a91406ccabfd5f9075ecd5e8d0d31c0e973a54d51e8288ac5bf6325d"},"type":"TakerFeeSent"},"timestamp":1563620958220},{"event":{"data":{"tx_hash":"d0f6e664cea9d89fe7b5cf8005fdca070d1ab1d05a482aaef95c08cdaecddf0a","tx_hex":"0400008085202f89019f1cbda354342cdf982046b331bbd3791f53b692efc6e4becc36be495b2977d9000000006b483045022100fa9d4557394141f6a8b9bfb8cd594a521fd8bcd1965dbf8bc4e04abc849ac66e0220589f521814c10a7561abfd5e432f7a2ee60d4875fe4604618af3207dae531ac00121031bb83b58ec130e28e0a6d5d2acf2eb01b0d3f1670e021d47d31db8a858219da8ffffffff029e537e030000000017a9145534898009f1467191065f6890b96914b39a1c018791857702000000001976a914c3f710deb7320b0efa6edb14e3ebeeb9155fa90d88ac72ee325d000000000000000000000000000000"},"type":"MakerPaymentReceived"},"timestamp":1563620999307},{"event":{"type":"MakerPaymentWaitConfirmStarted"},"timestamp":1563620999310},{"event":{"type":"MakerPaymentValidatedAndConfirmed"},"timestamp":1563621244153},{"event":{"data":{"tx_hash":"1e883eb2f3991e84ba27f53651f89b7dda708678a5b9813d043577f222b9ca30","tx_hex":"01000000011300166cc86fcd318d7a238939e559fcd099953a9e9631d2d915a6aa6e134067010000006a47304402206781d5f2db2ff13d2ec7e266f774ea5630cc2dba4019e18e9716131b8b026051022006ebb33857b6d180f13aa6be2fc532f9734abde9d00ae14757e7d7ba3741c08c012102713015d3fa4d30259e90be5f131beb593bf0131f3af2dcdb304e3322d8d52b91ffffffff0228db0b000000000017a91483818667161bf94adda3964a81a231cbf6f5338187b0480c00000000001976a91406ccabfd5f9075ecd5e8d0d31c0e973a54d51e8288ac7cf7325d"},"type":"TakerPaymentSent"},"timestamp":1563621246370},{"event":{"data":{"error":"utxo:1145] rpc_clients:782] Waited too long until 1563628675 for output TransactionOutput { value: 777000, script_pubkey: a91483818667161bf94adda3964a81a231cbf6f5338187 } to be spent "},"type":"TakerPaymentWaitForSpendFailed"},"timestamp":1563638060370},{"event":{"data":{"error":"lp_swap:2025] utxo:938] rpc_clients:719] JsonRpcError { request: JsonRpcRequest { jsonrpc: \"2.0\", id: \"9\", method: \"blockchain.transaction.broadcast\", params: [String(\"010000000130cab922f27735043d81b9a5788670da7d9bf85136f527ba841e99f3b23e881e00000000b6473044022058a0c1da6bcf8c1418899ff8475f3ab6dddbff918528451c1fe71c2f7dad176302204c2e0bcf8f9b5f09e02ccfeb9256e9b34fb355ea655a5704a8a3fa920079b91501514c6b63048314335db1752102713015d3fa4d30259e90be5f131beb593bf0131f3af2dcdb304e3322d8d52b91ac6782012088a9147ed38daab6085c1a1e4426e61dc87a3c2c081a958821031bb83b58ec130e28e0a6d5d2acf2eb01b0d3f1670e021d47d31db8a858219da8ac68feffffff0188540a00000000001976a91406ccabfd5f9075ecd5e8d0d31c0e973a54d51e8288ac1c2b335d\")] }, error: Response(Object({\"code\": Number(1), \"message\": String(\"the transaction was rejected by network rules.\\n\\nMissing inputs\\n[010000000130cab922f27735043d81b9a5788670da7d9bf85136f527ba841e99f3b23e881e00000000b6473044022058a0c1da6bcf8c1418899ff8475f3ab6dddbff918528451c1fe71c2f7dad176302204c2e0bcf8f9b5f09e02ccfeb9256e9b34fb355ea655a5704a8a3fa920079b91501514c6b63048314335db1752102713015d3fa4d30259e90be5f131beb593bf0131f3af2dcdb304e3322d8d52b91ac6782012088a9147ed38daab6085c1a1e4426e61dc87a3c2c081a958821031bb83b58ec130e28e0a6d5d2acf2eb01b0d3f1670e021d47d31db8a858219da8ac68feffffff0188540a00000000001976a91406ccabfd5f9075ecd5e8d0d31c0e973a54d51e8288ac1c2b335d]\")})) }"},"type":"TakerPaymentRefundFailed"},"timestamp":1563638060583},{"event":{"type":"Finished"},"timestamp":1563638060585}],"success_events":["Started","Negotiated","TakerFeeSent","MakerPaymentReceived","MakerPaymentWaitConfirmStarted","MakerPaymentValidatedAndConfirmed","TakerPaymentSent","TakerPaymentSpent","MakerPaymentSpent","Finished"],"uuid":"9db641f5-4300-4527-9fa6-f1c391d42c35"}"#;
        let taker_saved_swap: TakerSavedSwap = json::from_str(taker_saved_json).unwrap();

        TestCoin::ticker.mock_safe(|_| MockResult::Return("ticker"));
        TestCoin::swap_contract_address.mock_safe(|_| MockResult::Return(None));
        TestCoin::extract_secret.mock_safe(|_, _, _, _| MockResult::Return(Box::pin(async move { Ok(vec![]) })));

        static mut SEARCH_TX_SPEND_CALLED: bool = false;
        TestCoin::search_for_swap_tx_spend_my.mock_safe(|_, _| {
            unsafe { SEARCH_TX_SPEND_CALLED = true };
            let tx: UtxoTx = "0100000001de7aa8d29524906b2b54ee2e0281f3607f75662cbc9080df81d1047b78e21dbc00000000d7473044022079b6c50820040b1fbbe9251ced32ab334d33830f6f8d0bf0a40c7f1336b67d5b0220142ccf723ddabb34e542ed65c395abc1fbf5b6c3e730396f15d25c49b668a1a401209da937e5609680cb30bff4a7661364ca1d1851c2506fa80c443f00a3d3bf7365004c6b6304f62b0e5cb175210270e75970bb20029b3879ec76c4acd320a8d0589e003636264d01a7d566504bfbac6782012088a9142fb610d856c19fd57f2d0cffe8dff689074b3d8a882103f368228456c940ac113e53dad5c104cf209f2f102a409207269383b6ab9b03deac68ffffffff01d0dc9800000000001976a9146d9d2b554d768232320587df75c4338ecc8bf37d88ac40280e5c".into();
            MockResult::Return(Box::pin(futures::future::ready(Ok(Some(FoundSwapTxSpend::Spent(tx.into()))))))
        });

        TestCoin::search_for_swap_tx_spend_other
            .mock_safe(|_, _| MockResult::Return(Box::pin(futures::future::ready(Ok(None)))));

        static mut MAKER_PAYMENT_SPEND_CALLED: bool = false;
        TestCoin::send_taker_spends_maker_payment.mock_safe(|_, _| {
            unsafe { MAKER_PAYMENT_SPEND_CALLED = true };
            MockResult::Return(Box::pin(futures::future::ready(Ok(eth_tx_for_test().into()))))
        });
        let maker_coin = MmCoinEnum::Test(TestCoin::default());
        let taker_coin = MmCoinEnum::Test(TestCoin::default());
        let (taker_swap, _) = block_on(TakerSwap::load_from_saved(
            ctx,
            maker_coin,
            taker_coin,
            taker_saved_swap,
        ))
        .unwrap();
        let actual = block_on(taker_swap.recover_funds()).unwrap();
        let expected = RecoveredSwap {
            action: RecoveredSwapAction::SpentOtherPayment,
            coin: "ticker".to_string(),
            transaction: eth_tx_for_test().into(),
        };
        assert_eq!(expected, actual);
        assert!(unsafe { SEARCH_TX_SPEND_CALLED });
        assert!(unsafe { MAKER_PAYMENT_SPEND_CALLED });
    }

    #[test]
    fn test_recover_funds_taker_swap_not_finished() {
        let ctx = mm_ctx_with_iguana(PASSPHRASE);

        // the json doesn't have Finished event at the end
        let taker_saved_json = r#"{"error_events":["StartFailed","NegotiateFailed","TakerFeeSendFailed","MakerPaymentValidateFailed","TakerPaymentTransactionFailed","TakerPaymentDataSendFailed","TakerPaymentWaitForSpendFailed","MakerPaymentSpendFailed","TakerPaymentRefunded","TakerPaymentRefundedByWatcher","TakerPaymentRefundFailed"],"events":[{"event":{"data":{"lock_duration":7800,"maker":"1bb83b58ec130e28e0a6d5d2acf2eb01b0d3f1670e021d47d31db8a858219da8","maker_amount":"0.12596566232185483","maker_coin":"KMD","maker_coin_start_block":1458035,"maker_payment_confirmations":1,"maker_payment_wait":1564053079,"my_persistent_pub":"0326846707a52a233cfc49a61ef51b1698bbe6aa78fa8b8d411c02743c09688f0a","started_at":1564050479,"taker_amount":"50.000000000000001504212457800000","taker_coin":"DOGE","taker_coin_start_block":2823448,"taker_payment_confirmations":1,"taker_payment_lock":1564058279,"uuid":"41383f43-46a5-478c-9386-3b2cce0aca20"},"type":"Started"},"timestamp":1564050480269},{"event":{"data":{"maker_payment_locktime":1564066080,"maker_pubkey":"031bb83b58ec130e28e0a6d5d2acf2eb01b0d3f1670e021d47d31db8a858219da8","secret_hash":"3669eb83a007a3c507448d79f45a9f06ec2f36a8"},"type":"Negotiated"},"timestamp":1564050540991},{"event":{"data":{"tx_hash":"bdde828b492d6d1cc25cd2322fd592dafd722fcc7d8b0fedce4d3bb4a1a8c8ff","tx_hex":"0100000002c7efa995c8b7be0a8b6c2d526c6c444c1634d65584e9ee89904e9d8675eac88c010000006a473044022051f34d5e3b7d0b9098d5e35333f3550f9cb9e57df83d5e4635b7a8d2986d6d5602200288c98da05de6950e01229a637110a1800ba643e75cfec59d4eb1021ad9b40801210326846707a52a233cfc49a61ef51b1698bbe6aa78fa8b8d411c02743c09688f0affffffffae6c233989efa7c7d2aa6534adc96078917ff395b7f09f734a147b2f44ade164000000006a4730440220393a784c2da74d0e2a28ec4f7df6c8f9d8b2af6ae6957f1e68346d744223a8fd02201b7a96954ac06815a43a6c7668d829ae9cbb5de76fa77189ddfd9e3038df662c01210326846707a52a233cfc49a61ef51b1698bbe6aa78fa8b8d411c02743c09688f0affffffff02115f5800000000001976a914ca1e04745e8ca0c60d8c5881531d51bec470743f88ac41a84641020000001976a914444f0e1099709ba4d742454a7d98a5c9c162ceab88ac6d84395d"},"type":"TakerFeeSent"},"timestamp":1564050545296},{"event":{"data":{"tx_hash":"0a0f11fa82802c2c30862c50ab2162185dae8de7f7235f32c506f814c142b382","tx_hex":"0400008085202f8902ace337db2dd4c56b0697f58fb8cfb6bd1cd6f469d925fc0376d1dcfb7581bf82000000006b483045022100d1f95be235c5c8880f5d703ace287e2768548792c58c5dbd27f5578881b30ea70220030596106e21c7e0057ee0dab283f9a1fe273f15208cba80870c447bd559ef0d0121031bb83b58ec130e28e0a6d5d2acf2eb01b0d3f1670e021d47d31db8a858219da8ffffffff9f339752567c404427fd77f2b35cecdb4c21489edc64e25e729fdb281785e423000000006a47304402203179e95877dbc107123a417f1e648e3ff13d384890f1e4a67b6dd5087235152e0220102a8ab799fadb26b5d89ceb9c7bc721a7e0c2a0d0d7e46bbe0cf3d130010d430121031bb83b58ec130e28e0a6d5d2acf2eb01b0d3f1670e021d47d31db8a858219da8ffffffff025635c0000000000017a91480a95d366d65e34a465ab17b0c9eb1d5a33bae08876cbfce05000000001976a914c3f710deb7320b0efa6edb14e3ebeeb9155fa90d88ac8d7c395d000000000000000000000000000000"},"type":"MakerPaymentReceived"},"timestamp":1564050588176},{"event":{"type":"MakerPaymentWaitConfirmStarted"},"timestamp":1564050588178},{"event":{"type":"MakerPaymentValidatedAndConfirmed"},"timestamp":1564050693585},{"event":{"data":{"tx_hash":"539cb6dbdc25465bbccc575554f05d1bb04c70efce4316e41194e747375c3659","tx_hex":"0100000001ffc8a8a1b43b4dceed0f8b7dcc2f72fdda92d52f32d25cc21c6d2d498b82debd010000006a47304402203967b7f9f5532fa47116585c7d1bcba51861ea2059cca00409f34660db18e33a0220640991911852533a12fdfeb039fb9c8ca2c45482c6993bd84636af3670d49c1501210326846707a52a233cfc49a61ef51b1698bbe6aa78fa8b8d411c02743c09688f0affffffff0200f2052a0100000017a914f2fa08ae416b576779ae5da975e5442663215fce87415173f9000000001976a914444f0e1099709ba4d742454a7d98a5c9c162ceab88ac0585395d"},"type":"TakerPaymentSent"},"timestamp":1564050695611},{"event":{"data":{"secret":"1b8886b8a2cdb62505699400b694ac20f04d7bd4abd80e1ab154aa8d861fc093","transaction":{"tx_hash":"cc5af1cf68d246419fee49c3d74c0cd173599d115b86efe274368a614951bc47","tx_hex":"010000000159365c3747e79411e41643ceef704cb01b5df0545557ccbc5b4625dcdbb69c5300000000d747304402200e78e27d2f1c18676f98ca3dfa4e4a9eeaa8209b55f57b4dd5d9e1abdf034cfa0220623b5c22b62234cec230342aa306c497e43494b44ec2425b84e236b1bf01257001201b8886b8a2cdb62505699400b694ac20f04d7bd4abd80e1ab154aa8d861fc093004c6b6304a7a2395db175210326846707a52a233cfc49a61ef51b1698bbe6aa78fa8b8d411c02743c09688f0aac6782012088a9143669eb83a007a3c507448d79f45a9f06ec2f36a88821031bb83b58ec130e28e0a6d5d2acf2eb01b0d3f1670e021d47d31db8a858219da8ac68ffffffff01008d380c010000001976a914c3f710deb7320b0efa6edb14e3ebeeb9155fa90d88ac8c77395d"}},"type":"TakerPaymentSpent"},"timestamp":1564051092890},{"event":{"data":{"error":"lp_swap:1981] utxo:891] rpc_clients:738] JsonRpcError { request: JsonRpcRequest { jsonrpc: \"2.0\", id: \"67\", method: \"blockchain.transaction.broadcast\", params: [String(\"0400008085202f890182b342c114f806c5325f23f7e78dae5d186221ab502c86302c2c8082fa110f0a00000000d7473044022035791ea5548f87484065c9e1f0bdca9ebc699f2c7f51182c84f360102e32dc3d02200612ed53bca52d9c2568437f087598531534badf26229fe0f652ea72ddf03ca501201b8886b8a2cdb62505699400b694ac20f04d7bd4abd80e1ab154aa8d861fc093004c6b630420c1395db17521031bb83b58ec130e28e0a6d5d2acf2eb01b0d3f1670e021d47d31db8a858219da8ac6782012088a9143669eb83a007a3c507448d79f45a9f06ec2f36a888210326846707a52a233cfc49a61ef51b1698bbe6aa78fa8b8d411c02743c09688f0aac68ffffffff01460ec000000000001976a914444f0e1099709ba4d742454a7d98a5c9c162ceab88ac967e395d000000000000000000000000000000\")] }, error: Transport(\"rpc_clients:668] All electrums are currently disconnected\") }"},"type":"MakerPaymentSpendFailed"},"timestamp":1564051092897}],"success_events":["Started","Negotiated","TakerFeeSent","MakerPaymentReceived","MakerPaymentWaitConfirmStarted","MakerPaymentValidatedAndConfirmed","TakerPaymentSent","TakerPaymentSpent","MakerPaymentSpent","Finished"],"uuid":"41383f43-46a5-478c-9386-3b2cce0aca20"}"#;
        let taker_saved_swap: TakerSavedSwap = json::from_str(taker_saved_json).unwrap();

        TestCoin::ticker.mock_safe(|_| MockResult::Return("ticker"));
        TestCoin::swap_contract_address.mock_safe(|_| MockResult::Return(None));
        let maker_coin = MmCoinEnum::Test(TestCoin::default());
        let taker_coin = MmCoinEnum::Test(TestCoin::default());
        let (taker_swap, _) = block_on(TakerSwap::load_from_saved(
            ctx,
            maker_coin,
            taker_coin,
            taker_saved_swap,
        ))
        .unwrap();
        assert!(block_on(taker_swap.recover_funds()).is_err());
    }

    #[test]
    fn test_taker_swap_event_should_ban() {
        let event = TakerSwapEvent::TakerPaymentWaitConfirmFailed("err".into());
        assert!(!event.should_ban_maker());

        let event = TakerSwapEvent::MakerPaymentWaitConfirmFailed("err".into());
        assert!(!event.should_ban_maker());

        let event = TakerSwapEvent::MakerPaymentValidateFailed("err".into());
        assert!(event.should_ban_maker());

        let event = TakerSwapEvent::TakerPaymentWaitForSpendFailed("err".into());
        assert!(event.should_ban_maker());
    }

    #[test]
    fn test_recheck_swap_contract_address_if_none() {
        let ctx = mm_ctx_with_iguana(PASSPHRASE);

        // swap file contains neither maker_coin_swap_contract_address nor taker_coin_swap_contract_address
        let taker_saved_json = r#"{"error_events":["StartFailed","NegotiateFailed","TakerFeeSendFailed","MakerPaymentValidateFailed","TakerPaymentTransactionFailed","TakerPaymentDataSendFailed","TakerPaymentWaitForSpendFailed","MakerPaymentSpendFailed","TakerPaymentRefunded","TakerPaymentRefundedByWatcher","TakerPaymentRefundFailed"],"events":[{"event":{"data":{"lock_duration":7800,"maker":"1bb83b58ec130e28e0a6d5d2acf2eb01b0d3f1670e021d47d31db8a858219da8","maker_amount":"0.58610590","maker_coin":"KMD","maker_coin_start_block":1450923,"maker_payment_confirmations":1,"maker_payment_wait":1563623475,"my_persistent_pub":"02713015d3fa4d30259e90be5f131beb593bf0131f3af2dcdb304e3322d8d52b91","started_at":1563620875,"taker_amount":"0.0077700000552410000000000","taker_coin":"LTC","taker_coin_start_block":1670837,"taker_payment_confirmations":1,"taker_payment_lock":1563628675,"uuid":"9db641f5-4300-4527-9fa6-f1c391d42c35"},"type":"Started"},"timestamp":1563620875766},{"event":{"data":{"maker_payment_locktime":1563636475,"maker_pubkey":"031bb83b58ec130e28e0a6d5d2acf2eb01b0d3f1670e021d47d31db8a858219da8","secret_hash":"7ed38daab6085c1a1e4426e61dc87a3c2c081a95"},"type":"Negotiated"},"timestamp":1563620955014},{"event":{"data":{"tx_hash":"6740136eaaa615d9d231969e3a9599d0fc59e53989237a8d31cd6fc86c160013","tx_hex":"0100000001a2586ea8294cedc55741bef625ba72c646399903391a7f6c604a58c6263135f2000000006b4830450221009c78c8ba4a7accab6b09f9a95da5bc59c81f4fc1e60b288ec3c5462b4d02ef01022056b63be1629cf17751d3cc5ffec51bcb1d7f9396e9ce9ca254d0f34104f7263a012102713015d3fa4d30259e90be5f131beb593bf0131f3af2dcdb304e3322d8d52b91ffffffff0210270000000000001976a914ca1e04745e8ca0c60d8c5881531d51bec470743f88ac78aa1900000000001976a91406ccabfd5f9075ecd5e8d0d31c0e973a54d51e8288ac5bf6325d"},"type":"TakerFeeSent"},"timestamp":1563620958220},{"event":{"data":{"tx_hash":"d0f6e664cea9d89fe7b5cf8005fdca070d1ab1d05a482aaef95c08cdaecddf0a","tx_hex":"0400008085202f89019f1cbda354342cdf982046b331bbd3791f53b692efc6e4becc36be495b2977d9000000006b483045022100fa9d4557394141f6a8b9bfb8cd594a521fd8bcd1965dbf8bc4e04abc849ac66e0220589f521814c10a7561abfd5e432f7a2ee60d4875fe4604618af3207dae531ac00121031bb83b58ec130e28e0a6d5d2acf2eb01b0d3f1670e021d47d31db8a858219da8ffffffff029e537e030000000017a9145534898009f1467191065f6890b96914b39a1c018791857702000000001976a914c3f710deb7320b0efa6edb14e3ebeeb9155fa90d88ac72ee325d000000000000000000000000000000"},"type":"MakerPaymentReceived"},"timestamp":1563620999307},{"event":{"type":"MakerPaymentWaitConfirmStarted"},"timestamp":1563620999310},{"event":{"type":"MakerPaymentValidatedAndConfirmed"},"timestamp":1563621244153},{"event":{"data":{"tx_hash":"1e883eb2f3991e84ba27f53651f89b7dda708678a5b9813d043577f222b9ca30","tx_hex":"01000000011300166cc86fcd318d7a238939e559fcd099953a9e9631d2d915a6aa6e134067010000006a47304402206781d5f2db2ff13d2ec7e266f774ea5630cc2dba4019e18e9716131b8b026051022006ebb33857b6d180f13aa6be2fc532f9734abde9d00ae14757e7d7ba3741c08c012102713015d3fa4d30259e90be5f131beb593bf0131f3af2dcdb304e3322d8d52b91ffffffff0228db0b000000000017a91483818667161bf94adda3964a81a231cbf6f5338187b0480c00000000001976a91406ccabfd5f9075ecd5e8d0d31c0e973a54d51e8288ac7cf7325d"},"type":"TakerPaymentSent"},"timestamp":1563621246370},{"event":{"data":{"error":"utxo:1145] rpc_clients:782] Waited too long until 1563628675 for output TransactionOutput { value: 777000, script_pubkey: a91483818667161bf94adda3964a81a231cbf6f5338187 } to be spent "},"type":"TakerPaymentWaitForSpendFailed"},"timestamp":1563638060370},{"event":{"data":{"error":"lp_swap:2025] utxo:938] rpc_clients:719] JsonRpcError { request: JsonRpcRequest { jsonrpc: \"2.0\", id: \"9\", method: \"blockchain.transaction.broadcast\", params: [String(\"010000000130cab922f27735043d81b9a5788670da7d9bf85136f527ba841e99f3b23e881e00000000b6473044022058a0c1da6bcf8c1418899ff8475f3ab6dddbff918528451c1fe71c2f7dad176302204c2e0bcf8f9b5f09e02ccfeb9256e9b34fb355ea655a5704a8a3fa920079b91501514c6b63048314335db1752102713015d3fa4d30259e90be5f131beb593bf0131f3af2dcdb304e3322d8d52b91ac6782012088a9147ed38daab6085c1a1e4426e61dc87a3c2c081a958821031bb83b58ec130e28e0a6d5d2acf2eb01b0d3f1670e021d47d31db8a858219da8ac68feffffff0188540a00000000001976a91406ccabfd5f9075ecd5e8d0d31c0e973a54d51e8288ac1c2b335d\")] }, error: Response(Object({\"code\": Number(1), \"message\": String(\"the transaction was rejected by network rules.\\n\\nMissing inputs\\n[010000000130cab922f27735043d81b9a5788670da7d9bf85136f527ba841e99f3b23e881e00000000b6473044022058a0c1da6bcf8c1418899ff8475f3ab6dddbff918528451c1fe71c2f7dad176302204c2e0bcf8f9b5f09e02ccfeb9256e9b34fb355ea655a5704a8a3fa920079b91501514c6b63048314335db1752102713015d3fa4d30259e90be5f131beb593bf0131f3af2dcdb304e3322d8d52b91ac6782012088a9147ed38daab6085c1a1e4426e61dc87a3c2c081a958821031bb83b58ec130e28e0a6d5d2acf2eb01b0d3f1670e021d47d31db8a858219da8ac68feffffff0188540a00000000001976a91406ccabfd5f9075ecd5e8d0d31c0e973a54d51e8288ac1c2b335d]\")})) }"},"type":"TakerPaymentRefundFailed"},"timestamp":1563638060583},{"event":{"type":"Finished"},"timestamp":1563638060585}],"success_events":["Started","Negotiated","TakerFeeSent","MakerPaymentReceived","MakerPaymentWaitConfirmStarted","MakerPaymentValidatedAndConfirmed","TakerPaymentSent","TakerPaymentSpent","MakerPaymentSpent","Finished"],"uuid":"9db641f5-4300-4527-9fa6-f1c391d42c35"}"#;
        let taker_saved_swap: TakerSavedSwap = json::from_str(taker_saved_json).unwrap();

        TestCoin::ticker.mock_safe(|_| MockResult::Return("ticker"));
        static mut SWAP_CONTRACT_ADDRESS_CALLED: usize = 0;
        TestCoin::swap_contract_address.mock_safe(|_| {
            unsafe { SWAP_CONTRACT_ADDRESS_CALLED += 1 };
            MockResult::Return(Some(BytesJson::default()))
        });
        let maker_coin = MmCoinEnum::Test(TestCoin::default());
        let taker_coin = MmCoinEnum::Test(TestCoin::default());
        let (taker_swap, _) = block_on(TakerSwap::load_from_saved(
            ctx,
            maker_coin,
            taker_coin,
            taker_saved_swap,
        ))
        .unwrap();

        assert_eq!(unsafe { SWAP_CONTRACT_ADDRESS_CALLED }, 2);
        assert_eq!(
            taker_swap.r().data.maker_coin_swap_contract_address,
            Some(BytesJson::default())
        );
        assert_eq!(
            taker_swap.r().data.taker_coin_swap_contract_address,
            Some(BytesJson::default())
        );
    }

    #[test]
    fn test_recheck_only_one_swap_contract_address() {
        let ctx = mm_ctx_with_iguana(PASSPHRASE);

        // swap file contains only maker_coin_swap_contract_address
        let taker_saved_json = r#"{"type":"Taker","uuid":"49c79ea4-e1eb-4fb2-a0ef-265bded0b77f","events":[{"timestamp":1608542326909,"event":{"type":"Started","data":{"taker_coin":"RICK","maker_coin":"ETH","maker":"c6a78589e18b482aea046975e6d0acbdea7bf7dbf04d9d5bd67fda917815e3ed","my_persistent_pub":"02031d4256c4bc9f99ac88bf3dba21773132281f65f9bf23a59928bce08961e2f3","lock_duration":7800,"maker_amount":"0.1","taker_amount":"0.1","maker_payment_confirmations":1,"maker_payment_requires_nota":false,"taker_payment_confirmations":0,"taker_payment_requires_nota":false,"taker_payment_lock":1608550126,"uuid":"49c79ea4-e1eb-4fb2-a0ef-265bded0b77f","started_at":1608542326,"maker_payment_wait":1608545446,"maker_coin_start_block":14360,"taker_coin_start_block":723123,"maker_coin_swap_contract_address":"eA6D65434A15377081495a9E7C5893543E7c32cB"}}},{"timestamp":1608542327416,"event":{"type":"Negotiated","data":{"maker_payment_locktime":1608557926,"maker_pubkey":"03c6a78589e18b482aea046975e6d0acbdea7bf7dbf04d9d5bd67fda917815e3ed","secret_hash":"8b0221f3b977c1c65dddf17c1c28e2bbced9e7b4"}}},{"timestamp":1608542332604,"event":{"type":"TakerFeeSent","data":{"tx_hex":"0400008085202f89011ca964f77200b73d64b481f47de84098041d3470d6256e44f2741f080e2b11cf020000006b4830450221008a064f5e51ef8281d43eb7bcd016fed7e560ea1eb7b0713ec977602c96d8f79b02205bfaa6655b849b9922c03276b938273f2edb8fb9ffcaa2a9212d7220560f6060012102031d4256c4bc9f99ac88bf3dba21773132281f65f9bf23a59928bce08961e2f3ffffffff0246320000000000001976a914ca1e04745e8ca0c60d8c5881531d51bec470743f88ac62752e27000000001976a91405aab5342166f8594baf17a7d9bef5d56744332788ac7768e05f000000000000000000000000000000","tx_hash":"3793df28ed2aac6188d2c48ec65eff12eea301089d60da655fc96f598326d708"}}},{"timestamp":1608542334018,"event":{"type":"MakerPaymentReceived","data":{"tx_hex":"f8ef82021c80830249f094a09ad3cd7e96586ebd05a2607ee56b56fb2db8fd88016345785d8a0000b884152cf3af50aebafeaf827c62c2eed09e265fa5aa9e013c0f27f0a88259f1aaa1279f0c32000000000000000000000000bab36286672fbdc7b250804bf6d14be0df69fa298b0221f3b977c1c65dddf17c1c28e2bbced9e7b4000000000000000000000000000000000000000000000000000000000000000000000000000000005fe0a5661ba0f18a0c5c349462b51dacd1a0761e4997d4572a01e48480c4e310d69a40308ad3a04510513f01a79c59f22c9cb79952547c8dfc4c74785b630f512d64369323e0c1","tx_hash":"6782323490584a2bc768cd5199506bfa1ed91e7515b35bb72fa269604b7dc0aa"}}},{"timestamp":1608542334019,"event":{"type":"MakerPaymentWaitConfirmStarted"}},{"timestamp":1608542334825,"event":{"type":"MakerPaymentValidatedAndConfirmed"}},{"timestamp":1608542337671,"event":{"type":"TakerPaymentSent","data":{"tx_hex":"0400008085202f890108d72683596fc95f65da609d0801a3ee12ff5ec68ec4d28861ac2aed28df9337010000006b48304502210086a03db599438b243bee2b02af56e23447f85d09854416b51305536b9ca5890e02204b288acdea4cdc7ab1ffbd9766a7bdf95f5bd02d2917dfb7089dbf29032591b0012102031d4256c4bc9f99ac88bf3dba21773132281f65f9bf23a59928bce08961e2f3ffffffff03809698000000000017a914888e9e1816214c3960eac7b55e35521ca4426b0c870000000000000000166a148b0221f3b977c1c65dddf17c1c28e2bbced9e7b4fada9526000000001976a91405aab5342166f8594baf17a7d9bef5d56744332788ac7f68e05f000000000000000000000000000000","tx_hash":"44fa493757df5fdca823bbac05a8b8feb5862d799d4947fd544abcd129feceea"}}},{"timestamp":1608542348271,"event":{"type":"TakerPaymentSpent","data":{"transaction":{"tx_hex":"0400008085202f8901eacefe29d1bc4a54fd47499d792d86b5feb8a805acbb23a8dc5fdf573749fa4400000000d74730440220508c853cc4f1fcb9e6aa00e704eef99adaee9a4ea63a1fd6393bb7ff18da02c802200396bb5d52157bd77ff26ac521ed75aca388d3ec1e5e3ebb7b3aed73c3d33ec50120df871242dcbcc4fe9ed4d3413e21b2f8ce606a3ee7128c9b2d2e31fcedc1848e004c6b6304ee86e05fb1752102031d4256c4bc9f99ac88bf3dba21773132281f65f9bf23a59928bce08961e2f3ac6782012088a9148b0221f3b977c1c65dddf17c1c28e2bbced9e7b4882103c6a78589e18b482aea046975e6d0acbdea7bf7dbf04d9d5bd67fda917815e3edac68ffffffff0198929800000000001976a9146d9d2b554d768232320587df75c4338ecc8bf37d88ac725ae05f000000000000000000000000000000","tx_hash":"9376dde62249802a0aba8259f51def9bb2e509af85a5ec7df04b479a9da28a29"},"secret":"df871242dcbcc4fe9ed4d3413e21b2f8ce606a3ee7128c9b2d2e31fcedc1848e"}}},{"timestamp":1608542349372,"event":{"type":"MakerPaymentSpent","data":{"tx_hex":"f90107821fb980830249f094a09ad3cd7e96586ebd05a2607ee56b56fb2db8fd80b8a402ed292b50aebafeaf827c62c2eed09e265fa5aa9e013c0f27f0a88259f1aaa1279f0c32000000000000000000000000000000000000000000000000016345785d8a0000df871242dcbcc4fe9ed4d3413e21b2f8ce606a3ee7128c9b2d2e31fcedc1848e00000000000000000000000000000000000000000000000000000000000000000000000000000000000000004b2d0d6c2c785217457b69b922a2a9cea98f71e91ca0ed6a4942a78c7ae6eb3c9dec496459a9ef68b34cb389acd939d13d3ecaf7e4aca021bb77e80fc60acf25a7a01cc1272b1b76594a521fb1abe1322d650e58a672c2","tx_hash":"c2d206e665aee159a5ab9aff60f76444e97bdad8f9152eccb6ca07d9204974ca"}}},{"timestamp":1608542349373,"event":{"type":"Finished"}}],"maker_amount":"0.1","maker_coin":"ETH","taker_amount":"0.1","taker_coin":"RICK","gui":"nogui","mm_version":"1a6082121","success_events":["Started","Negotiated","TakerFeeSent","MakerPaymentReceived","MakerPaymentWaitConfirmStarted","MakerPaymentValidatedAndConfirmed","TakerPaymentSent","TakerPaymentSpent","MakerPaymentSpent","Finished"],"error_events":["StartFailed","NegotiateFailed","TakerFeeSendFailed","MakerPaymentValidateFailed","MakerPaymentWaitConfirmFailed","TakerPaymentTransactionFailed","TakerPaymentWaitConfirmFailed","TakerPaymentDataSendFailed","TakerPaymentWaitForSpendFailed","MakerPaymentSpendFailed","TakerPaymentWaitRefundStarted","TakerPaymentRefunded","TakerPaymentRefundedByWatcher","TakerPaymentRefundFailed"]}"#;
        let taker_saved_swap: TakerSavedSwap = json::from_str(taker_saved_json).unwrap();

        TestCoin::ticker.mock_safe(|_| MockResult::Return("ticker"));
        static mut SWAP_CONTRACT_ADDRESS_CALLED: usize = 0;
        TestCoin::swap_contract_address.mock_safe(|_| {
            unsafe { SWAP_CONTRACT_ADDRESS_CALLED += 1 };
            MockResult::Return(Some(BytesJson::default()))
        });
        let maker_coin = MmCoinEnum::Test(TestCoin::default());
        let taker_coin = MmCoinEnum::Test(TestCoin::default());
        let (taker_swap, _) = block_on(TakerSwap::load_from_saved(
            ctx,
            maker_coin,
            taker_coin,
            taker_saved_swap,
        ))
        .unwrap();

        assert_eq!(unsafe { SWAP_CONTRACT_ADDRESS_CALLED }, 1);
        let expected_addr = addr_from_str(ETH_SEPOLIA_SWAP_CONTRACT).unwrap();
        let expected = BytesJson::from(expected_addr.0.as_ref());
        assert_eq!(taker_swap.r().data.maker_coin_swap_contract_address, Some(expected));
        assert_eq!(
            taker_swap.r().data.taker_coin_swap_contract_address,
            Some(BytesJson::default())
        );
    }

    #[test]
    // https://github.com/KomodoPlatform/atomicDEX-API/issues/647
    fn test_recoverable() {
        // Swap ended with MakerPaymentWaitConfirmFailed event.
        // MM2 did not attempt to send the payment in this case so swap is not recoverable.
        let swap: TakerSavedSwap = json::from_str(r#"{"error_events":["StartFailed","NegotiateFailed","TakerFeeSendFailed","MakerPaymentValidateFailed","MakerPaymentWaitConfirmFailed","TakerPaymentTransactionFailed","TakerPaymentWaitConfirmFailed","TakerPaymentDataSendFailed","TakerPaymentWaitForSpendFailed","MakerPaymentSpendFailed","TakerPaymentWaitRefundStarted","TakerPaymentRefunded","TakerPaymentRefundedByWatcher","TakerPaymentRefundFailed"],"events":[{"event":{"data":{"lock_duration":7800,"maker":"1bb83b58ec130e28e0a6d5d2acf2eb01b0d3f1670e021d47d31db8a858219da8","maker_amount":"0.12596566232185483","maker_coin":"KMD","maker_coin_start_block":1458035,"maker_payment_confirmations":1,"maker_payment_wait":1564053079,"my_persistent_pub":"0326846707a52a233cfc49a61ef51b1698bbe6aa78fa8b8d411c02743c09688f0a","started_at":1564050479,"taker_amount":"50.000000000000001504212457800000","taker_coin":"DOGE","taker_coin_start_block":2823448,"taker_payment_confirmations":1,"taker_payment_lock":1564058279,"uuid":"41383f43-46a5-478c-9386-3b2cce0aca20"},"type":"Started"},"timestamp":1564050480269},{"event":{"data":{"maker_payment_locktime":1564066080,"maker_pubkey":"031bb83b58ec130e28e0a6d5d2acf2eb01b0d3f1670e021d47d31db8a858219da8","secret_hash":"3669eb83a007a3c507448d79f45a9f06ec2f36a8"},"type":"Negotiated"},"timestamp":1564050540991},{"event":{"data":{"tx_hash":"bdde828b492d6d1cc25cd2322fd592dafd722fcc7d8b0fedce4d3bb4a1a8c8ff","tx_hex":"0100000002c7efa995c8b7be0a8b6c2d526c6c444c1634d65584e9ee89904e9d8675eac88c010000006a473044022051f34d5e3b7d0b9098d5e35333f3550f9cb9e57df83d5e4635b7a8d2986d6d5602200288c98da05de6950e01229a637110a1800ba643e75cfec59d4eb1021ad9b40801210326846707a52a233cfc49a61ef51b1698bbe6aa78fa8b8d411c02743c09688f0affffffffae6c233989efa7c7d2aa6534adc96078917ff395b7f09f734a147b2f44ade164000000006a4730440220393a784c2da74d0e2a28ec4f7df6c8f9d8b2af6ae6957f1e68346d744223a8fd02201b7a96954ac06815a43a6c7668d829ae9cbb5de76fa77189ddfd9e3038df662c01210326846707a52a233cfc49a61ef51b1698bbe6aa78fa8b8d411c02743c09688f0affffffff02115f5800000000001976a914ca1e04745e8ca0c60d8c5881531d51bec470743f88ac41a84641020000001976a914444f0e1099709ba4d742454a7d98a5c9c162ceab88ac6d84395d"},"type":"TakerFeeSent"},"timestamp":1564050545296},{"event":{"data":{"tx_hash":"0a0f11fa82802c2c30862c50ab2162185dae8de7f7235f32c506f814c142b382","tx_hex":"0400008085202f8902ace337db2dd4c56b0697f58fb8cfb6bd1cd6f469d925fc0376d1dcfb7581bf82000000006b483045022100d1f95be235c5c8880f5d703ace287e2768548792c58c5dbd27f5578881b30ea70220030596106e21c7e0057ee0dab283f9a1fe273f15208cba80870c447bd559ef0d0121031bb83b58ec130e28e0a6d5d2acf2eb01b0d3f1670e021d47d31db8a858219da8ffffffff9f339752567c404427fd77f2b35cecdb4c21489edc64e25e729fdb281785e423000000006a47304402203179e95877dbc107123a417f1e648e3ff13d384890f1e4a67b6dd5087235152e0220102a8ab799fadb26b5d89ceb9c7bc721a7e0c2a0d0d7e46bbe0cf3d130010d430121031bb83b58ec130e28e0a6d5d2acf2eb01b0d3f1670e021d47d31db8a858219da8ffffffff025635c0000000000017a91480a95d366d65e34a465ab17b0c9eb1d5a33bae08876cbfce05000000001976a914c3f710deb7320b0efa6edb14e3ebeeb9155fa90d88ac8d7c395d000000000000000000000000000000"},"type":"MakerPaymentReceived"},"timestamp":1564050588176},{"event":{"type":"MakerPaymentWaitConfirmStarted"},"timestamp":1564050588178},{"event":{"data":{"error":"error"},"type":"MakerPaymentWaitConfirmFailed"},"timestamp":1564051092897},{"event":{"type":"Finished"},"timestamp":1564051092900}],"success_events":["Started","Negotiated","TakerFeeSent","MakerPaymentReceived","MakerPaymentWaitConfirmStarted","MakerPaymentValidatedAndConfirmed","TakerPaymentSent","TakerPaymentSpent","MakerPaymentSpent","Finished"],"uuid":"41383f43-46a5-478c-9386-3b2cce0aca20"}"#).unwrap();
        assert!(!swap.is_recoverable());
    }

    #[test]
    fn test_max_taker_vol_from_available() {
        let min_tx_amount = MmNumber::from("0.00001");

        // For these `availables` the dex_fee must be greater than min_tx_amount
        let source = vec![
            ("0.00779", false),
            ("0.01", false),
            ("0.0135", false),
            ("1.2000001", false),
            ("99999999999999999999999999999999999999999999999999999", false),
            ("0.00778000000000000000000000000000000000000000000000002", false),
            ("0.00778000000000000000000000000000000000000000000000001", false),
            ("0.00863333333333333333333333333333333333333333333333334", true),
            ("0.00863333333333333333333333333333333333333333333333333", true),
        ];
        for (available, is_kmd) in source {
            let available = MmNumber::from(available);
            // no matter base or rel is KMD
            let base = if is_kmd { "RICK" } else { "MORTY" };
            let max_taker_vol = max_taker_vol_from_available(available.clone(), "RICK", "MORTY", &min_tx_amount)
                .expect("!max_taker_vol_from_available");

            let coin = TestCoin::new(base);
            let mock_min_tx_amount = min_tx_amount.clone();
            TestCoin::min_tx_amount.mock_safe(move |_| MockResult::Return(mock_min_tx_amount.clone().into()));
            let dex_fee = DexFee::new_from_taker_coin(&coin, "MORTY", &max_taker_vol, PRE_BURN_ACCOUNT_ACTIVE)
                .total_spend_amount();
            assert!(min_tx_amount < dex_fee);
            assert!(min_tx_amount <= max_taker_vol);
            assert_eq!(max_taker_vol + dex_fee, available);
        }

        // for these `availables` the dex_fee must be the same as min_tx_amount
        let source = vec![
            ("0.00863333333333333333333333333333333333333333333333332", true),
            ("0.00863333333333333333333333333333333333333333333333331", true),
            ("0.00777999999999999999999999999999999999999999999999999", false),
            ("0.00777", false),
            ("0.00002001", false),
        ];
        for (available, is_kmd) in source {
            let available = MmNumber::from(available);
            // no matter base or rel is KMD
            let base = if is_kmd { "KMD" } else { "RICK" };
            let max_taker_vol = max_taker_vol_from_available(available.clone(), base, "MORTY", &min_tx_amount)
                .expect("!max_taker_vol_from_available");

            let coin = TestCoin::new(base);
            let mock_min_tx_amount = min_tx_amount.clone();
            TestCoin::min_tx_amount.mock_safe(move |_| MockResult::Return(mock_min_tx_amount.clone().into()));
            let dex_fee =
                DexFee::new_from_taker_coin(&coin, "MORTY", &max_taker_vol, PRE_BURN_ACCOUNT_ACTIVE).fee_amount();
            println!(
                "available={:?} max_taker_vol={:?} dex_fee={:?}",
                available.to_decimal(),
                max_taker_vol.to_decimal(),
                dex_fee.to_decimal()
            );
            assert_eq!(min_tx_amount, dex_fee);
            assert!(min_tx_amount <= max_taker_vol);
            assert_eq!(max_taker_vol + dex_fee, available);
        }

        // these `availables` must return an error
        let availables = vec![
            "0.00002",
            "0.000011",
            "0.00001000000000000000000000000000000000000000000000001",
            "0.00001",
            "0.00000999999999999999999999999999999999999999999999999",
            "0.00000000000000000000000000000000000000000000000000001",
            "0",
            "-2",
        ];
        for available in availables {
            let available = MmNumber::from(available);
            max_taker_vol_from_available(available.clone(), "KMD", "MORTY", &min_tx_amount)
                .expect_err("!max_taker_vol_from_available success but should be error");
        }
    }

    #[test]
    fn locked_amount_should_not_use_paid_from_trading_vol_fee() {
        use crate::lp_swap::get_locked_amount;

        let taker_saved_json = r#"{
            "type": "Taker",
            "uuid": "af5e0383-97f6-4408-8c03-a8eb8d17e46d",
            "my_order_uuid": "af5e0383-97f6-4408-8c03-a8eb8d17e46d",
            "events": [
                {
                    "timestamp": 1617096259172,
                    "event": {
                        "type": "Started",
                        "data": {
                            "taker_coin": "MORTY",
                            "maker_coin": "RICK",
                            "maker": "15d9c51c657ab1be4ae9d3ab6e76a619d3bccfe830d5363fa168424c0d044732",
                            "my_persistent_pub": "03ad6f89abc2e5beaa8a3ac28e22170659b3209fe2ddf439681b4b8f31508c36fa",
                            "lock_duration": 7800,
                            "maker_amount": "0.1",
                            "taker_amount": "0.11",
                            "maker_payment_confirmations": 1,
                            "maker_payment_requires_nota": false,
                            "taker_payment_confirmations": 1,
                            "taker_payment_requires_nota": false,
                            "taker_payment_lock": 1617104058,
                            "uuid": "af5e0383-97f6-4408-8c03-a8eb8d17e46d",
                            "started_at": 1617096258,
                            "maker_payment_wait": 1617099378,
                            "maker_coin_start_block": 865240,
                            "taker_coin_start_block": 869167,
                            "fee_to_send_taker_fee": {
                                "coin": "MORTY",
                                "amount": "0.00001",
                                "paid_from_trading_vol": false
                            },
                            "taker_payment_trade_fee": {
                                "coin": "MORTY",
                                "amount": "0.00001",
                                "paid_from_trading_vol": false
                            },
                            "maker_payment_spend_trade_fee": {
                                "coin": "RICK",
                                "amount": "0.00001",
                                "paid_from_trading_vol": true
                            }
                        }
                    }
                }
            ],
            "maker_amount": "0.1",
            "maker_coin": "RICK",
            "taker_amount": "0.11",
            "taker_coin": "MORTY",
            "gui": null,
            "mm_version": "21867da64",
            "success_events": [],
            "error_events": []
        }"#;
        let taker_saved_swap: TakerSavedSwap = json::from_str(taker_saved_json).unwrap();

        let ctx = mm_ctx_with_iguana(PASSPHRASE);

        let maker_coin = MmCoinEnum::Test(TestCoin::new("RICK"));
        let taker_coin = MmCoinEnum::Test(TestCoin::new("MORTY"));

        TestCoin::swap_contract_address.mock_safe(|_| MockResult::Return(None));
        TestCoin::min_tx_amount.mock_safe(|_| MockResult::Return(BigDecimal::from(0)));

        let (swap, _) = block_on(TakerSwap::load_from_saved(
            ctx.clone(),
            maker_coin,
            taker_coin,
            taker_saved_swap,
        ))
        .unwrap();
        let swaps_ctx = SwapsContext::from_ctx(&ctx).unwrap();
        let arc = Arc::new(swap);
        let weak_ref = Arc::downgrade(&arc);
        swaps_ctx.running_swaps.lock().unwrap().push(weak_ref);

        let actual = get_locked_amount(&ctx, "RICK");
        assert_eq!(actual, MmNumber::from(0));

        let actual = get_locked_amount_by_other_swaps(&ctx, &new_uuid(), "RICK");
        assert_eq!(actual, MmNumber::from(0));
    }
}<|MERGE_RESOLUTION|>--- conflicted
+++ resolved
@@ -5,21 +5,7 @@
 use super::swap_watcher::{watcher_topic, SwapWatcherMsg};
 use super::trade_preimage::{TradePreimageRequest, TradePreimageRpcError, TradePreimageRpcResult};
 use super::{broadcast_my_swap_status, broadcast_swap_message, broadcast_swap_msg_every,
-<<<<<<< HEAD
-            check_other_coin_balance_for_swap, dex_fee_from_taker_coin, get_locked_amount, recv_swap_msg, swap_topic,
-            wait_for_maker_payment_conf_until, AtomicSwap, LockedAmount, MySwapInfo, NegotiationDataMsg,
-            NegotiationDataV2, NegotiationDataV3, RecoveredSwap, RecoveredSwapAction, SavedSwap, SavedSwapIo,
-            SavedTradeFee, SwapConfirmationsSettings, SwapError, SwapMsg, SwapPubkeys, SwapTxDataMsg, SwapsContext,
-            TransactionIdentifier, INCLUDE_REFUND_FEE, NO_REFUND_FEE, PRE_BURN_ACCOUNT_ACTIVE,
-            WAIT_CONFIRM_INTERVAL_SEC};
-use crate::mm2::lp_network::subscribe_to_topic;
-use crate::mm2::lp_ordermatch::TakerOrderBuilder;
-use crate::mm2::lp_swap::swap_v2_common::mark_swap_as_finished;
-use crate::mm2::lp_swap::taker_restart::get_command_based_on_maker_or_watcher_activity;
-use crate::mm2::lp_swap::{broadcast_p2p_tx_msg, broadcast_swap_msg_every_delayed, tx_helper_topic,
-                          wait_for_maker_payment_conf_duration, TakerSwapWatcherData, MAX_STARTED_AT_DIFF};
-=======
-            check_other_coin_balance_for_swap, dex_fee_amount_from_taker_coin, dex_fee_rate, get_locked_amount,
+            check_other_coin_balance_for_swap, dex_fee_from_taker_coin, get_locked_amount,
             recv_swap_msg, swap_topic, wait_for_maker_payment_conf_until, AtomicSwap, LockedAmount, MySwapInfo,
             NegotiationDataMsg, NegotiationDataV2, NegotiationDataV3, RecoveredSwap, RecoveredSwapAction, SavedSwap,
             SavedSwapIo, SavedTradeFee, SwapConfirmationsSettings, SwapError, SwapMsg, SwapPubkeys, SwapTxDataMsg,
@@ -28,9 +14,7 @@
 use crate::lp_ordermatch::TakerOrderBuilder;
 use crate::lp_swap::swap_v2_common::mark_swap_as_finished;
 use crate::lp_swap::taker_restart::get_command_based_on_maker_or_watcher_activity;
-use crate::lp_swap::{broadcast_p2p_tx_msg, broadcast_swap_msg_every_delayed, tx_helper_topic,
-                     wait_for_maker_payment_conf_duration, TakerSwapWatcherData, MAX_STARTED_AT_DIFF};
->>>>>>> 7723b50f
+use crate::lp_swap::{broadcast_p2p_tx_msg, broadcast_swap_msg_every_delayed, tx_helper_topic, wait_for_maker_payment_conf_duration, TakerSwapWatcherData, MAX_STARTED_AT_DIFF, PRE_BURN_ACCOUNT_ACTIVE};
 use coins::lp_price::fetch_swap_coins_price;
 use coins::{lp_coinfind, CanRefundHtlc, CheckIfMyPaymentSentArgs, ConfirmPaymentInput, DexFee, FeeApproxStage,
             FoundSwapTxSpend, MmCoin, MmCoinEnum, PaymentInstructionArgs, PaymentInstructions, PaymentInstructionsErr,
@@ -2717,11 +2701,7 @@
 #[cfg(all(test, not(target_arch = "wasm32")))]
 mod taker_swap_tests {
     use super::*;
-<<<<<<< HEAD
-    use crate::mm2::lp_swap::{get_locked_amount_by_other_swaps, PRE_BURN_ACCOUNT_ACTIVE};
-=======
-    use crate::lp_swap::{dex_fee_amount, get_locked_amount_by_other_swaps};
->>>>>>> 7723b50f
+    use crate::lp_swap::{dex_fee_amount, get_locked_amount_by_other_swaps, PRE_BURN_ACCOUNT_ACTIVE};
     use coins::eth::{addr_from_str, signed_eth_tx_from_bytes, SignedEthTx};
     use coins::utxo::UtxoTx;
     use coins::{DexFee, FoundSwapTxSpend, MarketCoinOps, MmCoin, SwapOps, TestCoin};
