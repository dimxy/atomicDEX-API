--- conflicted
+++ resolved
@@ -1,10 +1,7 @@
 use super::lp_protocol::{MmRpcBuilder, MmRpcRequest};
 use super::{DispatcherError, DispatcherResult, PUBLIC_METHODS};
-<<<<<<< HEAD
 use crate::mm2::lp_ordermatch::{start_simple_market_maker_bot, stop_simple_market_maker_bot};
-=======
 use crate::mm2::rpc::rate_limiter::{process_rate_limit, RateLimitContext};
->>>>>>> 1832aafd
 use crate::{mm2::lp_stats::{add_node_to_version_stat, remove_node_from_version_stat, start_version_stat_collection,
                             stop_version_stat_collection, update_version_stat_collection},
             mm2::lp_swap::trade_preimage_rpc,
