mod init_standalone_coin;
mod init_standalone_coin_error;

pub use init_standalone_coin::{cancel_init_standalone_coin, init_standalone_coin, init_standalone_coin_status,
                               init_standalone_coin_user_action, InitStandaloneCoinActivationOps,
                               InitStandaloneCoinInitialStatus, InitStandaloneCoinReq,
<<<<<<< HEAD
                               InitStandaloneCoinStatusRequest, InitStandaloneCoinTask, InitStandaloneCoinTaskHandle,
                               InitStandaloneCoinTaskManagerShared};
=======
                               InitStandaloneCoinStatusRequest, InitStandaloneCoinTask,
                               InitStandaloneCoinTaskHandleShared, InitStandaloneCoinTaskManagerShared};
>>>>>>> 63def736
pub use init_standalone_coin_error::InitStandaloneCoinError;<|MERGE_RESOLUTION|>--- conflicted
+++ resolved
@@ -4,11 +4,6 @@
 pub use init_standalone_coin::{cancel_init_standalone_coin, init_standalone_coin, init_standalone_coin_status,
                                init_standalone_coin_user_action, InitStandaloneCoinActivationOps,
                                InitStandaloneCoinInitialStatus, InitStandaloneCoinReq,
-<<<<<<< HEAD
-                               InitStandaloneCoinStatusRequest, InitStandaloneCoinTask, InitStandaloneCoinTaskHandle,
-                               InitStandaloneCoinTaskManagerShared};
-=======
                                InitStandaloneCoinStatusRequest, InitStandaloneCoinTask,
                                InitStandaloneCoinTaskHandleShared, InitStandaloneCoinTaskManagerShared};
->>>>>>> 63def736
 pub use init_standalone_coin_error::InitStandaloneCoinError;