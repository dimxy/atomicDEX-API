--- conflicted
+++ resolved
@@ -21,7 +21,7 @@
 #[cfg(target_arch = "wasm32")]
 use mm2_metamask::MetamaskRpcError;
 use mm2_number::BigDecimal;
-use rpc_task::{RpcTask, RpcTaskHandle, RpcTaskTypes};
+use rpc_task::{RpcTask, RpcTaskHandleShared, RpcTaskTypes};
 use serde::{Deserialize, Serialize};
 use serde_json::Value as Json;
 use std::collections::{HashMap, HashSet};
@@ -52,13 +52,10 @@
             EthActivationV2Error::PrivKeyPolicyNotAllowed(e) => {
                 EnablePlatformCoinWithTokensError::PrivKeyPolicyNotAllowed(e)
             },
-<<<<<<< HEAD
-            EthActivationV2Error::HDWalletStorageError(e) => EnablePlatformCoinWithTokensError::Internal(e),
-=======
             EthActivationV2Error::FailedSpawningBalanceEvents(e) => {
                 EnablePlatformCoinWithTokensError::FailedSpawningBalanceEvents(e)
             },
->>>>>>> f0e486b6
+            EthActivationV2Error::HDWalletStorageError(e) => EnablePlatformCoinWithTokensError::Internal(e),
             #[cfg(target_arch = "wasm32")]
             EthActivationV2Error::MetamaskError(metamask) => {
                 EnablePlatformCoinWithTokensError::Transport(metamask.to_string())
@@ -334,7 +331,7 @@
 
     async fn cancel(self) { todo!() }
 
-    async fn run(&mut self, _task_handle: &RpcTaskHandle<InitEthTask>) -> Result<Self::Item, MmError<Self::Error>> {
+    async fn run(&mut self, _task_handle: RpcTaskHandleShared<Self>) -> Result<Self::Item, MmError<Self::Error>> {
         todo!()
     }
 }
