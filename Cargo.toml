--- conflicted
+++ resolved
@@ -84,12 +84,7 @@
 # NB: tokio-timer 2+ is targeted at "Tokio runtime" and heavy load (spawns several timer threads there),
 # whereas futures-timer works with any reactor and spawns one global timer thread (fits out load better).
 futures-timer = "0.1"
-<<<<<<< HEAD
 futures = { version = "0.3.1", package = "futures", features = ["compat", "async-await"] }
-=======
-futures = { version = ">=0.3.0-alpha.16, <0.4", package = "futures-preview", features = ["compat", "async-await", "nightly"] }
-futures-util = "0.3.4"
->>>>>>> 2d0c07ee
 gstuff = { version = "0.6", features = ["nightly"] }
 hex = "0.3.2"
 http = "0.1"
